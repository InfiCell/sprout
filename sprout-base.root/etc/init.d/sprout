--- conflicted
+++ resolved
@@ -236,11 +236,8 @@
                      $override_npdi_arg
                      $exception_max_ttl_arg
                      $force_3pr_body_arg
-<<<<<<< HEAD
                      $enable_orig_sip_to_tel_coerce_arg
-=======
                      $request_on_queue_timeout_arg
->>>>>>> 14ff4f12
                      --http-address=$local_ip
                      --http-port=9888
                      --analytics=$log_directory
