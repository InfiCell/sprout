/**
 * @file stateful_proxy.cpp Stateful proxy implementation
 *
 * Project Clearwater - IMS in the Cloud
 * Copyright (C) 2013  Metaswitch Networks Ltd
 *
 * Parts of this module were derived from GPL licensed PJSIP sample code
 * with the following copyrights.
 *   Copyright (C) 2008-2011 Teluu Inc. (http://www.teluu.com)
 *   Copyright (C) 2003-2008 Benny Prijono <benny@prijono.org>
 *
 * This program is free software: you can redistribute it and/or modify it
 * under the terms of the GNU General Public License as published by the
 * Free Software Foundation, either version 3 of the License, or (at your
 * option) any later version, along with the "Special Exception" for use of
 * the program along with SSL, set forth below. This program is distributed
 * in the hope that it will be useful, but WITHOUT ANY WARRANTY;
 * without even the implied warranty of MERCHANTABILITY or FITNESS FOR
 * A PARTICULAR PURPOSE.  See the GNU General Public License for more
 * details. You should have received a copy of the GNU General Public
 * License along with this program.  If not, see
 * <http://www.gnu.org/licenses/>.
 *
 * The author can be reached by email at clearwater@metaswitch.com or by
 * post at Metaswitch Networks Ltd, 100 Church St, Enfield EN2 6BQ, UK
 *
 * Special Exception
 * Metaswitch Networks Ltd  grants you permission to copy, modify,
 * propagate, and distribute a work formed by combining OpenSSL with The
 * Software, or a work derivative of such a combination, even if such
 * copying, modification, propagation, or distribution would otherwise
 * violate the terms of the GPL. You must comply with the GPL in all
 * respects for all of the code used other than OpenSSL.
 * "OpenSSL" means OpenSSL toolkit software distributed by the OpenSSL
 * Project and licensed under the OpenSSL Licenses, or a work based on such
 * software and licensed under the OpenSSL Licenses.
 * "OpenSSL Licenses" means the OpenSSL License and Original SSLeay License
 * under which the OpenSSL Project distributes the OpenSSL toolkit software,
 * as those licenses appear in the file LICENSE-OPENSSL.
 */

///
/// = Structure =
///
/// init_stateful_proxy and destroy_stateful_proxy do the obvious.
///
/// The main entry points during operation are: proxy_on_rx_request,
/// proxy_on_rx_response, tu_on_tsx_state.
///
/// proxy_on_rx_request invokes one of the following:
/// * handle_incoming_non_cancel
/// * uas_data->handle_outgoing_non_cancel
/// * cancel logic directly in proxy_on_rx_request.
///
/// proxy_on_rx_response forwards the response upstream appropriately
/// based on the headers.
///
/// tu_on_tsx_state passes transaction state change message to
/// UASTransaction::on_tsx_state or UACTransaction::on_tsx_state as
/// appropriate.  These cause appropriate state updates.
///
/// handle_incoming_non_cancel does the following, in order:
/// * proxy_verify_request
/// * clone request as response
/// * optionally, do proxy_process_access_routing
/// * do proxy_process_routing
/// * create a UAS transaction object
/// * pass to uas_data->handle_incoming_non_cancel
///
/// UASTransaction::handle_incoming_non_cancel does:
/// * 100 if necessary
/// * originating call services hook if appropriate.
///
/// UASTransaction::handle_outgoing_non_cancel does:
/// * URI translation
/// * terminating call services hook if appropriate
/// * find targets
/// * add headers
/// * UASTransaction::init_uac_transactions
///
/// UASTransaction::init_uac_transactions takes a list of targets and
/// does:
/// * create transaction
/// * create UAC transaction object
/// * UAC::send_request on each
///
/// UAC sends out requests, and passes responses up to
/// UAS::on_new_client_response.
///
/// UAS::on_new_client_response handles appropriately, including
/// handling forked transactions, and forwards upstream as necessary.

extern "C" {
#include <pjsip.h>
#include <pjlib-util.h>
#include <pjlib.h>
#include <stdint.h>
}

// Common STL includes.
#include <cassert>
#include <vector>
#include <map>
#include <set>
#include <list>
#include <queue>
#include <string>

#include "log.h"
#include "utils.h"
#include "pjutils.h"
#include "stack.h"
#include "sproutsasevent.h"
#include "analyticslogger.h"
#include "regstore.h"
#include "stateful_proxy.h"
#include "callservices.h"
#include "constants.h"
#include "enumservice.h"
#include "bgcfservice.h"
#include "connection_pool.h"
#include "flowtable.h"
#include "trustboundary.h"
#include "sessioncase.h"
#include "ifchandler.h"
#include "hssconnection.h"
#include "aschain.h"
#include "registration_utils.h"
#include "custom_headers.h"
#include "dialog_tracker.hpp"
#include "quiescing_manager.h"
#include "scscfselector.h"

static RegStore* store;
static RegStore* remote_store;

static CallServices* call_services_handler;
static IfcHandler* ifc_handler;

static AnalyticsLogger* analytics_logger;

static EnumService *enum_service;
static BgcfService *bgcf_service;
static SCSCFSelector *scscf_selector;

static ACRFactory* cscf_acr_factory;
static ACRFactory* bgcf_acr_factory;
static ACRFactory* icscf_acr_factory;

static bool edge_proxy;
static pjsip_uri* upstream_proxy;
static ConnectionPool* upstream_conn_pool = NULL;
static FlowTable* flow_table;
static DialogTracker* dialog_tracker;
static AsChainTable* as_chain_table;
static HSSConnection* hss;
static pjsip_uri* icscf_uri = NULL;

static bool ibcf = false;
static bool icscf = false;
static bool scscf = false;

PJUtils::host_list_t trusted_hosts(&PJUtils::compare_pj_sockaddr);

//
// mod_stateful_proxy is the module to receive SIP request and
// response message that is outside any transaction context.
//
static pj_bool_t proxy_on_rx_request(pjsip_rx_data *rdata );
static pj_bool_t proxy_on_rx_response(pjsip_rx_data *rdata );

static pjsip_module mod_stateful_proxy =
{
  NULL, NULL,                         // prev, next
  pj_str("mod-stateful-proxy"),       // Name
  -1,                                 // Id
  PJSIP_MOD_PRIORITY_UA_PROXY_LAYER+3,// Priority
  NULL,                               // load()
  NULL,                               // start()
  NULL,                               // stop()
  NULL,                               // unload()
  &proxy_on_rx_request,               // on_rx_request()
  &proxy_on_rx_response,              // on_rx_response()
  NULL,                               // on_tx_request()
  NULL,                               // on_tx_response()
  NULL,                               // on_tsx_state()
};


//
// mod_tu (tu=Transaction User) is the module to receive notification
// from transaction when the transaction state has changed.
//
static void tu_on_tsx_state(pjsip_transaction *tsx, pjsip_event *event);

static pjsip_module mod_tu =
{
  NULL, NULL,                         // prev, next.
  pj_str("mod-transaction-user"),     // Name.
  -1,                                 // Id
  PJSIP_MOD_PRIORITY_APPLICATION,     // Priority
  NULL,                               // load()
  NULL,                               // start()
  NULL,                               // stop()
  NULL,                               // unload()
  NULL,                               // on_rx_request()
  NULL,                               // on_rx_response()
  NULL,                               // on_tx_request()
  NULL,                               // on_tx_response()
  &tu_on_tsx_state,                   // on_tsx_state()
};

// High-level functions.
static void process_tsx_request(pjsip_rx_data* rdata);
static void process_cancel_request(pjsip_rx_data* rdata);
static int proxy_verify_request(pjsip_rx_data *rdata);
static void reject_request(pjsip_rx_data* rdata, int status_code);
#ifndef UNIT_TEST
static
#endif
int proxy_process_access_routing(pjsip_rx_data *rdata,
                                 pjsip_tx_data *tdata,
                                 TrustBoundary **trust,
                                 Target **target);
static bool ibcf_trusted_peer(const pj_sockaddr& addr);
static pj_status_t proxy_process_routing(pjsip_tx_data *tdata);
static pj_bool_t proxy_trusted_source(pjsip_rx_data* rdata);


// Helper functions.
static int compare_sip_sc(int sc1, int sc2);
static pj_bool_t is_uri_routeable(const pjsip_uri* uri);
static pj_bool_t is_user_numeric(const std::string& user);
static pj_status_t add_path(pjsip_tx_data* tdata,
                            const Flow* flow_data,
                            const pjsip_rx_data* rdata);


///@{
// MAIN ENTRY POINTS

// Callback to be called to handle new incoming requests.  Subsequent
// responses/requests will be handled by UA[SC]Transaction methods.
static pj_bool_t proxy_on_rx_request(pjsip_rx_data *rdata)
{
  LOG_DEBUG("Proxy RX request");

  if (rdata->msg_info.msg->line.req.method.id != PJSIP_CANCEL_METHOD)
  {
    // Request is a normal transaction request.
    process_tsx_request(rdata);
  }
  else
  {
    // Request is a CANCEL.
    process_cancel_request(rdata);
  }

  return PJ_TRUE;
}


// Callback to be called to handle incoming response outside
// any transactions. This happens for example when 2xx/OK
// for INVITE is received and transaction will be destroyed
// immediately, so we need to forward the subsequent 2xx/OK
// retransmission statelessly.
static pj_bool_t proxy_on_rx_response(pjsip_rx_data *rdata)
{
  pjsip_tx_data *tdata;
  pjsip_response_addr res_addr;
  pjsip_via_hdr *hvia;
  pj_status_t status;

  // Create response to be forwarded upstream (Via will be stripped here)
  status = PJUtils::create_response_fwd(stack_data.endpt, rdata, 0, &tdata);
  if (status != PJ_SUCCESS)
  {
    LOG_ERROR("Error creating response, %s",
              PJUtils::pj_status_to_string(status).c_str());
    return PJ_TRUE;
  }

  // Get topmost Via header
  hvia = (pjsip_via_hdr*) pjsip_msg_find_hdr(tdata->msg, PJSIP_H_VIA, NULL);
  if (hvia == NULL)
  {
    // Invalid response! Just drop it
    pjsip_tx_data_dec_ref(tdata);
    return PJ_TRUE;
  }

  // Calculate the address to forward the response
  pj_bzero(&res_addr, sizeof(res_addr));
  res_addr.dst_host.type = pjsip_transport_get_type_from_name(&hvia->transport);
  res_addr.dst_host.flag =
    pjsip_transport_get_flag_from_type(res_addr.dst_host.type);

  // Destination address is Via's received param
  res_addr.dst_host.addr.host = hvia->recvd_param;
  if (res_addr.dst_host.addr.host.slen == 0)
  {
    // Someone has messed up our Via header!
    res_addr.dst_host.addr.host = hvia->sent_by.host;
  }

  // Destination port is the rport
  if (hvia->rport_param != 0 && hvia->rport_param != -1)
  {
    res_addr.dst_host.addr.port = hvia->rport_param;
  }

  if (res_addr.dst_host.addr.port == 0)
  {
    // Ugh, original sender didn't put rport!
    // At best, can only send the response to the port in Via.
    res_addr.dst_host.addr.port = hvia->sent_by.port;
  }

  // Report SIP call and branch ID markers on the trail to make sure it gets
  // associated with the INVITE transaction at SAS.
  PJUtils::mark_sas_call_branch_ids(get_trail(rdata), rdata->msg_info.cid, rdata->msg_info.msg);

  // We don't know the transaction, so be pessimistic and strip
  // everything.
  TrustBoundary::process_stateless_message(tdata);

  // Forward response
  status = pjsip_endpt_send_response(stack_data.endpt, &res_addr, tdata,
                                     NULL, NULL);
  if (status != PJ_SUCCESS)
  {
    LOG_ERROR("Error forwarding response, %s",
              PJUtils::pj_status_to_string(status).c_str());
    return PJ_TRUE;
  }

  return PJ_TRUE;
}


// Callback to be called to handle transaction state changed.
static void tu_on_tsx_state(pjsip_transaction *tsx, pjsip_event *event)
{
  LOG_DEBUG("%s - tu_on_tsx_state %s, %s %s state=%s",
            tsx->obj_name,
            pjsip_role_name(tsx->role),
            pjsip_event_str(event->type),
            pjsip_event_str(event->body.tsx_state.type),
            pjsip_tsx_state_str(tsx->state));

  if (tsx->role == PJSIP_ROLE_UAS)
  {
    UASTransaction* uas_data = UASTransaction::get_from_tsx(tsx);
    if (uas_data != NULL)
    {
      uas_data->on_tsx_state(event);
    }
  }
  else
  {
    UACTransaction* uac_data = UACTransaction::get_from_tsx(tsx);
    if (uac_data != NULL)
    {
      uac_data->on_tsx_state(event);
    }
  }
}

///@}

///@{
// HIGH LEVEL PROCESSING

/// Process a received transaction request (that is, a non-CANCEL).
///
void process_tsx_request(pjsip_rx_data* rdata)
{
  pj_status_t status;
  pjsip_tx_data* tdata;
  UASTransaction* uas_data;
  ServingState serving_state;
  TrustBoundary* trust = &TrustBoundary::TRUSTED;
  Target *target = NULL;
  ACR* acr = NULL;

  // Verify incoming request.
  int status_code = proxy_verify_request(rdata);
  if (status_code != PJSIP_SC_OK)
  {
    reject_request(rdata, status_code);
    return;
  }

  // Request looks sane, so clone the request to create transmit data.
  status = PJUtils::create_request_fwd(stack_data.endpt, rdata, NULL, NULL, 0, &tdata);
  if (status != PJ_SUCCESS)
  {
    LOG_ERROR("Failed to clone request to forward");
    reject_request(rdata, PJSIP_SC_INTERNAL_SERVER_ERROR);
    return;
  }

  if (edge_proxy)
  {
    // Process access proxy routing.  This also does IBCF function if enabled.
    status_code = proxy_process_access_routing(rdata, tdata, &trust, &target);
    if (status_code != PJSIP_SC_OK)
    {
      // Request failed routing checks, so reject it.
      reject_request(rdata, status_code);

      // Delete the request since we're not forwarding it
      pjsip_tx_data_dec_ref(tdata);
      delete target;
      target = NULL;
      return;
    }
  }
  else
  {
    // Process route information for routing proxy.
    pjsip_route_hdr* hroute = rdata->msg_info.route;

    if ((hroute != NULL) &&
        ((PJUtils::is_home_domain(hroute->name_addr.uri)) ||
         (PJUtils::is_uri_local(hroute->name_addr.uri))))
    {
      // This is our own Route header, containing a SIP URI.  Check for an
      // ODI token.  We need to determine the session case: is
      // this an originating request or not - see 3GPP TS 24.229
      // s5.4.3.1, s5.4.1.2.2F and the behaviour of
      // proxy_calculate_targets as an access proxy.
      pjsip_sip_uri* uri = (pjsip_sip_uri*)hroute->name_addr.uri;
      pjsip_param* orig_param = pjsip_param_find(&uri->other_param, &STR_ORIG);
      const SessionCase* session_case = (orig_param != NULL) ? &SessionCase::Originating : &SessionCase::Terminating;

      AsChainLink original_dialog;
      if (pj_strncmp(&uri->user, &STR_ODI_PREFIX, STR_ODI_PREFIX.slen) == 0)
      {
        // This is one of our original dialog identifier (ODI) tokens.
        // See 3GPP TS 24.229 s5.4.3.4.
        std::string odi_token = std::string(uri->user.ptr + STR_ODI_PREFIX.slen,
                                            uri->user.slen - STR_ODI_PREFIX.slen);
        original_dialog = as_chain_table->lookup(odi_token);

        if (original_dialog.is_set())
        {
          LOG_INFO("Original dialog for %.*s found: %s",
                   uri->user.slen, uri->user.ptr,
                   original_dialog.to_string().c_str());
          session_case = &original_dialog.session_case();
          acr = original_dialog.acr();
          LOG_DEBUG("Retrieved ACR %p for existing AS chain", acr);
        }
        else
        {
          // We're in the middle of an AS chain, but we've lost our
          // reference to the rest of the chain. We must not carry on
          // - fail the request with a suitable error code.
          LOG_ERROR("Original dialog lookup for %.*s not found",
                    uri->user.slen, uri->user.ptr);
          pjsip_tx_data_dec_ref(tdata);
          reject_request(rdata, PJSIP_SC_BAD_REQUEST);
          return;
        }
      }

      LOG_DEBUG("Got our Route header, session case %s, OD=%s",
                session_case->to_string().c_str(),
                original_dialog.to_string().c_str());
      serving_state = ServingState(session_case, original_dialog);
    }
    else if (hroute == NULL)
    {
      // No Route header on the request.  This probably shouldn't happen, but
      // if it does we will treat it as a terminating request.
      LOG_DEBUG("No Route header, so treat as terminating request");
      serving_state = ServingState(&SessionCase::Terminating, AsChainLink());
    }


    // Do standard processing of Route headers.
    status = proxy_process_routing(tdata);

    if (status != PJ_SUCCESS)
    {
      LOG_ERROR("Error processing route, %s",
                PJUtils::pj_status_to_string(status).c_str());

      delete target;
      target = NULL;
      return;
    }
  }

  if (acr == NULL)
  {
    // We haven't found an existing ACR for this transaction, so create a new
    // one.
    LOG_DEBUG("Create new ACR for this transaction");
    acr = cscf_acr_factory->get_acr(get_trail(rdata), CALLING_PARTY);
  }

  // Pass the received request to the ACR.
  acr->rx_request(rdata->msg_info.msg, rdata->pkt_info.timestamp);

  // We now know various details of this transaction:
  LOG_DEBUG("Trust mode %s, serving state %s",
            trust->to_string().c_str(),
            serving_state.to_string().c_str());

  // If this is an ACK request, forward statelessly.
  // This happens if the proxy records route and this ACK
  // is sent for 2xx response. An ACK that is sent for non-2xx
  // final response will be absorbed by transaction layer, and
  // it will not be received by on_rx_request() callback.
  if (tdata->msg->line.req.method.id == PJSIP_ACK_METHOD)
  {
    // Any calculated target is going to be ignored, so clean up.
    delete target;
    target = NULL;

    // Report a SIP call ID marker on the trail to make sure it gets
    // associated with the INVITE transaction at SAS.  There's no need to
    // report the branch IDs as they won't be used for correlation.
    LOG_DEBUG("Statelessly forwarding ACK");
    PJUtils::mark_sas_call_branch_ids(get_trail(rdata), rdata->msg_info.cid, NULL);

    trust->process_request(tdata);

    acr->tx_request(tdata->msg);

    status = PJUtils::send_request_stateless(tdata);

    if (status != PJ_SUCCESS)
    {
      LOG_ERROR("Error forwarding request, %s",
                PJUtils::pj_status_to_string(status).c_str());
    }
    acr->send_message();
    delete acr;

    return;
  }

  // Create the transaction.  This implicitly enters its context, so we're
  // safe to operate on it (and have to exit its context below).
  status = UASTransaction::create(rdata, tdata, trust, acr, &uas_data);
  if (status != PJ_SUCCESS)
  {
    LOG_ERROR("Failed to create UAS transaction, %s",
              PJUtils::pj_status_to_string(status).c_str());

    // Delete the request since we're not forwarding it
    pjsip_tx_data_dec_ref(tdata);
    reject_request(rdata, PJSIP_SC_INTERNAL_SERVER_ERROR);
    delete acr;
    delete target;
    target = NULL;
    return;
  }

  if ((!edge_proxy) &&
      (uas_data->method() == PJSIP_INVITE_METHOD))
  {
    // If running in routing proxy mode send the 100 Trying response before
    // applying services and routing the request as both may involve
    // interacting with external databases.  When running in access proxy
    // mode we hold off sending the 100 Trying until we've received one from
    // upstream so we can be sure we could route a subsequent CANCEL to the
    // right place.
    uas_data->send_trying(rdata);
  }

  // Perform common initial processing.  This will delete the
  // target if specified.
  uas_data->handle_non_cancel(serving_state, target);

  uas_data->exit_context();
}


/// Process a received CANCEL request
///
void process_cancel_request(pjsip_rx_data* rdata)
{
  pjsip_transaction *invite_uas;
  pj_str_t key;

  // Find the UAS INVITE transaction
  pjsip_tsx_create_key(rdata->tp_info.pool, &key, PJSIP_UAS_ROLE,
                       pjsip_get_invite_method(), rdata);
  invite_uas = pjsip_tsx_layer_find_tsx(&key, PJ_TRUE);
  if (!invite_uas)
  {
    // Invite transaction not found, respond to CANCEL with 481
    reject_request(rdata, PJSIP_SC_CALL_TSX_DOES_NOT_EXIST);
    return;
  }

  if ((edge_proxy) && (!proxy_trusted_source(rdata)))
  {
    // The CANCEL request has not come from a trusted source, so reject it
    // (can't challenge a CANCEL).
    reject_request(rdata, PJSIP_SC_FORBIDDEN);
    return;
  }

  // Respond 200 OK to CANCEL.  Must do this statefully.
  pjsip_transaction* tsx;
  pj_status_t status = pjsip_tsx_create_uas(NULL, rdata, &tsx);
  if (status != PJ_SUCCESS)
  {
    reject_request(rdata, PJSIP_SC_INTERNAL_SERVER_ERROR);
    return;
  }

  // Set the SAS trail on the CANCEL transaction so the response gets correlated
  set_trail(tsx, get_trail(rdata));

  // Feed the CANCEL request to the transaction.
  pjsip_tsx_recv_msg(tsx, rdata);

  // Send the 200 OK statefully.
  PJUtils::respond_stateful(stack_data.endpt, tsx, rdata, 200, NULL, NULL, NULL);

  // Send CANCEL to cancel the UAC transactions.
  // The UAS INVITE transaction will get final response when
  // we receive final response from the UAC INVITE transaction.
  LOG_DEBUG("%s - Cancel for UAS transaction", invite_uas->obj_name);
  UASTransaction *uas_data = UASTransaction::get_from_tsx(invite_uas);
  uas_data->cancel_pending_uac_tsx(0, false);

  // Create and send an ACR for the CANCEL request.
  ACR* acr = cscf_acr_factory->get_acr(get_trail(rdata), CALLING_PARTY);
  acr->rx_request(rdata->msg_info.msg, rdata->pkt_info.timestamp);
  acr->send_message();
  delete acr;

  // Unlock UAS tsx because it is locked in find_tsx()
  pj_grp_lock_release(invite_uas->grp_lock);
}


// Proxy utility to verify incoming requests.
// Return the SIP status code if verification failed.
static int proxy_verify_request(pjsip_rx_data *rdata)
{
  const pj_str_t STR_PROXY_REQUIRE = pj_str("Proxy-Require");

  // RFC 3261 Section 16.3 Request Validation

  // Before an element can proxy a request, it MUST verify the message's
  // validity.  A valid message must pass the following checks:
  //
  // 1. Reasonable Syntax
  // 2. URI scheme
  // 3. Max-Forwards
  // 4. (Optional) Loop Detection
  // 5. Proxy-Require
  // 6. Proxy-Authorization

  // 1. Reasonable Syntax.
  // This would have been checked by transport layer.

  // 2. URI scheme.
  // We only want to support "sip:" URI scheme for this simple proxy.
  if (!PJSIP_URI_SCHEME_IS_SIP(rdata->msg_info.msg->line.req.uri))
  {
    return PJSIP_SC_UNSUPPORTED_URI_SCHEME;
  }

  // 3. Max-Forwards.
  // Send error if Max-Forwards is 1 or lower.
  if (rdata->msg_info.max_fwd && rdata->msg_info.max_fwd->ivalue <= 1)
  {
    return PJSIP_SC_TOO_MANY_HOPS;
  }

  // 4. (Optional) Loop Detection.
  // Nah, we don't do that with this simple proxy.

  // 5. Proxy-Require
  if (pjsip_msg_find_hdr_by_name(rdata->msg_info.msg, &STR_PROXY_REQUIRE,
                                 NULL) != NULL)
  {
    return PJSIP_SC_BAD_EXTENSION;
  }

  // 6. Proxy-Authorization.
  // Nah, we don't require any authorization with this sample.

  return PJSIP_SC_OK;
}

/// Rejects a request statelessly.
static void reject_request(pjsip_rx_data* rdata, int status_code)
{
  pj_status_t status;

  ACR* acr = cscf_acr_factory->get_acr(get_trail(rdata), CALLING_PARTY);
  acr->rx_request(rdata->msg_info.msg, rdata->pkt_info.timestamp);

  if (rdata->msg_info.msg->line.req.method.id != PJSIP_ACK_METHOD)
  {
    // Not an ACK, so we should send a response.
    LOG_ERROR("Reject %.*s request with %d status code",
              rdata->msg_info.msg->line.req.method.name.slen,
              rdata->msg_info.msg->line.req.method.name.ptr, status_code);
    pjsip_tx_data* tdata;

    // Use default status text except for cases where PJSIP doesn't
    const pj_str_t* status_text = NULL;
    if (status_code == SIP_STATUS_FLOW_FAILED)
    {
      status_text = &SIP_REASON_FLOW_FAILED;
    }

    status = PJUtils::create_response(stack_data.endpt, rdata, status_code, status_text, &tdata);
    if (status == PJ_SUCCESS)
    {
      // Pass the response to the ACR.
      acr->tx_response(tdata->msg);

      status = pjsip_endpt_send_response2(stack_data.endpt, rdata, tdata, NULL, NULL);
      if (status != PJ_SUCCESS)
      {
        // LCOV_EXCL_START
        pjsip_tx_data_dec_ref(tdata);
        // LCOV_EXCL_STOP
      }
    }
  }

  // Send the ACR and delete it.
  acr->send_message();
  delete acr;
}

static SIPPeerType determine_source(pjsip_transport* transport, pj_sockaddr addr)
{
  if (transport == NULL)
  {
    LOG_DEBUG("determine_source called with a NULL pjsip_transport");
    return SIP_PEER_UNKNOWN;
  }
  if (transport->local_name.port == stack_data.pcscf_trusted_port)
  {
    // Request received on trusted port.
    LOG_DEBUG("Request received on trusted port %d", transport->local_name.port);
    return SIP_PEER_TRUSTED_PORT;
  }

  LOG_DEBUG("Request received on non-trusted port %d", transport->local_name.port);

  // Request received on untrusted port, so see if it came over a trunk.
  if ((ibcf) &&
      (ibcf_trusted_peer(addr)))
  {
    LOG_DEBUG("Request received on configured SIP trunk");
    return SIP_PEER_CONFIGURED_TRUNK;
  }

  return SIP_PEER_CLIENT;
}

/// Checks whether the request was received from a trusted source.
static pj_bool_t proxy_trusted_source(pjsip_rx_data* rdata)
{
  SIPPeerType source = determine_source(rdata->tp_info.transport, rdata->pkt_info.src_addr);
  pj_bool_t trusted = PJ_FALSE;

  if ((source == SIP_PEER_TRUSTED_PORT) ||
      (source == SIP_PEER_CONFIGURED_TRUNK))
  {
    trusted = PJ_TRUE;
  }
  else if (source == SIP_PEER_CLIENT)
  {
    Flow* src_flow = flow_table->find_flow(rdata->tp_info.transport,
                                           &rdata->pkt_info.src_addr);
    if (src_flow != NULL)
    {
      // Request received on a known flow, so check it is
      // authenticated.
      pjsip_from_hdr *from_hdr = PJSIP_MSG_FROM_HDR(rdata->msg_info.msg);
      if (src_flow->asserted_identity((pjsip_uri*)pjsip_uri_get_uri(from_hdr->uri)).length() > 0)
      {
        LOG_DEBUG("Request received on authenticated client flow.");
        trusted = PJ_TRUE;
      }
      src_flow->dec_ref();
    }
  }
  return trusted;
}

void UASTransaction::routing_proxy_record_route()
{
  PJUtils::add_record_route(_req, "TCP", stack_data.scscf_port, NULL, stack_data.sprout_cluster_domain);
}

/// Checks for double Record-Routing and removes superfluous Route header to
/// avoid request spirals.
void proxy_handle_double_rr(pjsip_tx_data* tdata)
{
  pjsip_route_hdr* r1 = NULL;
  pjsip_route_hdr* r2 = NULL;

  if ((PJUtils::is_top_route_local(tdata->msg, &r1)) &&
      (PJUtils::is_next_route_local(tdata->msg, r1, &r2)))
  {
    // The top two Route headers were both added by this node, so check for
    // different transports or ports.  We don't act on all Route header pairs
    // that look like a spiral, only ones that look like the result of
    // double Record-Routing, and we only do that if the transport and/or port
    // are different.
    LOG_DEBUG("Top two route headers added by this node, checking transports and ports");
    pjsip_sip_uri* uri1 = (pjsip_sip_uri*)r1->name_addr.uri;
    pjsip_sip_uri* uri2 = (pjsip_sip_uri*)r2->name_addr.uri;
    if ((uri1->port != uri2->port) ||
        (pj_stricmp(&uri1->transport_param, &uri2->transport_param) != 0))
    {
      // Possible double record routing.  If one of the route headers doesn't
      // have a flow token it can safely be removed.
      LOG_DEBUG("Host names are the same and transports are different");
      if (uri1->user.slen == 0)
      {
        LOG_DEBUG("Remove top route header");
        pj_list_erase(r1);
      }
      else if (uri2->user.slen == 0)
      {
        LOG_DEBUG("Remove second route header");
        pj_list_erase(r2);
      }
    }
  }
}


/// Find and remove P-Preferred-Identity headers from the message.
static void extract_preferred_identities(pjsip_tx_data* tdata, std::vector<pjsip_uri*>& identities)
{
  pjsip_routing_hdr* p_preferred_id;
  p_preferred_id = (pjsip_routing_hdr*)
                       pjsip_msg_find_hdr_by_name(tdata->msg,
                                                  &STR_P_PREFERRED_IDENTITY,
                                                  NULL);

  while (p_preferred_id != NULL)
  {
    identities.push_back((pjsip_uri*)&p_preferred_id->name_addr);

    void* next_hdr = p_preferred_id->next;

    pj_list_erase(p_preferred_id);

    p_preferred_id = (pjsip_routing_hdr*)pjsip_msg_find_hdr_by_name(tdata->msg, &STR_P_PREFERRED_IDENTITY, next_hdr);
  }
}


/// Create a simple target routing the call to Sprout.
static void proxy_route_upstream(pjsip_rx_data* rdata,
                                 pjsip_tx_data* tdata,
                                 TrustBoundary **trust,
                                 Target** target)
{
  // Forward it to the upstream proxy to deal with.  We do this by creating
  // a target with the existing request URI and a path to the upstream
  // proxy and stripping any loose routes that might have been added by the
  // UA.
  LOG_INFO("Route request to upstream proxy %.*s",
      ((pjsip_sip_uri*)upstream_proxy)->host.slen,
      ((pjsip_sip_uri*)upstream_proxy)->host.ptr);
  *target = new Target();
  Target* target_p = *target;
  target_p->upstream_route = PJ_TRUE;
  target_p->uri = (pjsip_uri*)tdata->msg->line.req.uri;

  // Route upstream.
  pjsip_routing_hdr* route_hdr;
  pjsip_sip_uri* upstream_uri = (pjsip_sip_uri*)pjsip_uri_clone(tdata->pool,
                                                                upstream_proxy);

  // Maybe mark it as originating, so Sprout knows to
  // apply originating handling.
  //
  // In theory, on the access side, the UE ought to have
  // done this itself - see 3GPP TS 24.229 s5.1.1.2.1 200-OK d and
  // s5.1.2A.1.1 "The UE shall build a proper preloaded Route header"
  //
  // When working on the IBCF side, the provided route will not have
  // orig set, so we won't set in on the route upstream ether.
  //
  // When working as a load-balancer for a third-party P-CSCF, trust the
  // orig parameter of the top-most Route header.
  pjsip_param* orig_param = NULL;

  // Check the rdata here, as the Route header may have been stripped
  // from the cloned tdata.
  if (PJUtils::is_top_route_local(rdata->msg_info.msg, &route_hdr))
  {
    pjsip_sip_uri* uri = (pjsip_sip_uri*)route_hdr->name_addr.uri;
    orig_param = pjsip_param_find(&uri->other_param, &STR_ORIG);
  }

  if (orig_param ||
      (*trust == &TrustBoundary::INBOUND_EDGE_CLIENT))
  {
    LOG_DEBUG("Mark originating");
    pjsip_param *orig_param = PJ_POOL_ALLOC_T(tdata->pool, pjsip_param);
    pj_strdup(tdata->pool, &orig_param->name, &STR_ORIG);
    pj_strdup2(tdata->pool, &orig_param->value, "");
    pj_list_insert_after(&upstream_uri->other_param, orig_param);
  }

  // Select a transport for the request.
  if (upstream_conn_pool != NULL)
  {
    target_p->transport = upstream_conn_pool->get_connection();
  }

  target_p->paths.push_back((pjsip_uri*)upstream_uri);
}


/// Perform access-proxy-specific routing.
#ifndef UNIT_TEST
static
#endif
int proxy_process_access_routing(pjsip_rx_data *rdata,
                                 pjsip_tx_data *tdata,
                                 TrustBoundary **trust,
                                 Target **target)
{
  pj_status_t status;
  Flow* src_flow = NULL;
  Flow* tgt_flow = NULL;
  SIPPeerType source_type = determine_source(rdata->tp_info.transport,
                                             rdata->pkt_info.src_addr);
  LOG_DEBUG("Perform access proxy routing for %.*s request",
            tdata->msg->line.req.method.name.slen, tdata->msg->line.req.method.name.ptr);

  if (tdata->msg->line.req.method.id == PJSIP_REGISTER_METHOD)
  {
    if (source_type == SIP_PEER_TRUSTED_PORT)
    {
      LOG_WARNING("Rejecting REGISTER request received from within the trust domain");
      return PJSIP_SC_METHOD_NOT_ALLOWED;
    }

    if (source_type == SIP_PEER_CONFIGURED_TRUNK)
    {
      LOG_WARNING("Rejecting REGISTER request received over SIP trunk");
      return PJSIP_SC_METHOD_NOT_ALLOWED;
    }

    // The REGISTER came from outside the trust domain and not over a SIP
    // trunk, so we must act as the access proxy for the node.
    LOG_DEBUG("Message requires outbound support");

    // Find or create a flow object to represent this flow.
    src_flow = flow_table->find_create_flow(rdata->tp_info.transport,
                                              &rdata->pkt_info.src_addr);

    if (src_flow == NULL)
    {
      LOG_ERROR("Failed to create flow data record");
      return PJSIP_SC_INTERNAL_SERVER_ERROR; // LCOV_EXCL_LINE find_create_flow failure cases are all excluded already
    }

    LOG_DEBUG("Found or created flow data record, token = %s", src_flow->token().c_str());

    // Reject the REGISTER with a 305 if Bono is trying to quiesce and
    // there are no active dialogs on this flow.
    if (src_flow->should_quiesce())
    {
      LOG_DEBUG("REGISTER request received on a quiescing flow - responding with 305");
      src_flow->dec_ref();
      return PJSIP_SC_USE_PROXY;
    }

    // Touch the flow to make sure it doesn't time out while we are waiting
    // for the REGISTER response from upstream.
    src_flow->touch();

    // Add an integrity-protected indicator if the message was received on a
    // client flow that has already been authenticated.  We don't add
    // integrity-protected=no otherwise as this would be interpreted by the
    // S-CSCF as a request to use AKA authentication.
    pjsip_to_hdr *to_hdr = PJSIP_MSG_TO_HDR(rdata->msg_info.msg);
    if (!src_flow->asserted_identity((pjsip_uri*)pjsip_uri_get_uri(to_hdr->uri)).empty())
    {
      PJUtils::add_integrity_protected_indication(tdata,
                                                  PJUtils::Integrity::IP_ASSOC_YES);
    }

    // Add a path header so we get included in the egress call flow.  If we're not
    // acting as access proxy, we'll add the bono cluster instead.
    status = add_path(tdata, src_flow, rdata);
    if (status != PJ_SUCCESS)
    {
      if (src_flow)
      {
        src_flow->dec_ref();
      }
      return status; // LCOV_EXCL_LINE No failure cases exist.
    }

    if (src_flow)
    {
      // Remove the reference to the source flow since we have finished with it.
      src_flow->dec_ref();
    }

    // Message from client. Allow client to provide data, but don't let it discover internal data.
    *trust = &TrustBoundary::INBOUND_EDGE_CLIENT;

    // Until we support routing, all REGISTER requests should be sent to the upstream sprout
    // for processing.
    proxy_route_upstream(rdata, tdata, trust, target);

    // Do standard route header processing for the request.  This may
    // remove the top route header if it corresponds to this node.
    proxy_process_routing(tdata);
  }
  else
  {
    // Check for double Record-Routing and remove extra Route header.
    proxy_handle_double_rr(tdata);

    // Work out whether the message has come from an implicitly trusted
    // source (that is, from within the trust zone, or over a known SIP
    // trunk), or a source we can now trust because it has been authenticated
    // (that is, a client flow).
    bool trusted = false;

    if (source_type != SIP_PEER_TRUSTED_PORT)
    {
      // Message received on untrusted port, so see if it came over a trunk
      // or on a known client flow.
      LOG_DEBUG("Message received on non-trusted port %d", rdata->tp_info.transport->local_name.port);
      if (source_type == SIP_PEER_CONFIGURED_TRUNK)
      {
        LOG_DEBUG("Message received on configured SIP trunk");
        trusted = true;
        *trust = &TrustBoundary::INBOUND_TRUNK;

        pjsip_route_hdr* route_hdr;
        if ((PJUtils::is_top_route_local(tdata->msg, &route_hdr)) &&
            (pjsip_param_find(&(((pjsip_sip_uri*)route_hdr->name_addr.uri)->other_param), &STR_ORIG)))
        {
          // Topmost route header points to us/Sprout and requests originating
          // handling, but this is not a known client. This is forbidden.
          //
          // This covers 3GPP TS 24.229 s5.10.3.2, except that we
          // implement a whitelist (only known Bono clients can pass this)
          // rather than a blacklist (IBCF clients are forbidden).
          //
          // All connections to our IBCF are untrusted (we don't implement
          // any trusted ones) in the sense of s5.10.3.2, so this always
          // applies and we never implement the step 4 and 5 behaviour of
          // copying the ;orig parameter to the outgoing Route.
          //
          // We are slightly overloading TrustBoundary here - how to
          // improve this is FFS.
          LOG_WARNING("Request for originating handling but not from known client");
          return PJSIP_SC_FORBIDDEN;
        }
      }
      else
      {
        src_flow = flow_table->find_flow(rdata->tp_info.transport,
                                         &rdata->pkt_info.src_addr);
        if (src_flow != NULL)
        {
          // Message on a known client flow.
          LOG_DEBUG("Message received on known client flow");

          // Get all the preferred identities from the message and remove
          // the P-Preferred-Identity headers.
          std::vector<pjsip_uri*> identities;
          extract_preferred_identities(tdata, identities);

          if (identities.size() > 2)
          {
            // Cannot have more than two preferred identities.
            LOG_DEBUG("Request has more than two P-Preferred-Identitys, rejecting");
            src_flow->dec_ref();
            return PJSIP_SC_FORBIDDEN;
          }
          else if (identities.size() == 0)
          {
            // No identities specified, so check there is valid default identity
            // and use it for the P-Asserted-Identity.
            LOG_DEBUG("Request has no P-Preferred-Identity headers, so check for default identity on flow");
            std::string aid = src_flow->default_identity();

            if (aid.length() > 0)
            {
              *trust = &TrustBoundary::INBOUND_EDGE_CLIENT;
              trusted = true;
              PJUtils::add_asserted_identity(tdata, aid);
            }
          }
          else if (identities.size() == 1)
          {
            // Only one preferred identity specified.
            LOG_DEBUG("Request has one P-Preferred-Identity");
            if ((!PJSIP_URI_SCHEME_IS_SIP(identities[0])) &&
                (!PJSIP_URI_SCHEME_IS_TEL(identities[0])))
            {
              // Preferred identity must be sip, sips or tel URI.
              LOG_DEBUG("Invalid URI scheme in P-Preferred-Identity, rejecting");
              src_flow->dec_ref();
              return PJSIP_SC_FORBIDDEN;
            }

            // Check the preferred identity is authorized and get the corresponding
            // asserted identity.
            std::string aid = src_flow->asserted_identity(identities[0]);

            if (aid.length() > 0)
            {
              *trust = &TrustBoundary::INBOUND_EDGE_CLIENT;
              trusted = true;
              PJUtils::add_asserted_identity(tdata, aid);
            }
          }
          else if (identities.size() == 2)
          {
            // Two preferred identities specified.
            LOG_DEBUG("Request has two P-Preferred-Identitys");
            if (!(((PJSIP_URI_SCHEME_IS_SIP(identities[0])) &&
                   (PJSIP_URI_SCHEME_IS_TEL(identities[1]))) ||
                  ((PJSIP_URI_SCHEME_IS_TEL(identities[0])) &&
                   (PJSIP_URI_SCHEME_IS_SIP(identities[1])))))
            {
              // One identity must be sip or sips URI and the other must be
              // tel URI
              LOG_DEBUG("Invalid combination of URI schemes in P-Preferred-Identitys, rejecting");
              src_flow->dec_ref();
              return PJSIP_SC_FORBIDDEN;
            }

            // Check both preferred identities are authorized and get the
            // corresponding asserted identities.
            std::string aid1 = src_flow->asserted_identity(identities[0]);
            std::string aid2 = src_flow->asserted_identity(identities[1]);

            if ((aid1.length() > 0) && (aid2.length() > 0))
            {
              *trust = &TrustBoundary::INBOUND_EDGE_CLIENT;
              trusted = true;
              PJUtils::add_asserted_identity(tdata, aid1);
              PJUtils::add_asserted_identity(tdata, aid2);
            }
          }
        }
      }
    }
    else
    {
      // Message received on a trusted port.
      LOG_DEBUG("Message received on trusted port");
      trusted = true;

      // See if the message is destined for a client.
      pjsip_route_hdr* route_hdr;
      if ((PJUtils::is_top_route_local(tdata->msg, &route_hdr)) &&
          (((pjsip_sip_uri*)route_hdr->name_addr.uri)->user.slen > 0))
      {
        // The user part is present, it should hold our token, so validate the
        // token.
        pjsip_sip_uri* sip_path_uri = (pjsip_sip_uri*)route_hdr->name_addr.uri;
        LOG_DEBUG("Flow identifier in Route header = %.*s", sip_path_uri->user.slen, sip_path_uri->user.ptr);
        tgt_flow = flow_table->find_flow(PJUtils::pj_str_to_string(&sip_path_uri->user));

        if (tgt_flow == NULL)
        {
          // We couldn't find the flow referenced in the
          // flow token, tell upstream that the flow failed.
          // Note: RFC 5626 specs that we should send a FORBIDDEN
          // if the token was invalid (as opposed to for a flow
          // that we don't have).  The authentication module
          // should handle that.
          LOG_ERROR("Route header flow identifier failed to correlate");
          return SIP_STATUS_FLOW_FAILED;
        }

        // This must be a request for a client, so make sure it is routed
        // over the appropriate flow.
        LOG_DEBUG("Inbound request for client with flow identifier in Route header");
        pjsip_tpselector tp_selector;
        tp_selector.type = PJSIP_TPSELECTOR_TRANSPORT;
        tp_selector.u.transport = tgt_flow->transport();
        pjsip_tx_data_set_transport(tdata, &tp_selector);

        tdata->dest_info.addr.count = 1;
        tdata->dest_info.addr.entry[0].type = (pjsip_transport_type_e)tgt_flow->transport()->key.type;
        pj_memcpy(&tdata->dest_info.addr.entry[0].addr, tgt_flow->remote_addr(), sizeof(pj_sockaddr));
        tdata->dest_info.addr.entry[0].addr_len =
             (tdata->dest_info.addr.entry[0].addr.addr.sa_family == pj_AF_INET()) ?
             sizeof(pj_sockaddr_in) : sizeof(pj_sockaddr_in6);
        tdata->dest_info.cur_addr = 0;

        *trust = &TrustBoundary::OUTBOUND_EDGE_CLIENT;

        // If there is an authorization header remove it.
        pjsip_msg_find_remove_hdr(tdata->msg, PJSIP_H_AUTHORIZATION, NULL);
      }
    }

    if (!trusted)
    {
      // Request is not from a trusted source, so reject or discard it.
      LOG_WARNING("Rejecting request from untrusted source");
      if (src_flow != NULL)
      {
        src_flow->dec_ref();
      }
      return PJSIP_SC_FORBIDDEN;
    }

    // Do standard route header processing for the request.  This may
    // remove the top route header if it corresponds to this node.
    proxy_process_routing(tdata);

    // Check if we have any Route headers.  If so, we'll follow them.  If not,
    // we get to choose where to route to, so route upstream to sprout.
    void* top_route = pjsip_msg_find_hdr(tdata->msg, PJSIP_H_ROUTE, NULL);
    if (top_route)
    {
      // We already have Route headers, so just build a target that mirrors
      // the current request URI.
      *target = new Target();
      (*target)->uri = (pjsip_uri*)pjsip_uri_clone(tdata->pool, tdata->msg->line.req.uri);
    }
    else if (PJUtils::is_home_domain(tdata->msg->line.req.uri) ||
             PJUtils::is_uri_local(tdata->msg->line.req.uri))
    {
      // Route the request upstream to Sprout.
      proxy_route_upstream(rdata, tdata, trust, target);
    }

    // Work out the next hop target for the message.  This will either be the
    // URI in the top route header, or the request URI.
    pjsip_uri* next_hop = PJUtils::next_hop(tdata->msg);

    if ((ibcf) &&
        (tgt_flow == NULL) &&
        (PJSIP_URI_SCHEME_IS_SIP(next_hop)))
    {
      // Check if the message is destined for a SIP trunk
      LOG_DEBUG("Check whether destination %.*s is a SIP trunk",
                ((pjsip_sip_uri*)next_hop)->host.slen, ((pjsip_sip_uri*)next_hop)->host.ptr);
      pj_sockaddr dest;
      if (pj_sockaddr_parse(pj_AF_UNSPEC(), 0, &((pjsip_sip_uri*)next_hop)->host, &dest) == PJ_SUCCESS)
      {
        // Target host name is an IP address, so check against the IBCF trusted
        // peers.
        LOG_DEBUG("Parsed destination as an IP address, so check against trusted peers list");
        if (ibcf_trusted_peer(dest))
        {
          LOG_DEBUG("Destination is a SIP trunk");
          *trust = &TrustBoundary::OUTBOUND_TRUNK;
          pjsip_msg_find_remove_hdr(tdata->msg, PJSIP_H_AUTHORIZATION, NULL);
        }
      }
    }

    // Add suitable Record-Route header(s).
    LOG_DEBUG("Add record route header(s)");
    if (src_flow != NULL)
    {
      // Message is from a client, so add separate Record-Route headers for
      // the ingress and egress hops.
      LOG_DEBUG("Message received from client - double Record-Route");
      PJUtils::add_record_route(tdata, src_flow->transport()->type_name, src_flow->transport()->local_name.port, src_flow->token().c_str(), stack_data.public_host);
      PJUtils::add_record_route(tdata, "TCP", stack_data.pcscf_trusted_port, NULL, stack_data.local_host);
    }
    else if (tgt_flow != NULL)
    {
      // Message is destined for a client, so add separate Record-Route headers
      // for the ingress and egress hops.
      LOG_DEBUG("Message destined for client - double Record-Route");
      PJUtils::add_record_route(tdata, "TCP", stack_data.pcscf_trusted_port, NULL, stack_data.local_host);
      PJUtils::add_record_route(tdata, tgt_flow->transport()->type_name, tgt_flow->transport()->local_name.port, tgt_flow->token().c_str(), stack_data.public_host);
    }
    else if ((ibcf) && (*trust == &TrustBoundary::INBOUND_TRUNK))
    {
      // Received message on a trunk, so add separate Record-Route headers for
      // the ingress and egress hops.
      PJUtils::add_record_route(tdata, rdata->tp_info.transport->type_name, rdata->tp_info.transport->local_name.port, NULL, stack_data.public_host);
      PJUtils::add_record_route(tdata, "TCP", stack_data.pcscf_trusted_port, NULL, stack_data.local_host);
    }
    else if ((ibcf) && (*trust == &TrustBoundary::OUTBOUND_TRUNK))
    {
      // Message destined for trunk, so add separate Record-Route headers for
      // the ingress and egress hops.
      PJUtils::add_record_route(tdata, "TCP", stack_data.pcscf_trusted_port, NULL, stack_data.local_host);
      PJUtils::add_record_route(tdata, "TCP", stack_data.pcscf_untrusted_port, NULL, stack_data.public_host);   // @TODO - transport type?
    }

    // Decrement references on flows as we have finished with them.
    if (tgt_flow != NULL)
    {
      tgt_flow->dec_ref();
    }

    if (src_flow != NULL)
    {
      src_flow->dec_ref();
    }
  }

  return PJSIP_SC_OK;
}


/// Determine whether a source or destination IP address corresponds to
/// a configured trusted peer.  "Trusted" here simply means that it's
/// known, not that we trust any headers it sets.
static bool ibcf_trusted_peer(const pj_sockaddr& addr)
{
  // Check whether the source IP address of the message is in the list of
  // trusted hosts.  Zero out the source port before doing the search.
  pj_sockaddr sockaddr;
  pj_sockaddr_cp(&sockaddr, &addr);
  pj_sockaddr_set_port(&sockaddr, 0);
  PJUtils::host_list_t::const_iterator i = trusted_hosts.find(sockaddr);

  return (i != trusted_hosts.end());
}


// Process route information in the request
static pj_status_t proxy_process_routing(pjsip_tx_data *tdata)
{
  pjsip_sip_uri *target;
  pjsip_route_hdr *hroute;

  // RFC 3261 Section 16.4 Route Information Preprocessing

  target = (pjsip_sip_uri*) tdata->msg->line.req.uri;

  // The proxy MUST inspect the Request-URI of the request.  If the
  // Request-URI of the request contains a value this proxy previously
  // placed into a Record-Route header field (see Section 16.6 item 4),
  // the proxy MUST replace the Request-URI in the request with the last
  // value from the Route header field, and remove that value from the
  // Route header field.  The proxy MUST then proceed as if it received
  // this modified request.
  if (PJUtils::is_uri_local((pjsip_uri*)target))
  {
    pjsip_route_hdr *r;
    pjsip_sip_uri *uri;

    // Find the first Route header
    r = hroute = (pjsip_route_hdr*)pjsip_msg_find_hdr(tdata->msg, PJSIP_H_ROUTE, NULL);
    if (r == NULL)
    {
      // No Route header. This request is destined for this proxy.
      return PJ_SUCCESS;
    }

    // Find the last Route header
    while ( (r=(pjsip_route_hdr*)pjsip_msg_find_hdr(tdata->msg,
                                                    PJSIP_H_ROUTE,
                                                    r->next)) != NULL )
    {
      hroute = r;
    }

    // If the last Route header doesn't have ";lr" parameter, then
    // this is a strict-routed request indeed, and we follow the steps
    // in processing strict-route requests above.
    //
    // But if it does contain ";lr" parameter, skip the strict-route
    // processing.
    uri = (pjsip_sip_uri*)pjsip_uri_get_uri(&hroute->name_addr);
    if (uri->lr_param == 0)
    {
      // Yes this is strict route, so:
      // - replace req URI with the URI in Route header,
      // - remove the Route header,
      // - proceed as if it received this modified request.
      tdata->msg->line.req.uri = hroute->name_addr.uri;
      target = (pjsip_sip_uri*) tdata->msg->line.req.uri;
      pj_list_erase(hroute);
    }
  }

  // maddr handling for source routing is considered deprecated, so we don't
  // support it.  (See RFC 3261/19.1.1 - recommendation is to use Route headers
  // if requests must traverse a fixed set of proxies.)

  // If the first value in the Route header field indicates this proxy or
  // home domain, the proxy MUST remove that value from the request.
  // We remove consecutive Route headers that point to us so we don't spiral.'
  if (PJUtils::is_top_route_local(tdata->msg, &hroute))
  {
    LOG_DEBUG("Top Route header is local - erasing");
    pj_list_erase(hroute);
  }

  return PJ_SUCCESS;
}

///@}

// Gets the subscriber's associated URIs and iFCs for each URI from
// the HSS. Returns true on success, false on failure.

// The info parameter is only filled in correctly if this function
// returns true,
bool UASTransaction::get_data_from_hss(std::string public_id, HSSCallInformation& info, SAS::TrailId trail)
{
  std::map<std::string, HSSCallInformation>::iterator data = cached_hss_data.find(public_id);
  bool rc = false;
  if (data != cached_hss_data.end())
  {
    info = data->second;
    rc = true;
  }
  else
  {
    std::vector<std::string> uris;
    std::map<std::string, Ifcs> ifc_map;
    std::string regstate;
    long http_code = hss->update_registration_state(public_id, "", HSSConnection::CALL, regstate, ifc_map, uris, trail);
    bool registered = (regstate == HSSConnection::STATE_REGISTERED);
    info = {registered, ifc_map[public_id], uris};
    if (http_code == 200)
    {
      cached_hss_data[public_id] = info;
      rc = true;
    }
  }
  return rc;
}

// Look up the registration state for the given public ID, using the
// per-transaction cache if possible (and caching them and the iFC otherwise).
bool UASTransaction::is_user_registered(std::string public_id)
{
  HSSCallInformation data;
  bool success = get_data_from_hss(public_id, data, trail());
  if (success)
  {
    return data.registered;
  }
  else
  {
    LOG_ERROR("Connection to Homestead failed, treating user as unregistered");
    return false;
  }
}

// Look up the associated URIs for the given public ID, using the cache if possible (and caching them and the iFC otherwise).
// The uris parameter is only filled in correctly if this function
// returns true,
bool UASTransaction::get_associated_uris(std::string public_id, std::vector<std::string>& uris, SAS::TrailId trail)
{
  HSSCallInformation data;
  bool success = get_data_from_hss(public_id, data, trail);
  if (success)
  {
    uris = data.uris;
  }
  return success;
}

// Look up the Ifcs for the given public ID, using the cache if possible (and caching them and the associated URIs otherwise).
// The ifcs parameter is only filled in correctly if this function
// returns true,
bool UASTransaction::lookup_ifcs(std::string public_id, Ifcs& ifcs, SAS::TrailId trail)
{
  HSSCallInformation data;
  bool success = get_data_from_hss(public_id, data, trail);
  if (success)
  {
    ifcs = data.ifcs;
  }
  return success;
}

///@{
// IN-TRANSACTION PROCESSING

/// Calculate a list of targets for the message.
void UASTransaction::proxy_calculate_targets(pjsip_msg* msg,
                                             pj_pool_t* pool,
                                             const TrustBoundary* trust,
                                             TargetList& targets,
                                             int max_targets,
                                             SAS::TrailId trail)
{
  // RFC 3261 Section 16.5 Determining Request Targets

  pjsip_sip_uri* req_uri = (pjsip_sip_uri*)msg->line.req.uri;

  // If the Request-URI of the request contains an maddr parameter, the
  // Request-URI MUST be placed into the target set as the only target
  // URI, and the proxy MUST proceed to Section 16.6.
  if (req_uri->maddr_param.slen)
  {
    LOG_INFO("Route request to maddr %.*s", req_uri->maddr_param.slen, req_uri->maddr_param.ptr);
    Target target;
    target.uri = (pjsip_uri*)req_uri;
    targets.push_back(target);
    return;
  }

  // If the domain of the Request-URI indicates a domain this element is
  // not responsible for, the Request-URI MUST be placed into the target
  // set as the only target, and the element MUST proceed to the task of
  // Request Forwarding (Section 16.6).
  if ((!PJUtils::is_home_domain((pjsip_uri*)req_uri)) &&
      (!PJUtils::is_uri_local((pjsip_uri*)req_uri)))
  {
    LOG_INFO("Route request to domain %.*s", req_uri->host.slen, req_uri->host.ptr);
    Target target;
    target.uri = (pjsip_uri*)req_uri;

    if ((bgcf_service) &&
        (PJSIP_URI_SCHEME_IS_SIP(req_uri)))
    {
      // See if we have a configured route to the destination.
      std::string domain = PJUtils::pj_str_to_string(&((pjsip_sip_uri*)req_uri)->host);
      std::vector<std::string> bgcf_route = bgcf_service->get_route(domain, trail);

      if (!bgcf_route.empty())
      {
        for (std::vector<std::string>::const_iterator ii = bgcf_route.begin(); ii != bgcf_route.end(); ++ii)
        {
          // Split the route into a host and (optional) port.
          int port = 0;
          std::vector<std::string> bgcf_route_elems;
          Utils::split_string(*ii, ':', bgcf_route_elems, 2, true);

          if (bgcf_route_elems.size() > 1)
          {
            port = atoi(bgcf_route_elems[1].c_str());
          }

          // BGCF configuration has a route to this destination, so translate to
          // a URI.
          pjsip_sip_uri* route_uri = pjsip_sip_uri_create(pool, false);
          pj_strdup2(pool, &route_uri->host, bgcf_route_elems[0].c_str());
          route_uri->port = port;
          route_uri->transport_param = pj_str("TCP");
          route_uri->lr_param = 1;
          target.paths.push_back((pjsip_uri*)route_uri);
        }

        // We have added a BGCF generated route to the request, so we should
        // switch ACR context for the downstream leg.
        if (_downstream_acr != _upstream_acr)
        {
          // We've already set up a different downstream ACR to the upstream ACR
          // so free it off.
          delete _downstream_acr;
        }
        _downstream_acr = bgcf_acr_factory->get_acr(trail, CALLING_PARTY);

        // Pass the request to the downstream ACR as if it is being received.
        _downstream_acr->rx_request(msg);
      }
    }

    targets.push_back(target);

    return;
  }

  // If the target set for the request has not been predetermined as
  // described above, this implies that the element is responsible for the
  // domain in the Request-URI, and the element MAY use whatever mechanism
  // it desires to determine where to send the request.
  //
  // is_user_registered() checks on Homestead to see whether the user
  // is registered - if not, we don't need to use the memcached store
  // to look up their bindings.
  std::string public_id = PJUtils::aor_from_uri(req_uri);
  if ((store) && (hss) && is_user_registered(public_id))
  {
    // Determine the canonical public ID, and look up the set of associated
    // URIs on the HSS.
    std::vector<std::string> uris;
    bool success = get_associated_uris(public_id, uris, trail);

    std::string aor;
    if (success && (uris.size() > 0))
    {
      // Take the first associated URI as the AOR.
      aor = uris.front();
    }
    else
    {
      // Failed to get the associated URIs from Homestead.  We'll try to
      // do the registration look-up with the specified target URI - this may
      // fail, but we'll never misroute the call.
      LOG_WARNING("Invalid Homestead response - a user is registered but has no list of associated URIs");
      aor = public_id;
    }

    // Look up the target in the registration data store.
    LOG_INFO("Look up targets in registration store: %s", aor.c_str());
    RegStore::AoR* aor_data = store->get_aor_data(aor, trail);

    // If we didn't get bindings from the local store and we have a remote
    // store, try the remote.
    if ((remote_store != NULL) &&
        ((aor_data == NULL) ||
         (aor_data->bindings().empty())))
    {
      delete aor_data;
      aor_data = remote_store->get_aor_data(aor, trail);
    }

    // Pick up to max_targets bindings to attempt to contact.  Since
    // some of these may be stale, and we don't want stale bindings to
    // push live bindings out, we sort by expiry time and pick those
    // with the most distant expiry times.  See bug 45.
    std::list<RegStore::AoR::Bindings::value_type> target_bindings;
    if (aor_data != NULL)
    {
      const RegStore::AoR::Bindings& bindings = aor_data->bindings();
      if ((int)bindings.size() <= max_targets)
      {
        for (RegStore::AoR::Bindings::const_iterator i = bindings.begin();
             i != bindings.end();
             ++i)
        {
          target_bindings.push_back(*i);
        }
      }
      else
      {
        std::multimap<int, RegStore::AoR::Bindings::value_type> ordered;
        for (RegStore::AoR::Bindings::const_iterator i = bindings.begin();
             i != bindings.end();
             ++i)
        {
          std::pair<int, RegStore::AoR::Bindings::value_type> p = std::make_pair(i->second->_expires, *i);
          ordered.insert(p);
        }

        int num_contacts = 0;
        for (std::multimap<int, RegStore::AoR::Bindings::value_type>::const_reverse_iterator i = ordered.rbegin();
             num_contacts < max_targets;
             ++i)
        {
          target_bindings.push_back(i->second);
          num_contacts++;
        }
      }
    }

    for (std::list<RegStore::AoR::Bindings::value_type>::const_iterator i = target_bindings.begin();
         i != target_bindings.end();
         ++i)
    {
      RegStore::AoR::Binding* binding = i->second;
      LOG_DEBUG("Target = %s", binding->_uri.c_str());
      bool useable_contact = true;
      Target target;
      target.from_store = PJ_TRUE;
      target.aor = aor;
      target.binding_id = i->first;
      target.uri = PJUtils::uri_from_string(binding->_uri, pool);
      if (target.uri == NULL)
      {
        LOG_WARNING("Ignoring badly formed contact URI %s for target %s",
                    binding->_uri.c_str(), aor.c_str());
        useable_contact = false;
      }
      else
      {
        for (std::list<std::string>::const_iterator j = binding->_path_headers.begin();
             j != binding->_path_headers.end();
             ++j)
        {
          pjsip_uri* path = PJUtils::uri_from_string(*j, pool);
          if (path != NULL)
          {
            target.paths.push_back(path);
          }
          else
          {
            LOG_WARNING("Ignoring contact %s for target %s because of badly formed path header %s",
                        binding->_uri.c_str(), aor.c_str(), (*j).c_str());
            useable_contact = false;
            break;
          }
        }
      }

      if (useable_contact)
      {
        targets.push_back(target);
      }
    }

    if (targets.empty())
    {
      LOG_ERROR("Failed to find any valid bindings for %s in registration store", aor.c_str());
    }

    delete aor_data;
  }
}


/// Attempt ENUM lookup if appropriate.
static pj_status_t translate_request_uri(pjsip_tx_data* tdata, SAS::TrailId trail)
{
  pj_status_t status = PJ_SUCCESS;
  std::string uri;

  if (PJSIP_URI_SCHEME_IS_SIP(tdata->msg->line.req.uri))
  {
    std::string user = PJUtils::pj_str_to_string(&((pjsip_sip_uri*)tdata->msg->line.req.uri)->user);
    if (is_user_numeric(user))
    {
      uri = enum_service->lookup_uri_from_user(user, trail);
    }
  }
  else
  {
    std::string user = PJUtils::pj_str_to_string(&((pjsip_other_uri*)tdata->msg->line.req.uri)->content);
    uri = enum_service->lookup_uri_from_user(user, trail);
  }

  if (!uri.empty())
  {
    pjsip_uri* req_uri = (pjsip_uri*)PJUtils::uri_from_string(uri, tdata->pool);
    if (req_uri != NULL)
    {
      LOG_DEBUG("Update request URI to %s", uri.c_str());
      tdata->msg->line.req.uri = req_uri;
    }
    else
    {
      LOG_WARNING("Badly formed URI %s from ENUM translation", uri.c_str());
      status = PJ_EINVAL;
    }
  }

  return status;
}


static void proxy_process_register_response(pjsip_rx_data* rdata)
{
  // Check to see if the REGISTER response contains a Path header.  If so
  // this is a signal that the registrar accepted the REGISTER and so
  // authenticated the client.
  pjsip_generic_string_hdr* path_hdr = (pjsip_generic_string_hdr*)
              pjsip_msg_find_hdr_by_name(rdata->msg_info.msg, &STR_PATH, NULL);
  if (path_hdr != NULL)
  {
    // The response has a Path header in it, so parse this to a URI so we can
    // check for a flow token.  Extract the field to a null terminated string
    // first since we can't guarantee it is null terminated in the message,
    // and pjsip_parse_uri requires a null terminated string.
    pj_str_t hvalue;
    pj_strdup_with_null(rdata->tp_info.pool, &hvalue, &path_hdr->hvalue);
    pjsip_sip_uri* path_uri = (pjsip_sip_uri*)
                                      pjsip_parse_uri(rdata->tp_info.pool,
                                                      hvalue.ptr,
                                                      hvalue.slen,
                                                      0);

    if ((path_uri != NULL) &&
        (path_uri->user.slen > 0))
    {
      // The Path header has a flow token, so see if this maps to a known
      // active flow.
      std::string flow_token = PJUtils::pj_str_to_string(&path_uri->user);
      Flow* flow_data = flow_table->find_flow(flow_token);

      if (flow_data != NULL)
      {
        // The response correlates to an active flow.  Check the contact
        // headers and expiry header to find when the last contacts will
        // expire.
        //
        // If a binding does not specify an expiry time then assume it expires
        // in 5 minutes (300s).  This should never happens as it means the
        // registrar is misbehaving, but we defensively assume a short expiry
        // time as this is more secure.
        int max_expires = PJUtils::max_expires(rdata->msg_info.msg, 300);
        LOG_DEBUG("Maximum contact expiry is %d", max_expires);

        // Go through the list of URIs covered by this registration setting
        // them on the flow.  This is either the list in the P-Associated-URI
        // header, if supplied, or the URI in the To header.
        pjsip_route_hdr* p_assoc_uri = (pjsip_route_hdr*)
                             pjsip_msg_find_hdr_by_name(rdata->msg_info.msg,
                                                        &STR_P_ASSOCIATED_URI,
                                                        NULL);
        if (p_assoc_uri != NULL)
        {
          // Use P-Associated-URIs list as list of authenticated URIs.
          LOG_DEBUG("Found P-Associated-URI header");
          bool is_default = true;
          while (p_assoc_uri != NULL)
          {
            flow_data->set_identity((pjsip_uri*)&p_assoc_uri->name_addr, is_default, max_expires);
            p_assoc_uri = (pjsip_route_hdr*)
                        pjsip_msg_find_hdr_by_name(rdata->msg_info.msg,
                                                   &STR_P_ASSOCIATED_URI,
                                                   p_assoc_uri->next);
            is_default = false;
          }
        }
        else
        {
          // Use URI in To header as authenticated URIs.
          LOG_DEBUG("No P-Associated-URI, use URI in To header.");
          flow_data->set_identity(PJSIP_MSG_TO_HDR(rdata->msg_info.msg)->uri, true, max_expires);
        }

        // Decrement the reference to the flow data
        flow_data->dec_ref();
      }
      else
      {
        // Failed to correlate the token in the Path header to an active flow.
        // This can happen if, for example, the connection to the client
        // failed, but it is unusual, so log at info level rather than as an
        // error or warning.
        LOG_INFO("Failed to correlate REGISTER response Path token %s to a flow", flow_token.c_str());
      }
    }
  }
}

///@}

// UAS Transaction constructor
UASTransaction::UASTransaction(pjsip_transaction* tsx,
                               pjsip_rx_data* rdata,
                               pjsip_tx_data* tdata,
                               TrustBoundary* trust,
                               ACR* acr) :
  _tsx(tsx),
  _num_targets(0),
  _pending_targets(0),
  _ringing(PJ_FALSE),
  _req(tdata),
  _best_rsp(NULL),
  _trust(trust),
  _proxy(NULL),
  _pending_destroy(false),
  _context_count(0),
  _as_chain_link(),
  _as_chain_linked(false),
  _victims(),
  _upstream_acr(acr),
  _downstream_acr(acr),
  _in_dialog(false),
  _icscf_router(NULL),
  _icscf_acr(NULL)
{
  LOG_DEBUG("UASTransaction constructor (%p)", this);
  LOG_DEBUG("ACR (%p)", acr);

  for (int ii = 0; ii < MAX_FORKING; ++ii)
  {
    _uac_data[ii] = NULL;
  }

  // Reference the transaction's group lock.
  _lock = tsx->grp_lock;
  pj_grp_lock_add_ref(tsx->grp_lock);

  // Set the trail identifier for the transaction using the trail ID on
  // the original message.
  set_trail(_tsx, get_trail(rdata));

  // Feed the request to the UAS transaction to drive its state
  // out of NULL state.
  pjsip_tsx_recv_msg(_tsx, rdata);

  // Create a 408 response to use if none of the targets responds.
  pjsip_endpt_create_response(stack_data.endpt, rdata,
                              PJSIP_SC_REQUEST_TIMEOUT, NULL, &_best_rsp);

  // Do any start of transaction logging operations.
  log_on_tsx_start(rdata);

  _tsx->mod_data[mod_tu.id] = this;

  // Record whether or not this is an in-dialog request.  This is needed
  // to determine whether or not to send interim ACRs on provisional
  // responses.
  _in_dialog = (rdata->msg_info.msg->line.req.method.id != PJSIP_BYE_METHOD) &&
               (rdata->msg_info.to->tag.slen != 0);
}

/// UASTransaction destructor.  On entry, the group lock must be held.  On
/// exit, it will have been released (and possibly destroyed).
UASTransaction::~UASTransaction()
{
  LOG_DEBUG("UASTransaction destructor (%p)", this);

  pj_assert(_context_count == 0);

  if (_tsx != NULL)
  {
    _tsx->mod_data[mod_tu.id] = NULL;
  }

  if (method() == PJSIP_INVITE_METHOD)
  {
    // INVITE transaction has been terminated.  If there are any
    // pending UAC transactions they should be cancelled.
    cancel_pending_uac_tsx(0, true);
  }

  // Disconnect all UAC transactions from the UAS transaction.
  LOG_DEBUG("Disconnect UAC transactions from UAS transaction");
  for (int ii = 0; ii < _num_targets; ++ii)
  {
    UACTransaction* uac_data = _uac_data[ii];
    if (uac_data != NULL)
    {
      dissociate(uac_data);
    }
  }

  if (_icscf_acr != NULL)
  {
    // I-CSCF ACR has been created for this transaction, so send the message
    // and delete the ACR.
    _icscf_acr->send_message();

    if (_downstream_acr == _icscf_acr)
    {
      // Downstream ACR was referencing the I-CSCF ACR, so reset it back to
      // the same as the upstream ACR so it doesn't get reported or freed twice.
      _downstream_acr = _upstream_acr;
    }

    delete _icscf_acr;
    _icscf_acr = NULL;
  }

  if (!_as_chain_linked)
  {
    // This transaction has not been linked to any AS chains, so is still
    // in control of the ACR, so send it now.
    if (_downstream_acr != _upstream_acr)
    {
      // The downstream ACR is not the same as the upstream one, so send the
      // message and destroy the object.
      _downstream_acr->send_message();
      delete _downstream_acr;
    }

    // Send the ACR for the upstream side.
    _upstream_acr->send_message();
    delete _upstream_acr;
    _upstream_acr = NULL;
    _downstream_acr = NULL;
  }

  if (_icscf_router != NULL)
  {
    delete _icscf_router;
    _icscf_router = NULL;
  }

  if (_req != NULL)
  {
    LOG_DEBUG("Free original request");
    pjsip_tx_data_dec_ref(_req);
    _req = NULL;
  }

  if (_best_rsp != NULL)
  {
    // The pre-built response hasn't been used, so free it.
    LOG_DEBUG("Free un-used best response");
    pjsip_tx_data_dec_ref(_best_rsp);
    _best_rsp = NULL;
  }

  if (_proxy != NULL)
  {
    // The proxy is still around, so free it.
    LOG_DEBUG("Free proxy");
    delete _proxy;
    _proxy = NULL;
  }

  if (_as_chain_link.is_set())
  {
    _as_chain_link.release();
  }

  // Request destruction of any AsChains scheduled for destruction
  // along with this transaction. They are not actually deleted until
  // any concurrent threads have finished using them.
  for (std::list<AsChain*>::iterator it = _victims.begin();
       it != _victims.end();
       ++it)
  {
    (*it)->request_destroy();
  }
  _victims.clear();

  pj_grp_lock_release(_lock);
  pj_grp_lock_dec_ref(_lock);

  LOG_DEBUG("UASTransaction destructor completed");
}

// Creates a PJSIP transaction and a corresponding UASTransaction.  On
// success, we will be in the transaction's context.
//
// This should all be done in the UASTransaction constructor, but creating a
// PJSIP transaction can fail, and it's hard to fail a constructor.
//
// @returns status code indicating whether the operation was successful.
pj_status_t UASTransaction::create(pjsip_rx_data* rdata,
                                   pjsip_tx_data* tdata,
                                   TrustBoundary* trust,
                                   ACR* acr,
                                   UASTransaction** uas_data_ptr)
{
  // Create a group lock, and take it.  This avoids the transaction being
  // destroyed before we even get our hands on it.
  pj_grp_lock_t* lock;
  pj_status_t status = pj_grp_lock_create(stack_data.pool, NULL, &lock);
  if (status != PJ_SUCCESS)
  {
    return status;
  }
  pj_grp_lock_add_ref(lock);
  pj_grp_lock_acquire(lock);

  // Create a transaction for the UAS side.  We do this before looking
  // up targets because calculating targets may involve interacting
  // with an external database, and we need the transaction in place
  // early to ensure CANCEL gets handled correctly.
  pjsip_transaction* uas_tsx;
  status = pjsip_tsx_create_uas2(&mod_tu, rdata, lock, &uas_tsx);
  if (status != PJ_SUCCESS)
  {
    pj_grp_lock_release(lock);
    pj_grp_lock_dec_ref(lock);
    return status;
  }

  // Allocate UAS data to keep track of the transaction.
  *uas_data_ptr = new UASTransaction(uas_tsx, rdata, tdata, trust, acr);

  // Enter the transaction's context, and then release our copy of the
  // group lock.
  (*uas_data_ptr)->enter_context();
  pj_grp_lock_release(lock);
  pj_grp_lock_dec_ref(lock);

  return PJ_SUCCESS;
}

// Gets a UASTransaction from a PJSIP transaction, if one exists.
//
// @returns a UASTransaction or null.
UASTransaction* UASTransaction::get_from_tsx(pjsip_transaction* tsx)
{
  // Check that the PJSIP transaction is the correct role, and then return
  // any attached data as a UASTransaction.
  return (tsx->role == PJSIP_ROLE_UAS) ? (UASTransaction *)tsx->mod_data[mod_tu.id] : NULL;
}

/// Handle a non-CANCEL message.
void UASTransaction::handle_non_cancel(const ServingState& serving_state, Target *target)
{
  AsChainLink::Disposition disposition = AsChainLink::Disposition::Complete;
  pj_status_t status;

  // Strip any untrusted headers as required, so we don't pass them on.
  _trust->process_request(_req);

  // If we're a routing proxy, perform AS handling to pick the next hop.
  if (!target && !edge_proxy)
  {
    if ((serving_state.is_set()) &&
        ((PJUtils::is_home_domain(_req->msg->line.req.uri)) ||
         (PJUtils::is_uri_local(_req->msg->line.req.uri))))
    {
      // The serving state has been set up, and the request URI is targeted
      // at a domain controlled by this system, so perform AS handling.
      if (stack_data.record_route_on_every_hop)
      {
        LOG_DEBUG("Single Record-Route - configured to do this on every hop");
        routing_proxy_record_route();
      }

      // Pick up the AS chain from the ODI, or do the iFC lookups
      // necessary to create a new AS chain. If creating a new AS
      // chain, and configured to Record-Route on initiation of
      // originating or terminating (but not on every hop), also Record-Routes.
      bool rc = find_as_chain(serving_state);

      if (!rc)
      {
        LOG_INFO("Reject request with 404 due to failed iFC lookup");
        send_response(PJSIP_SC_NOT_FOUND);
        // target is not set, so just return
        return;
      };

      // Flag that the transaction has been linked to an AS chain.
      _as_chain_linked = true;

      if (_as_chain_link.is_set() &&
          _as_chain_link.session_case().is_originating())
      {
        LOG_DEBUG("Performing originating call processing");

        // Do originating handling (including AS handling and setting
        // orig-ioi).
        disposition = handle_originating(&target);

        if (disposition == AsChainLink::Disposition::Complete)
        {
          // Processing at end of originating handling

          if (stack_data.record_route_on_completion_of_originating)
          {
            LOG_DEBUG("Single Record-Route - end of originating handling");
            routing_proxy_record_route();
          }

          if ((enum_service) &&
              (PJUtils::is_home_domain(_req->msg->line.req.uri)) &&
              (!is_uri_routeable(_req->msg->line.req.uri)))
          {
            // We've finished originating handling, and the request is
            // targeted at this domain, but the URI is not currently
            // routeable, so do an ENUM lookup to translate it to a
            // routeable URI.

            // This may mean it is no longer targeted at
            // this domain, so we need to recheck this below before
            // starting terminating handling.
            LOG_DEBUG("Translating URI");
            status = translate_request_uri(_req, trail());

            if (status != PJ_SUCCESS)
            {
              // An error occurred during URI translation.  This doesn't happen if
              // there is no match, only if there is a match but there is an error
              // performing the defined mapping.  We therefore reject the request
              // with the not found status code and a specific reason phrase.
              send_response(PJSIP_SC_NOT_FOUND, &SIP_REASON_ENUM_FAILED);
              disposition = AsChainLink::Disposition::Stop;
            }
          }
        }
      }

      if ((_as_chain_link.is_set()) &&
          (_as_chain_link.session_case().is_originating()) &&
          (disposition == AsChainLink::Disposition::Complete) &&
          (PJUtils::is_home_domain(_req->msg->line.req.uri)) &&
          (icscf_uri))
      {
        // We've completed the originating half, the destination is local and
        // we have an external I-CSCF configured.  Route the call there.
        LOG_INFO("Invoking I-CSCF %s",
                 PJUtils::uri_to_string(PJSIP_URI_IN_ROUTING_HDR, icscf_uri).c_str());

        // Release any existing AS chain to avoid leaking it.
        _as_chain_link.release();

        // Start defining the new target.
        delete target;
        target = new Target;

        // Set the I-CSCF URI as the topmost route header.
        target->paths.push_back((pjsip_uri*)pjsip_uri_clone(_req->pool, icscf_uri));

        // The Request-URI should remain unchanged
        target->uri = _req->msg->line.req.uri;
      }
      else if ((_as_chain_link.is_set()) &&
               (_as_chain_link.session_case().is_originating()) &&
               (disposition == AsChainLink::Disposition::Complete) &&
               (PJUtils::is_home_domain(_req->msg->line.req.uri)) &&
               (icscf))
      {
        // We've completed the originating half, the destination is local and
        // I-CSCF function is enabled.  In this case we should do the LIR lookup
        // ourselves rather than invoking an external I-CSCF.
        LOG_INFO("Sprout has I-CSCF function enabled");

        // Logically we are transitioning from S-CSCF context to I-CSCF
        // context, so pass the request to the upstream ACR as if it is
        // being transmitted.
        _upstream_acr->tx_request(_req->msg);

        // Allocate an I-CSCF ACR if ACRs are enabled.
        _icscf_acr = icscf_acr_factory->get_acr(trail(), CALLING_PARTY);
        _icscf_acr->rx_request(_req->msg);

        // Create an I-CSCF router for the LIR query.
        std::string public_id = PJUtils::aor_from_uri((pjsip_sip_uri*)_req->msg->line.req.uri);
        _icscf_router = (ICSCFRouter*)new ICSCFLIRouter(hss,
                                                        scscf_selector,
                                                        trail(),
                                                        _icscf_acr,
                                                        public_id,
                                                        false);

        pjsip_uri* scscf_uri = NULL;
        int status_code;

        if (_icscf_router != NULL)
        {
          // Select a S-CSCF to route the call and convert it to a URI.
          std::string server_name;
          status_code = _icscf_router->get_scscf(server_name);

          if (status_code == PJSIP_SC_OK)
          {
            scscf_uri = PJUtils::uri_from_string(server_name, _req->pool, PJ_FALSE);
            if ((scscf_uri == NULL) ||
                (!PJSIP_URI_SCHEME_IS_SIP(scscf_uri)))
            {
              // Server name was invalid, so act as if no suitable S-CSCF was
              // found.
              LOG_DEBUG("Server name is invalid");
              status_code = PJSIP_SC_NOT_FOUND;
            }
          }
        }
        else
        {
          // Failed to create an ICSCF router, so reject the request with
          // 500.
          status_code = PJSIP_SC_INTERNAL_SERVER_ERROR;
        }

        if (status_code != PJSIP_SC_OK)
        {
          // The I-CSCF look-up failed to find a suitable S-CSCF for the
          // terminating subscriber, so reject the request.
          LOG_DEBUG("No valid S-CSCFs found");

          if (_icscf_acr != NULL)
          {
            // Pass the error response to the I-CSCF ACR and send the ACR.
            _best_rsp->msg->line.status.code = status_code;
            _best_rsp->msg->line.status.reason = *pjsip_get_status_text(status_code);
            _icscf_acr->tx_response(_best_rsp->msg);
            _icscf_acr->send_message();
            delete _icscf_acr;
            _icscf_acr = NULL;
          }

          send_response(PJSIP_SC_NOT_FOUND);
          delete target;
          return;
        }

        pj_str_t host_from_uri = ((pjsip_sip_uri*)scscf_uri)->host;

        // Check whether the returned S-CSCF is this S-CSCF.
        if (pj_stricmp(&host_from_uri, &stack_data.sprout_cluster_domain)==0)
        {
          // The terminating user is on this S-CSCF, so continue processing
          // locally by switching to the terminating AS chain.

          // We're switching back out of I-CSCF context, so pass the request
          // to the ACR as if we are transmitting it.
          _icscf_acr->tx_request(_req->msg);

          bool success = move_to_terminating_chain();
          if (!success)
          {
            LOG_INFO("Reject request with 404 due to failed move to terminating chain");
            send_response(PJSIP_SC_NOT_FOUND);
            delete target;
            return;
          }
        }
        else
        {
          // The S-CSCF is different, so route the call there.
           _as_chain_link.release();

          if (_icscf_acr != NULL)
          {
            // In this case we need to reference the I-CSCF as the downstream
            // ACR for this transaction, and keep a reference to it as an
            // I-CSCF ACR in case we do any further routing look-ups.
            _downstream_acr = _icscf_acr;
          }

          delete target;
          target = new Target;

          ((pjsip_sip_uri*)scscf_uri)->lr_param = 1;
          target->paths.push_back((pjsip_uri*)pjsip_uri_clone(_req->pool, scscf_uri));

          // The Request-URI should remain unchanged
          target->uri = _req->msg->line.req.uri;
        }
      }
      else if (disposition == AsChainLink::Disposition::Complete &&
               (PJUtils::is_home_domain(_req->msg->line.req.uri)) &&
               !(_as_chain_link.is_set() && _as_chain_link.session_case().is_terminating()))
      {
        // We've completed the originating half (or we're not doing
        // originating handling for this call), we're handling the
        // terminating half (i.e. it hasn't been ENUMed to go
        // elsewhere), and we don't yet have a terminating chain.

        // Logically we are transitioning from originating S-CSCF context to
        // terminating S-CSCF context, so pass the request to the upstream
        // ACR as if it is being transmitted.
        _upstream_acr->tx_request(_req->msg);

        // Switch to terminating session state, set the served user to
        // the callee, and look up iFCs again.
        LOG_DEBUG("Originating AS chain complete, move to terminating chain");
        bool success = move_to_terminating_chain();
        if (!success)
        {
          LOG_INFO("Reject request with 404 due to failed move to terminating chain");
          send_response(PJSIP_SC_NOT_FOUND);
          delete target;
          return;
        }
      }

      if (_as_chain_link.is_set() &&
          _as_chain_link.session_case().is_terminating())
      {
        // Do terminating handling (including AS handling and setting
        // orig-ioi).

        LOG_DEBUG("Terminating half");
        disposition = handle_terminating(&target);

        if (disposition == AsChainLink::Disposition::Complete)
        {
          // Processing at end of terminating handling

          if (stack_data.record_route_on_completion_of_terminating)
          {
            routing_proxy_record_route();
            LOG_DEBUG("Single Record-Route - end of terminating handling");
          }
        }
      }
    }
    else
    {
      routing_proxy_record_route();
      LOG_DEBUG("Single Record-Route for the BGCF case");
      // Request is not targeted at this domain.  If the serving state is set
      // we need to release the original dialog as otherwise we may leak an
      // AsChain.
      if (serving_state.is_set())
      {
        serving_state.original_dialog().release();
      }
    }
  }

  if (disposition != AsChainLink::Disposition::Stop)
  {
    // Perform common outgoing processing.
    handle_outgoing_non_cancel(target);
  }

  delete target;
}


// Find the AS chain for this transaction, or create a new one.
bool UASTransaction::find_as_chain(const ServingState& serving_state)
{
  LOG_DEBUG("Looking for AS chain for incoming transaction request, serving state = %s", serving_state.to_string().c_str());
  bool success = true;

  std::string served_user;
  Ifcs ifcs;

  if (serving_state.original_dialog().is_set())
  {
    // Pick up existing AS chain.
    _as_chain_link = serving_state.original_dialog();
    LOG_DEBUG("Picking up original AS chain");
    success = true;

    if ((serving_state.session_case() == SessionCase::Terminating) &&
        (!_as_chain_link.matches_target(_req)))
    {
      // AS is retargeting per 3GPP TS 24.229 s5.4.3.3 step 3, so
      // create new AS chain with session case orig-cdiv and the
      // terminating user as served user.
      LOG_INFO("Request-URI has changed, retargeting");

      // We might not be the terminating server any more, so we
      // should blank out the term_ioi parameter. If we are still
      // the terminating server, we'll fill it back in when we go
      // through handle_terminating.

      // Note that there's no need to change orig_ioi - we don't
      // actually become the originating server when we do this redirect.
      pjsip_p_c_v_hdr* pcv = (pjsip_p_c_v_hdr*)
        pjsip_msg_find_hdr_by_name(_req->msg, &STR_P_C_V, NULL);
      if (pcv)
      {
        LOG_DEBUG("Blanking out term_ioi parameter due to redirect");
        pcv->term_ioi = pj_str("");
      }

      served_user = _as_chain_link.served_user();

      _as_chain_link.release();
      success = lookup_ifcs(served_user, ifcs, trail());
      if (success)
      {
        LOG_DEBUG("Creating originating CDIV AS chain");
        _as_chain_link = create_as_chain(SessionCase::OriginatingCdiv, ifcs, served_user);
        if (stack_data.record_route_on_diversion)
        {
          LOG_DEBUG("Single Record-Route - originating Cdiv");
          routing_proxy_record_route();
        }
      }
    }
  }
  else
  {
    // No existing AS chain - create new.
    served_user = ifc_handler->served_user_from_msg(serving_state.session_case(), _req->msg, _req->pool);
    LOG_DEBUG("Looking up iFCs for %s for new AS chain", served_user.c_str());
    success = lookup_ifcs(served_user, ifcs, trail());
    if (success)
    {
      LOG_DEBUG("Successfully looked up iFCs");
      _as_chain_link = create_as_chain(serving_state.session_case(), ifcs, served_user);
    }

    if (serving_state.session_case() == SessionCase::Terminating)
    {
      common_start_of_terminating_processing();
    }
    else if (serving_state.session_case() == SessionCase::Originating)
    {
      // Processing at start of originating handling (not including CDiv)
      if (stack_data.record_route_on_initiation_of_originating)
      {
        LOG_DEBUG("Single Record-Route - initiation of originating handling");
        routing_proxy_record_route();
      }
    }
  }

  if (success)
  {
    // Flag that the transaction has been linked to an AS chain.
    _as_chain_linked = true;
  }

  return success;
}


/// Perform originating handling.
//
// @returns whether processing should `Stop`, `Skip` to the end, or
// continue to next chain because the current chain is
// `Complete`. Never returns `Next`.
AsChainLink::Disposition UASTransaction::handle_originating(Target** target) // OUT: target, if disposition is Skip
{
  // These are effectively the preconditions of this function - that
  // it is only called when we know we are providing originating
  // services for a user.

  if (!(_as_chain_link.is_set() && _as_chain_link.session_case().is_originating()))
  {
    LOG_WARNING("In handle_originating despite not having an originating session case");
    return AsChainLink::Disposition::Complete;
  }

  if (_as_chain_link.served_user().empty())
  {
    LOG_WARNING("In handle_originating despite not having a served user specified");
    return AsChainLink::Disposition::Complete;
  }

  // Add ourselves as orig-IOI.
  pjsip_p_c_v_hdr* pcv = (pjsip_p_c_v_hdr*)
    pjsip_msg_find_hdr_by_name(_req->msg, &STR_P_C_V, NULL);
  if (pcv)
  {
    pcv->orig_ioi = PJUtils::domain_from_uri(_as_chain_link.served_user(), _req->pool);
  }

  // Apply originating call services to the message
  LOG_DEBUG("Applying originating services");
  AsChainLink::Disposition disposition;
  for (;;)
  {
    disposition = _as_chain_link.on_initial_request(call_services_handler, this, _req, target);

    if (disposition == AsChainLink::Disposition::Next)
    {
      _as_chain_link = _as_chain_link.next();
      LOG_DEBUG("Done internal step - advance link to %s and go around again", _as_chain_link.to_string().c_str());
    }
    else
    {
      break;
    }
  }

  LOG_INFO("Originating services disposition %d", (int)disposition);
  return disposition;
}

// We can start terminating processing either in find_as_chain or
// move_to_terminating_chain. This function contains processing common
// to both.
void UASTransaction::common_start_of_terminating_processing()
{
  if (stack_data.record_route_on_initiation_of_terminating)
  {
    LOG_DEBUG("Single Record-Route - initiation of terminating handling");
    routing_proxy_record_route();
  }
}

/// Move from originating to terminating handling.
bool UASTransaction::move_to_terminating_chain()
{
  // Create new terminating chain.
  _as_chain_link.release();
  std::string served_user = ifc_handler->served_user_from_msg(SessionCase::Terminating, _req->msg, _req->pool);

  LOG_DEBUG("Looking up iFCs for served user %s", served_user.c_str());
  // If we got a served user, look it up.  We won't get a served user if we've recognized that they're remote.

  bool success = true;
  if (!served_user.empty())
  {
    Ifcs ifcs;
    success = lookup_ifcs(served_user, ifcs, trail());

    if (success)
    {
      // Switch Rf context to the S-CSCF terminating side processing, by
      // passing the request to the upstream ACR as if it is being transmitted,
      // then creating a new downstream ACR for the terminating side and passing
      // the request to it as if it has been received.
      _upstream_acr->tx_request(_req->msg);
      _downstream_acr = cscf_acr_factory->get_acr(trail(), CALLING_PARTY);
      _downstream_acr->rx_request(_req->msg);

      // These headers name the originating user, so should not survive
      // the changearound to the terminating chain.
      PJUtils::remove_hdr(_req->msg, &STR_P_SERVED_USER);

      // Create the terminating chain.
      _as_chain_link = create_as_chain(SessionCase::Terminating, ifcs, served_user);
      _as_chain_linked = true;
      common_start_of_terminating_processing();
    }
  }
  return success;
}

// Perform terminating handling.
//
// @returns whether processing should `Stop`, `Skip` to the end, or
// is now `Complete`. Never returns `Next`.
AsChainLink::Disposition UASTransaction::handle_terminating(Target** target) // OUT: target, if disposition is Skip
{
  // These are effectively the preconditions of this function - that
  // it is only called when we know we are providing terminating
  // services for a user, and the target is in our domain.
  if (!(_as_chain_link.is_set() && _as_chain_link.session_case().is_terminating()))
  {
    LOG_WARNING("In handle_terminating despite not having a terminating session case");
    return AsChainLink::Disposition::Complete;
  }

  if (_as_chain_link.served_user().empty())
  {
    LOG_WARNING("In handle_terminating despite not having a served user specified");
    return AsChainLink::Disposition::Complete;
  }

  if (!PJUtils::is_home_domain(_req->msg->line.req.uri))
  {
    LOG_WARNING("In handle_terminating despite the request not being targeted at our domain");
    return AsChainLink::Disposition::Complete;
  }

  // If the newly translated ReqURI indicates that we're the host of the
  // target user, include ourselves as the terminating operator for
  // billing.
  pjsip_p_c_v_hdr* pcv = (pjsip_p_c_v_hdr*)
    pjsip_msg_find_hdr_by_name(_req->msg, &STR_P_C_V, NULL);
  if (pcv)
  {
    pcv->term_ioi = PJUtils::domain_from_uri(_as_chain_link.served_user(), _req->pool);
  }

  // Apply terminating call services to the message
  LOG_DEBUG("Apply terminating services");
  AsChainLink::Disposition disposition;
  for (;;)
  {
    disposition = _as_chain_link.on_initial_request(call_services_handler, this, _req, target);
    // On return from on_initial_request, our _proxy pointer may be
    // NULL.  Don't use it without checking first.

    if (disposition == AsChainLink::Disposition::Next)
    {
      _as_chain_link = _as_chain_link.next();
      LOG_DEBUG("Done internal step - advance link to %s and go around again", _as_chain_link.to_string().c_str());
    }
    else
    {
      break;
    }
  }

  LOG_INFO("Terminating services disposition %d", (int)disposition);
  return disposition;
}

// Handle the outgoing half of a non-CANCEL message.
void UASTransaction::handle_outgoing_non_cancel(Target* target)
{
  // Calculate targets
  TargetList targets;
  if (target != NULL)
  {
    // Already have a target, so use it.
    targets.push_back(*target);
  }
  else
  {
    // Find targets.
    proxy_calculate_targets(_req->msg, _req->pool, _trust, targets, MAX_FORKING, trail());
  }

  if (targets.size() == 0)
  {
    // No targets found, so reject with a 480 error.
    // There will only be no targets when the terminating user isn't
    // registered or has no valid bindings.
    LOG_INFO("Reject request with 480");
    send_response(PJSIP_SC_TEMPORARILY_UNAVAILABLE);

    return;
  }

  // Ensure that Session-Expires is added to the message to enable the session
  // timer on the UEs.
  pjsip_session_expires_hdr* session_expires =
    (pjsip_session_expires_hdr*)pjsip_msg_find_hdr_by_name(_req->msg,
                                                           &STR_SESSION_EXPIRES,
                                                           NULL);
  if (session_expires == NULL)
  {
    session_expires = pjsip_session_expires_hdr_create(_req->pool);
    pjsip_msg_add_hdr(_req->msg, (pjsip_hdr*)session_expires);
  }
  session_expires->expires = stack_data.default_session_expires;

  // Now set up the data structures and transactions required to
  // process the request.
  pj_status_t status = init_uac_transactions(targets);

  if (status != PJ_SUCCESS)
  {
    // Send 500/Internal Server Error to UAS transaction */
    LOG_ERROR("Failed to allocate UAC transaction for UAS transaction");
    send_response(PJSIP_SC_INTERNAL_SERVER_ERROR);
    return;
  }
}

// Handles a response to an associated UACTransaction.
void UASTransaction::on_new_client_response(UACTransaction* uac_data, pjsip_rx_data *rdata)
{
  if (_tsx != NULL)
  {
    enter_context();

    // Pass the received response to the downstream ACR.
    _downstream_acr->rx_response(rdata->msg_info.msg, rdata->pkt_info.timestamp);

    pjsip_tx_data *tdata;
    pj_status_t status;
    int status_code = rdata->msg_info.msg->line.status.code;

    if ((!edge_proxy) &&
        (method() == PJSIP_INVITE_METHOD) &&
        (status_code == 100))
    {
      // In routing proxy mode, don't forward 100 response for INVITE as it has
      // already been sent.
      LOG_DEBUG("%s - Discard 100/INVITE response", uac_data->name());

      if (_as_chain_link.is_set())
      {
        // Received a 100 Trying response from the application server, so
        // turn off default handling.
        _as_chain_link.reset_default_handling();
      }

      exit_context();
      return;
    }

    if ((edge_proxy) &&
        (method() == PJSIP_REGISTER_METHOD) &&
        (status_code == 200))
    {
      // Pass the REGISTER response to the access proxy code to see if
      // the associated client flow has been authenticated.
      proxy_process_register_response(rdata);
    }

    if ((!edge_proxy) &&
        (status_code >= PJSIP_SC_OK) &&
        (_as_chain_link.is_set()))
    {
      // Pass the final response to the AS chain.
      _as_chain_link.on_final_response(rdata);
    }

    status = PJUtils::create_response_fwd(stack_data.endpt, rdata, 0, &tdata);
    if (status != PJ_SUCCESS)
    {
      LOG_ERROR("Error creating response, %s",
                PJUtils::pj_status_to_string(status).c_str());
      exit_context();
      return;
    }

    // Strip any untrusted headers as required, so we don't pass them on.
    _trust->process_response(tdata);

    if ((_proxy != NULL) &&
        (!_proxy->on_response(tdata->msg)))
    {
      // Proxy has taken control.  Stop processing now.
      pjsip_tx_data_dec_ref(tdata);
      exit_context();
      return;
    }

    if (_downstream_acr != _upstream_acr)
    {
      // The downstream and upstream legs are in different Rf contexts, so
      // pass the received response (after trust boundary changes) to the
      // downstream ACR as a transmitted response and to the upstream ACR as
      // a received response.
      _downstream_acr->tx_response(tdata->msg);

      if ((_in_dialog) &&
          (status_code > 100) &&
          (status_code < 199))
      {
        // This is a provisional response to a mid-dialog message, so we
        // should send an ACR now.
        _downstream_acr->send_message();

        // Don't delete the ACR as we will send another on any subsequent
        // provisional responses, and also when the transaction completes.
      }

      _upstream_acr->rx_response(tdata->msg);
    }

    if (_num_targets > 1)
    {
      if ((status_code > 100) &&
          (status_code < 199))
      {
        // Forward all provisional responses.
        LOG_DEBUG("%s - Forward 1xx response", uac_data->name());

        // Pass the response to the upstream ACR for reporting.
        _upstream_acr->tx_response(tdata->msg);

        if (_in_dialog)
        {
          // This is a provisional response to a mid-dialog message, so we
          // should send an ACR now.
          _upstream_acr->send_message();

          // Don't delete the ACR as we will send another on any subsequent
          // provisional responses, and also when the transaction completes.
        }

        // Forward response with the UAS transaction
        pjsip_tsx_send_msg(_tsx, tdata);
      }
      else if (status_code == 200)
      {
        // 200 OK.
        LOG_DEBUG("%s - Forward 200 OK response", name());

        // Forward response with the UAS transaction
        pjsip_tsx_send_msg(_tsx, tdata);

        // Disconnect the UAC data from the UAS data so no further
        // events get passed between the two.
        dissociate(uac_data);

        if (method() == PJSIP_INVITE_METHOD)
        {
          // Terminate the UAS transaction (this needs to be done
          // manually for INVITE 200 OK response, otherwise the
          // transaction layer will wait for an ACK.  This will also
          // cause all other pending UAC transactions to be cancelled.
          LOG_DEBUG("%s - Terminate UAS INVITE transaction (forking case)", name());
          pjsip_tsx_terminate(_tsx, 200);
        }
      }
      else
      {
        // Final, non-OK response.  Is this the "best" response
        // received so far?
        LOG_DEBUG("%s - 3xx/4xx/5xx/6xx response", uac_data->name());
        if ((_best_rsp == NULL) ||
            (compare_sip_sc(status_code, _best_rsp->msg->line.status.code) > 0))
        {
          LOG_DEBUG("%s - Best 3xx/4xx/5xx/6xx response so far", uac_data->name());

          if (_best_rsp != NULL)
          {
            pjsip_tx_data_dec_ref(_best_rsp);
          }

          _best_rsp = tdata;
        }
        else
        {
          pjsip_tx_data_dec_ref(tdata);
        }

        // Disconnect the UAC data from the UAS data so no further
        // events get passed between the two.
        dissociate(uac_data);

        if (--_pending_targets == 0)
        {
          // Received responses on every UAC transaction, so check terminating
          // call services and then send the best response on the UAS
          // transaction.
          LOG_DEBUG("%s - All UAC responded", name());
          handle_final_response();
        }
      }
    }
    else
    {
      // Non-forked transaction.  Create response to be forwarded upstream
      // (Via will be stripped here)
      if (rdata->msg_info.msg->line.status.code < 200)
      {
        // Forward provisional response with the UAS transaction.
        LOG_DEBUG("%s - Forward provisional response on UAS transaction", uac_data->name());
        pjsip_tsx_send_msg(_tsx, tdata);
      }
      else
      {
        // Forward final response.  Disconnect the UAC data from
        // the UAS data so no further events get passed between the two.
        LOG_DEBUG("%s - Final response, so disconnect UAS and UAC transactions", uac_data->name());
        if (_best_rsp != NULL)
        {
          pjsip_tx_data_dec_ref(_best_rsp);
        }
        _best_rsp = tdata;
        _pending_targets--;
        dissociate(uac_data);
        handle_final_response();
      }
    }

    exit_context();
  }
}

// Notification that a client transaction is not responding.
void UASTransaction::on_client_not_responding(UACTransaction* uac_data)
{
  if (_tsx != NULL)
  {
    enter_context();

    if (_num_targets > 1)
    {
      // UAC transaction has timed out or hit a transport error.  If
      // we've not received a response from on any other UAC
      // transactions then keep this as the best response.
      LOG_DEBUG("%s - Forked request", uac_data->name());

      if (--_pending_targets == 0)
      {
        // Received responses on every UAC transaction, so
        // send the best response on the UAS transaction.
        LOG_DEBUG("%s - No more pending responses, so send response on UAC tsx", name());
        handle_final_response();
      }
    }
    else
    {
      // UAC transaction has timed out or hit a transport error for
      // non-forked request.  Send a 408 on the UAS transaction.
      LOG_DEBUG("%s - Not forked request", uac_data->name());
      --_pending_targets;
      handle_final_response();
    }

    // Disconnect the UAC data from the UAS data so no further
    // events get passed between the two.
    LOG_DEBUG("%s - Disconnect UAS tsx from UAC tsx", uac_data->name());
    dissociate(uac_data);

    exit_context();
  }
}

// Notification that the underlying PJSIP transaction has changed state.
//
// After calling this, the caller must not assume that the UASTransaction still
// exists - if the PJSIP transaction is being destroyed, this method will
// destroy the UASTransaction.
void UASTransaction::on_tsx_state(pjsip_event* event)
{
  enter_context();

  if (_tsx->state == PJSIP_TSX_STATE_COMPLETED)
  {
    // UAS transaction has completed, so do any transaction completion
    // log activities

    // This has to be conditional on a completed state, else
    // _tsx->transport might not be set.
    if (edge_proxy)
    {
      SIPPeerType stype  = determine_source(_tsx->transport, _tsx->addr);
      bool is_client = (stype == SIP_PEER_CLIENT);
      dialog_tracker->on_uas_tsx_complete(_req, _tsx, event, is_client);
    }

    log_on_tsx_complete();
  }

  if (_tsx->state == PJSIP_TSX_STATE_DESTROYED)
  {
    LOG_DEBUG("%s - UAS tsx destroyed", _tsx->obj_name);
    if (method() == PJSIP_INVITE_METHOD)
    {
      // INVITE transaction has been terminated.  If there are any
      // pending UAC transactions they should be cancelled.
      cancel_pending_uac_tsx(0, true);
    }
    _tsx->mod_data[mod_tu.id] = NULL;
    _tsx = NULL;
    _pending_destroy = true;
  }

  exit_context();
}

// Handles the best final response, once all final responses have been received
// from all forked INVITEs.
// @Returns whether or not the send was a success.
pj_status_t UASTransaction::handle_final_response()
{
  pj_status_t rc = PJ_SUCCESS;
  if ((_tsx != NULL) &&
      ((_proxy == NULL) ||
       (_proxy->on_final_response(_best_rsp))))
  {
    pjsip_tx_data *best_rsp = _best_rsp;
    int st_code = best_rsp->msg->line.status.code;

    if (((st_code == PJSIP_SC_REQUEST_TIMEOUT) ||
         ((st_code >= 500) && (st_code < 600))) &&
        (_as_chain_link.is_set()) &&
        (!_as_chain_link.complete()) &&
        (_as_chain_link.default_handling()))
    {
      // Default handling was set to continue, and the status code is a
      // failure that triggers default handling.
      LOG_DEBUG("Trigger default_handling=CONTINUE processing");

      // Reset the best response to a 408 response to use if none of the targets responds.
      _best_rsp->msg->line.status.code = PJSIP_SC_REQUEST_TIMEOUT;

      // Redirect the dialog to the next AS in the chain.
      ServingState serving_state(&_as_chain_link.session_case(),
                                 _as_chain_link.next());
      handle_non_cancel(serving_state, NULL);
    }
    else
    {
      if ((_icscf_acr != NULL) &&
          (_icscf_acr != _downstream_acr))
      {
        // Report the final response to the I-CSCF ACR.
        _icscf_acr->rx_response(best_rsp->msg);
        _icscf_acr->tx_response(best_rsp->msg);
      }

      // Pass the final response to the upstream ACR.
      _upstream_acr->tx_response(best_rsp->msg);

      // Send the best response back on the UAS transaction.
      _best_rsp = NULL;
      set_trail(best_rsp, trail());
      rc = pjsip_tsx_send_msg(_tsx, best_rsp);

      if ((method() == PJSIP_INVITE_METHOD) &&
          (st_code == 200))
      {
        // Terminate the UAS transaction (this needs to be done
        // manually for INVITE 200 OK response, otherwise the
        // transaction layer will wait for an ACK).  This will also
        // cause all other pending UAC transactions to be cancelled.
        LOG_DEBUG("%s - Terminate UAS INVITE transaction (non-forking case)",
                  _tsx->obj_name);
        pjsip_tsx_terminate(_tsx, 200);
      }
    }
  }
  return rc;
}


/// Register a proxy to handle future responses received from our
// child UAC transaction or generated internally.  Ownership passes
// to this transaction; it will be deleted when this transaction is
// deleted.
void UASTransaction::register_proxy(CallServices::Terminating* proxy)
{
  pj_assert(_proxy == NULL);
  _proxy = proxy;
}


// Sends a 100 Trying response to the given rdata, in this transaction.
// @Returns whether or not the send was a success.
pj_status_t UASTransaction::send_trying(pjsip_rx_data* rdata)
{
  return PJUtils::respond_stateful(stack_data.endpt, _tsx, rdata, 100, NULL, NULL, NULL);
}


// Sends a response using the buffer saved off for the best response.
// @Returns whether or not the send was a success.
pj_status_t UASTransaction::send_response(int st_code, const pj_str_t* st_text)
{
  if ((st_code >= 100) && (st_code < 200))
  {
    pjsip_tx_data* prov_rsp = PJUtils::clone_tdata(_best_rsp);
    prov_rsp->msg->line.status.code = st_code;
    prov_rsp->msg->line.status.reason = (st_text != NULL) ? *st_text : *pjsip_get_status_text(st_code);
    set_trail(prov_rsp, trail());
    _upstream_acr->tx_response(prov_rsp->msg);
    return pjsip_tsx_send_msg(_tsx, prov_rsp);
  }
  else
  {
    _best_rsp->msg->line.status.code = st_code;
    _best_rsp->msg->line.status.reason = (st_text != NULL) ? *st_text : *pjsip_get_status_text(st_code);
    return handle_final_response();
  }
}

/// Redirects the call to the specified target, for the reason specified in the
// status code.
//
// If a proxy is set, it is deleted by this method.  Beware!
//
// @returns whether the call should continue as it was.
bool UASTransaction::redirect(std::string target, int code)
{
  pjsip_uri* target_uri = PJUtils::uri_from_string(target, _req->pool);

  if (target_uri == NULL)
  {
    // Target URI was badly formed, so continue processing the call without
    // the redirect.
    return true;
  }

  return redirect_int(target_uri, code);
}

// Enters this transaction's context.  While in the transaction's
// context, processing on this and associated transactions will be
// single-threaded and the transaction will not be destroyed.  Whenever
// enter_context is called, exit_context must be called before the end of the
// method.
void UASTransaction::enter_context()
{
  // Take the group lock.
  pj_grp_lock_acquire(_lock);

  // If the transaction is pending destroy, the context count must be greater
  // than 0.  Otherwise, the transaction should have already been destroyed (so
  // entering its context again is unsafe).
  pj_assert((!_pending_destroy) || (_context_count > 0));

  _context_count++;
}

// Exits this transaction's context.  On return from this method, the caller
// must not assume that the transaction still exists.
void UASTransaction::exit_context()
{
  // If the transaction is pending destroy, the context count must be greater
  // than 0.  Otherwise, the transaction should have already been destroyed (so
  // entering its context again is unsafe).
  pj_assert(_context_count > 0);

  _context_count--;
  if ((_context_count == 0) && (_pending_destroy))
  {
    // Deleting the transaction implicitly releases the group lock.
    delete this;
  }
  else
  {
    // Release the group lock.
    pj_grp_lock_release(_lock);
  }
}

/// Redirects the call to the specified target, for the reason specified in the
// status code.
//
// If a proxy is set, it is deleted by this method.  Beware!
//
// @returns whether the call should continue as it was (always false).
bool UASTransaction::redirect(pjsip_uri* target, int code)
{
  return redirect_int((pjsip_uri*)pjsip_uri_clone(_req->pool, target), code);
}

// Generate analytics logs relating to a new transaction starting.
void UASTransaction::log_on_tsx_start(const pjsip_rx_data* rdata)
{
  // Store analytics data from request starting transaction.
  _analytics.from = (rdata->msg_info.from != NULL) ? (pjsip_from_hdr*)pjsip_hdr_clone(_tsx->pool, rdata->msg_info.from) : NULL;
  _analytics.to = (rdata->msg_info.to != NULL) ? (pjsip_to_hdr*)pjsip_hdr_clone(_tsx->pool, rdata->msg_info.to) : NULL;
  _analytics.cid = (rdata->msg_info.cid != NULL) ? (pjsip_cid_hdr*)pjsip_hdr_clone(_tsx->pool, rdata->msg_info.cid) : NULL;

  // Report SAS markers for the transaction.
  LOG_DEBUG("Report SAS start marker - trail (%llx)", trail());
  SAS::Marker start_marker(trail(), MARKER_ID_START, 1u);
  SAS::report_marker(start_marker);

  if (_analytics.from)
  {
    SAS::Marker calling_dn(trail(), MARKER_ID_CALLING_DN, 1u);
    pjsip_sip_uri* calling_uri = (pjsip_sip_uri*)pjsip_uri_get_uri(_analytics.from->uri);
    calling_dn.add_var_param(calling_uri->user.slen, calling_uri->user.ptr);
    SAS::report_marker(calling_dn);
  }

  if (_analytics.to)
  {
    SAS::Marker called_dn(trail(), MARKER_ID_CALLED_DN, 1u);
    pjsip_sip_uri* called_uri = (pjsip_sip_uri*)pjsip_uri_get_uri(_analytics.to->uri);
    called_dn.add_var_param(called_uri->user.slen, called_uri->user.ptr);
    SAS::report_marker(called_dn);
  }

  PJUtils::mark_sas_call_branch_ids(get_trail(rdata), _analytics.cid, rdata->msg_info.msg);
}

// Generate analytics logs relating to a transaction completing.
void UASTransaction::log_on_tsx_complete()
{
  // Report SAS markers for the transaction.
  LOG_DEBUG("Report SAS end marker - trail (%llx)", trail());
  SAS::Marker end_marker(trail(), MARKER_ID_END, 1u);
  SAS::report_marker(end_marker);

  if (analytics_logger != NULL)
  {
    // Generate analytics inputs based on the end result of the UAS
    // transaction.
    if ((method() == PJSIP_INVITE_METHOD) &&
        (_analytics.to != NULL) &&
        (_analytics.to->tag.slen == 0))
    {
      // INVITE transaction with no To tag in original request, so must
      // be a call set-up.
      if ((_tsx->status_code >= 200) && (_tsx->status_code <= 299))
      {
        // 2xx response, so call connected successfully.
        analytics_logger->call_connected(PJUtils::uri_to_string(PJSIP_URI_IN_FROMTO_HDR, (pjsip_uri*)pjsip_uri_get_uri(_analytics.from->uri)),
                                         PJUtils::uri_to_string(PJSIP_URI_IN_FROMTO_HDR, (pjsip_uri*)pjsip_uri_get_uri(_analytics.to->uri)),
                                         PJUtils::pj_str_to_string(&_analytics.cid->id));
      }
      else if (_tsx->status_code >= 400)
      {
        // non-2xx/non-3xx final response, so call failed to connect.
        analytics_logger->call_not_connected(PJUtils::uri_to_string(PJSIP_URI_IN_FROMTO_HDR, (pjsip_uri*)pjsip_uri_get_uri(_analytics.from->uri)),
                                             PJUtils::uri_to_string(PJSIP_URI_IN_FROMTO_HDR, (pjsip_uri*)pjsip_uri_get_uri(_analytics.to->uri)),
                                             PJUtils::pj_str_to_string(&_analytics.cid->id),
                                             _tsx->status_code);
      }
      // @TODO - what about 3xx redirect responses?
    }
    else if (method() == PJSIP_BYE_METHOD)
    {
      // BYE transaction, so consider this to be a normal disconnection
      // irrespective of the result of the transaction.
      analytics_logger->call_disconnected(PJUtils::pj_str_to_string(&_analytics.cid->id), 0);
    }
    else if (_tsx->status_code >= 400)
    {
      // Non-INVITE/Non-BYE transaction has failed - consider this to
      // always be a call disconnect.
      analytics_logger->call_disconnected(PJUtils::pj_str_to_string(&_analytics.cid->id), _tsx->status_code);
    }
  }
}

// Initializes UAC transactions to each of the specified targets.
//
// @returns a status code indicating whether or not the operation succeeded.
pj_status_t UASTransaction::init_uac_transactions(TargetList& targets)
{
  pj_status_t status = PJ_EUNKNOWN;
  pjsip_transaction *uac_tsx;
  UACTransaction *uac_data;
  pjsip_tx_data *uac_tdata;

  if (_tsx != NULL)
  {
    // Initialise the UAC data structures for each target.
    int ii = 0;
    for (TargetList::const_iterator it = targets.begin();
         it != targets.end();
         ++it)
    {
      // First UAC transaction can use existing tdata, others must clone.
      LOG_DEBUG("Allocating transaction and data for target %d", ii);
      uac_tdata = PJUtils::clone_tdata(_req);

      if (uac_tdata == NULL)
      {
        status = PJ_ENOMEM;
        LOG_ERROR("Failed to clone request for forked transaction, %s",
                  PJUtils::pj_status_to_string(status).c_str());
        break;
      }

      status = pjsip_tsx_create_uac2(&mod_tu, uac_tdata, _lock, &uac_tsx);
      if (status != PJ_SUCCESS)
      {
        LOG_ERROR("Failed to create UAC transaction, %s",
                  PJUtils::pj_status_to_string(status).c_str());
        break;
      }

      // Add the trail from the UAS transaction to the UAC transaction.
      LOG_DEBUG("Adding trail identifier %ld to UAC transaction", trail());
      set_trail(uac_tsx, trail());

      // Attach data to the UAC transaction.
      uac_data = new UACTransaction(this, ii, uac_tsx, uac_tdata);
      _uac_data[ii] = uac_data;
      ii++;
    }

    if (status == PJ_SUCCESS)
    {
      // Allocated all the structures, so now set the targets for transaction
      // (this is done as a separate loop to avoid modifying the message
      // before it is cloned).
      ii = 0;
      for (TargetList::const_iterator it = targets.begin();
           it != targets.end();
           ++it)
      {
        LOG_DEBUG("Updating request URI and route for target %d", ii);
        uac_data = _uac_data[ii];
        uac_data->set_target(*it);
        ++ii;
      }
    }

    if (status == PJ_SUCCESS)
    {
      // All the data structures, transactions and transmit data have
      // been created, so start sending messages.
      _num_targets = targets.size();
      _pending_targets = _num_targets;

      // Forward the client requests.
      for (ii = 0; ii < _num_targets; ++ii)
      {
        UACTransaction* uac_data = _uac_data[ii];
        uac_data->send_request();
      }
    }
    else
    {
      // Clean up any transactions and tx data allocated.
      for (ii = 0; ii < (int)targets.size(); ++ii)
      {
        uac_data = _uac_data[ii];
        if (uac_data != NULL)
        {
          // UAC data should be freed up when UAC transaction terminates
          delete uac_data;
          _uac_data[ii] = NULL;
        }
      }
    }
  }

  return status;
}

// Cancels all pending UAC transactions associated with this UAS transaction.
void UASTransaction::cancel_pending_uac_tsx(int st_code, bool dissociate_uac)
{
  enter_context();

  // Send CANCEL on all pending UAC transactions forked from this UAS
  // transaction.  This is invoked either because the UAS transaction
  // received a CANCEL, or one of the UAC transactions received a 200 OK or
  // 6xx response.
  int ii;
  UACTransaction *uac_data;

  LOG_DEBUG("%s - Cancel %d pending UAC transactions",
            name(), _pending_targets);

  for (ii = 0; ii < _num_targets; ++ii)
  {
    uac_data = _uac_data[ii];
    LOG_DEBUG("%s - Check target %d, UAC data = %p, UAC tsx = %p",
              name(),
              ii,
              uac_data,
              (uac_data != NULL) ? uac_data->_tsx : NULL);
    if (uac_data != NULL)
    {
      // Found a UAC transaction that is still active, so send a CANCEL.
      uac_data->cancel_pending_tsx(st_code);

      // Normal behaviour (that is, on receipt of a CANCEL on the UAS
      // transaction), is to leave the UAC transaction connected to the UAS
      // transaction so the 487 response gets passed through.  However, in
      // cases where the CANCEL is initiated on this node (for example,
      // because the UAS transaction has already failed, or in call forwarding
      // scenarios) we dissociate immediately so the 487 response gets
      // swallowed on this node
      if (dissociate_uac)
      {
        dissociate(uac_data);
      }
    }
  }

  exit_context();
}

// Disassociates the specified UAC transaction from this UAS transaction, and
// vice-versa.
//
// This must be called before destroying either transaction.
void UASTransaction::dissociate(UACTransaction* uac_data)
{
  LOG_DEBUG("Dissociate UAC transaction %p (%d)", uac_data, uac_data->_target);
  uac_data->_uas_data = NULL;
  _uac_data[uac_data->_target] = NULL;
}

/// Redirects the call to the specified target, for the reason specified in the
// status code.
//
// This internal version of the method does not clone the provided URI, so it
// must have been allocated from a suitable pool.
//
// If a proxy is set, it is deleted by this method.  Beware!
//
// @returns whether the call should continue as it was (always false).
bool UASTransaction::redirect_int(pjsip_uri* target, int code)
{
  static const pj_str_t STR_HISTORY_INFO = pj_str("History-Info");
  static const int MAX_HISTORY_INFOS = 5;

  // Default the code to 480 Temporarily Unavailable.
  code = (code != 0) ? code : PJSIP_SC_TEMPORARILY_UNAVAILABLE;

  // Clear out any proxy.  Once we've done a redirect (or failed a
  // redirect), we can't apply further call services for the original
  // callee.
  if (_proxy != NULL)
  {
    delete _proxy;
    _proxy = NULL;
  }

  // Count the number of existing History-Info headers.
  int num_history_infos = 0;
  pjsip_history_info_hdr* prev_history_info_hdr = NULL;
  for (pjsip_hdr* hdr = (pjsip_hdr*)pjsip_msg_find_hdr_by_name(_req->msg, &STR_HISTORY_INFO, NULL);
       hdr != NULL;
       hdr = (pjsip_hdr*)pjsip_msg_find_hdr_by_name(_req->msg, &STR_HISTORY_INFO, hdr->next))
  {
    ++num_history_infos;
    prev_history_info_hdr = (pjsip_history_info_hdr*)hdr;
  }

  // If we haven't already had too many redirections (i.e. History-Info
  // headers), do the redirect.
  if (num_history_infos < MAX_HISTORY_INFOS)
  {
    // Cancel pending UAC transactions and notify the originator.
    cancel_pending_uac_tsx(code, true);
    send_response(PJSIP_SC_CALL_BEING_FORWARDED);

    // Add a Diversion header with the original request URI and the reason
    // for the diversion.
    std::string div = PJUtils::uri_to_string(PJSIP_URI_IN_REQ_URI, _req->msg->line.req.uri);
    div += ";reason=";
    div += (code == PJSIP_SC_BUSY_HERE) ? "user-busy" :
           (code == PJSIP_SC_TEMPORARILY_UNAVAILABLE) ? "no-answer" :
           (code == PJSIP_SC_NOT_FOUND) ? "out-of-service" :
           (code == 0) ? "unconditional" :
           "unknown";
    pj_str_t sdiv;
    pjsip_generic_string_hdr* diversion =
                    pjsip_generic_string_hdr_create(_req->pool,
                                                    &STR_DIVERSION,
                                                    pj_cstr(&sdiv, div.c_str()));
    pjsip_msg_add_hdr(_req->msg, (pjsip_hdr*)diversion);

    // Create or update a History-Info header for the old target.
    if (prev_history_info_hdr == NULL)
    {
      prev_history_info_hdr = create_history_info_hdr(_req->msg->line.req.uri);
      prev_history_info_hdr->index = pj_str("1");
      pjsip_msg_add_hdr(_req->msg, (pjsip_hdr*)prev_history_info_hdr);
    }

    update_history_info_reason(((pjsip_name_addr*)(prev_history_info_hdr->uri))->uri, code);

    // Set up the new target URI.
    _req->msg->line.req.uri = target;

    // Create a History-Info header for the new target.
    pjsip_history_info_hdr* history_info_hdr = create_history_info_hdr(target);

    // Set up the index parameter.  This is the previous value suffixed with ".1".
    history_info_hdr->index.slen = prev_history_info_hdr->index.slen + 2;
    history_info_hdr->index.ptr = (char*)pj_pool_alloc(_req->pool, history_info_hdr->index.slen);
    pj_memcpy(history_info_hdr->index.ptr, prev_history_info_hdr->index.ptr, prev_history_info_hdr->index.slen);
    pj_memcpy(history_info_hdr->index.ptr + prev_history_info_hdr->index.slen, ".1", 2);

    pjsip_msg_add_hdr(_req->msg, (pjsip_hdr*)history_info_hdr);

    // Kick off outgoing processing for the new request.  Continue the
    // existing AsChain. This will trigger orig-cdiv handling.
    handle_non_cancel(ServingState(&SessionCase::Terminating, _as_chain_link), NULL);
  }
  else
  {
    send_response(code);
  }

  return false;
}


pjsip_history_info_hdr* UASTransaction::create_history_info_hdr(pjsip_uri* target)
{
  // Create a History-Info header.
  pjsip_history_info_hdr* history_info_hdr = pjsip_history_info_hdr_create(_req->pool);

  // Clone the URI and set up its parameters.
  pjsip_uri* history_info_uri = (pjsip_uri*)pjsip_uri_clone(_req->pool, (pjsip_uri*)pjsip_uri_get_uri(target));
  pjsip_name_addr* history_info_name_addr_uri = pjsip_name_addr_create(_req->pool);
  history_info_name_addr_uri->uri = history_info_uri;
  history_info_hdr->uri = (pjsip_uri*)history_info_name_addr_uri;

  return history_info_hdr;
}


void UASTransaction::update_history_info_reason(pjsip_uri* history_info_uri, int code)
{
  static const pj_str_t STR_REASON = pj_str("Reason");
  static const pj_str_t STR_SIP = pj_str("SIP");
  static const pj_str_t STR_CAUSE = pj_str("cause");
  static const pj_str_t STR_TEXT = pj_str("text");

  if (PJSIP_URI_SCHEME_IS_SIP(history_info_uri))
  {
    // Set up the Reason parameter - this is always "SIP".
    pjsip_sip_uri* history_info_sip_uri = (pjsip_sip_uri*)history_info_uri;
    if (pj_list_empty(&history_info_sip_uri->other_param))
    {
      pjsip_param *param = PJ_POOL_ALLOC_T(_req->pool, pjsip_param);
      param->name = STR_REASON;
      param->value = STR_SIP;

      pj_list_insert_after(&history_info_sip_uri->other_param, (pj_list_type*)param);

      // Now add the cause parameter.
      param = PJ_POOL_ALLOC_T(_req->pool, pjsip_param);
      param->name = STR_CAUSE;
      char cause_text[4];
      sprintf(cause_text, "%u", code);
      pj_strdup2(_req->pool, &param->value, cause_text);
      pj_list_insert_after(&history_info_sip_uri->other_param, param);

      // Finally add the text parameter.
      param = PJ_POOL_ALLOC_T(_req->pool, pjsip_param);
      param->name = STR_TEXT;
      param->value = *pjsip_get_status_text(code);
      pj_list_insert_after(&history_info_sip_uri->other_param, param);
    }
  }
}


// UAC Transaction constructor
UACTransaction::UACTransaction(UASTransaction* uas_data,
                               int target,
                               pjsip_transaction* tsx,
                               pjsip_tx_data *tdata) :
  _uas_data(uas_data),
  _target(target),
  _tsx(tsx),
  _tdata(tdata),
  _from_store(false),
  _aor(),
  _binding_id(),
  _servers(),
  _current_server(0),
  _pending_destroy(false),
  _context_count(0)
{
  // Add a reference to the request so we can be sure it remains valid for retries.
  pjsip_tx_data_add_ref(_tdata);

  // Reference the transaction's group lock.
  _lock = tsx->grp_lock;
  pj_grp_lock_add_ref(tsx->grp_lock);

  _tsx->mod_data[mod_tu.id] = this;

  // Initialise the liveness timer.
  pj_timer_entry_init(&_liveness_timer, 0, (void*)this, &liveness_timer_callback);
}

/// UACTransaction destructor.  On entry, the group lock must be held.  On
/// exit, it will have been released (and possibly destroyed).
UACTransaction::~UACTransaction()
{
  pj_assert(_context_count == 0);

  if (_tsx != NULL)
  {
    _tsx->mod_data[mod_tu.id] = NULL;
  }

  if (_uas_data != NULL)
  {
    _uas_data->dissociate(this);
  }

  if (_tdata != NULL)
  {
    pjsip_tx_data_dec_ref(_tdata);
    _tdata = NULL;
  }

  if (_liveness_timer.id == LIVENESS_TIMER)
  {
    // The liveness timer is running, so cancel it.
    _liveness_timer.id = 0;
    pjsip_endpt_cancel_timer(stack_data.endpt, &_liveness_timer);
  }

  if ((_tsx != NULL) &&
      (_tsx->state != PJSIP_TSX_STATE_TERMINATED) &&
      (_tsx->state != PJSIP_TSX_STATE_DESTROYED))
  {
    pjsip_tsx_terminate(_tsx, PJSIP_SC_INTERNAL_SERVER_ERROR);
  }

  _tsx = NULL;

  pj_grp_lock_release(_lock);
  pj_grp_lock_dec_ref(_lock);
}

// Gets a UACTransaction from a PJSIP transaction, if one exists.
//
// @returns a UACTransaction or null.
UACTransaction* UACTransaction::get_from_tsx(pjsip_transaction* tsx)
{
  // Check that the PJSIP transaction is the correct role, and then return
  // any attached data as a UACTransaction.
  return (tsx->role == PJSIP_ROLE_UAC) ? (UACTransaction *)tsx->mod_data[mod_tu.id] : NULL;
}

// Set the target for this UAC transaction.
//
void UACTransaction::set_target(const struct Target& target)
{
  enter_context();

  if (target.from_store)
  {
    // This target came from the registration store.  Before we overwrite the
    // URI, extract its AOR and write it to the P-Called-Party-ID header.
    static const pj_str_t called_party_id_hdr_name = pj_str("P-Called-Party-ID");
    pjsip_hdr* hdr = (pjsip_hdr*)pjsip_msg_find_hdr_by_name(_tdata->msg, &called_party_id_hdr_name, NULL);
    if (hdr)
    {
      pj_list_erase(hdr);
    }
    std::string name_addr_str("<" + PJUtils::aor_from_uri((pjsip_sip_uri*)_tdata->msg->line.req.uri) + ">");
    pj_str_t called_party_id;
    pj_strdup2(_tdata->pool,
               &called_party_id,
               name_addr_str.c_str());
    hdr = (pjsip_hdr*)pjsip_generic_string_hdr_create(_tdata->pool,
                                                      &called_party_id_hdr_name,
                                                      &called_party_id);
    pjsip_msg_add_hdr(_tdata->msg, hdr);
  }

  // Write the target in to the request.  Need to clone the URI to make
  // sure it comes from the right pool.
  _tdata->msg->line.req.uri = (pjsip_uri*)pjsip_uri_clone(_tdata->pool, target.uri);

  // If the target is routing to the upstream device (we're acting as an access
  // proxy), strip any extra loose routes on the message to prevent accidental
  // double routing.
  if (target.upstream_route)
  {
    LOG_DEBUG("Stripping loose routes from proxied message");

    // Tight loop to strip all route headers.
    while (pjsip_msg_find_remove_hdr(_tdata->msg,
                                     PJSIP_H_ROUTE,
                                     NULL) != NULL)
    {
      // Tight loop.
    };
  }

  // Store the liveness timeout.
  _liveness_timeout = target.liveness_timeout;

  // Add all the paths as a sequence of Route headers.
  for (std::list<pjsip_uri*>::const_iterator pit = target.paths.begin();
       pit != target.paths.end();
       ++pit)
  {
    // We may have a nameaddr here rather than a URI - if so,
    // pjsip_uri_get_uri will return the internal URI. Otherwise, it
    // will just return the URI.
    pjsip_sip_uri* uri = (pjsip_sip_uri*)pjsip_uri_get_uri(*pit);

    LOG_DEBUG("Adding a Route header to sip:%.*s%s%.*s:%d;transport=%.*s",
              uri->user.slen, uri->user.ptr,
              (uri->user.slen != 0) ? "@" : "",
              uri->host.slen, uri->host.ptr,
              uri->port,
              uri->transport_param.slen,
              uri->transport_param.ptr);
    pjsip_route_hdr* route_hdr = pjsip_route_hdr_create(_tdata->pool);
    route_hdr->name_addr.uri = (pjsip_uri*)pjsip_uri_clone(_tdata->pool, uri);
    pjsip_msg_add_hdr(_tdata->msg, (pjsip_hdr*)route_hdr);
  }

  if (target.from_store)
  {
    // This target came from the registration store, store the lookup keys.
    LOG_DEBUG("Target came from store, storing AoR = %s, binding_id = %s",
              target.aor.c_str(), target.binding_id.c_str());
    _from_store = PJ_TRUE;
    pj_strdup2(_tsx->pool, &_aor, target.aor.c_str());
    pj_strdup2(_tsx->pool, &_binding_id, target.binding_id.c_str());
  }

  if (target.transport != NULL)
  {
    // The target includes a selected transport, so set it here.
    pjsip_tpselector tp_selector;
    tp_selector.type = PJSIP_TPSELECTOR_TRANSPORT;
    tp_selector.u.transport = target.transport;
    pjsip_tx_data_set_transport(_tdata, &tp_selector);

    _tdata->dest_info.addr.count = 1;
    _tdata->dest_info.addr.entry[0].type = (pjsip_transport_type_e)target.transport->key.type;
    pj_memcpy(&_tdata->dest_info.addr.entry[0].addr, &target.transport->key.rem_addr, sizeof(pj_sockaddr));
    _tdata->dest_info.addr.entry[0].addr_len =
         (_tdata->dest_info.addr.entry[0].addr.addr.sa_family == pj_AF_INET()) ?
         sizeof(pj_sockaddr_in) : sizeof(pj_sockaddr_in6);
    _tdata->dest_info.cur_addr = 0;

    // Remove the reference to the transport added when it was chosen.
    pjsip_transport_dec_ref(target.transport);
  }
  else
  {
    // Resolve the next hop destination for this request to a set of servers.
    LOG_DEBUG("Resolve next hop destination");
    PJUtils::resolve_next_hop(_tdata, 0, _servers, trail());
  }

  exit_context();
}

// Sends the initial request on this UAC transaction.
void UACTransaction::send_request()
{
  pj_status_t status = PJ_SUCCESS;

  enter_context();

  if (_tdata->tp_sel.type == PJSIP_TPSELECTOR_TRANSPORT)
  {
    // The transport has already been selected for this request, so
    // add it to the transaction otherwise it will get overwritten.
    LOG_DEBUG("Transport %s (%s) pre-selected for transaction",
              _tdata->tp_sel.u.transport->obj_name,
              _tdata->tp_sel.u.transport->info);
    pjsip_tsx_set_transport(_tsx, &_tdata->tp_sel);
  }
  else if (_current_server < (int)_servers.size())
  {
    // We have resolved servers to try, so set up the destination information
    // in the request.
    PJUtils::set_dest_info(_tdata, _servers[_current_server]);
  }
  else
  {
    // The resolver is enabled, but we failed to get any valid destination
    // servers, so fail the transaction.
    status = PJ_ENOTFOUND;
  }

  if (status == PJ_SUCCESS)
  {
    LOG_DEBUG("Sending request for %s", PJUtils::uri_to_string(PJSIP_URI_IN_REQ_URI, _tdata->msg->line.req.uri).c_str());
    _uas_data->_downstream_acr->tx_request(_tdata->msg);
    status = pjsip_tsx_send_msg(_tsx, _tdata);
  }

  if (status != PJ_SUCCESS)
  {
    // Failed to send the request.  This is an unexpected error rather than
    // an indication that the selected destination is down, so we do not
    // attempt a retry and do not blacklist the selected destination.
    LOG_DEBUG("Failed to send request (%d %s)",
              status, PJUtils::pj_status_to_string(status).c_str());
    pjsip_tx_data_dec_ref(_tdata);

    // The UAC transaction will have been destroyed when it failed to send
    // the request, so there's no need to destroy it.  However, we do need to
    // tell the UAS transaction.
    if (_uas_data != NULL)
    {
      _uas_data->on_client_not_responding(this);
    }
  }
  else
  {
    // Sent the request successfully.
    if (_liveness_timeout != 0)
    {
      _liveness_timer.id = LIVENESS_TIMER;
      pj_time_val delay = {_liveness_timeout, 0};
      pjsip_endpt_schedule_timer(stack_data.endpt, &_liveness_timer, &delay);
    }
  }

  exit_context();
}

// Cancels the pending transaction, using the specified status code in the
// Reason header.
void UACTransaction::cancel_pending_tsx(int st_code)
{
  enter_context();
  if (_tsx != NULL)
  {
    LOG_DEBUG("Found transaction %s status=%d", name(), _tsx->status_code);
    if (_tsx->status_code < 200)
    {
      pjsip_tx_data *cancel;
      pjsip_endpt_create_cancel(stack_data.endpt, _tsx->last_tx, &cancel);
      if (st_code != 0)
      {
        char reason_val_str[96];
        const pj_str_t* st_text = pjsip_get_status_text(st_code);
        sprintf(reason_val_str, "SIP ;cause=%d ;text=\"%.*s\"", st_code, (int)st_text->slen, st_text->ptr);
        pj_str_t reason_name = pj_str("Reason");
        pj_str_t reason_val = pj_str(reason_val_str);
        pjsip_hdr* reason_hdr = (pjsip_hdr*)pjsip_generic_string_hdr_create(cancel->pool, &reason_name, &reason_val);
        pjsip_msg_add_hdr(cancel->msg, reason_hdr);
      }
      set_trail(cancel, trail());

      if (_tsx->transport != NULL)
      {
        // The transaction being cancelled has already selected a transport,
        // so make sure the CANCEL uses this transport as well.
        pjsip_tpselector tp_selector;
        tp_selector.type = PJSIP_TPSELECTOR_TRANSPORT;
        tp_selector.u.transport = _tsx->transport;
        pjsip_tx_data_set_transport(cancel, &tp_selector);
      }

      // Send CANCEL request using stateful sender.  The CANCEL should
      // always chase the INVITE transaction, so don't retry any alternate
      // targets.
      LOG_DEBUG("Sending CANCEL request");
      pj_status_t status = PJUtils::send_request(cancel, 1);

      // We used to deregister the user here if we had
      // SIP_STATUS_FLOW_FAILED, but this is inappropriate - only one
      // of their bindings has failed, but they may be registered
      // elsewhere. If this was the last binding, Chronos will
      // eventually time it out and cause a deregistration.

      if (status != PJ_SUCCESS)
      {
        LOG_ERROR("Error sending CANCEL, %s", PJUtils::pj_status_to_string(status).c_str());
      }
    }
  }
  exit_context();
}

// Notification that the underlying PJSIP transaction has changed state.
//
// After calling this, the caller must not assume that the UACTransaction still
// exists - if the PJSIP transaction is being destroyed, this method will
// destroy the UACTransaction.
void UACTransaction::on_tsx_state(pjsip_event* event)
{
  enter_context();

  // Handle incoming responses (provided the UAS transaction hasn't
  // terminated or been cancelled.
  LOG_DEBUG("%s - uac_data = %p, uas_data = %p", name(), this, _uas_data);

  // Check that the event is on the current UAC transaction (we may have
  // created a new one for a retry) and is still connected to the UAS
  // transaction.
  if ((event->body.tsx_state.tsx == _tsx) && (_uas_data != NULL))
  {
    bool retrying = false;

    if (!_servers.empty())
    {
      // Check to see if the destination server has failed so we can blacklist
      // it and retry to an alternative if possible.
      if ((event->body.tsx_state.tsx->state == PJSIP_TSX_STATE_TERMINATED) &&
          ((event->body.tsx_state.type == PJSIP_EVENT_TIMER) ||
           (event->body.tsx_state.type == PJSIP_EVENT_TRANSPORT_ERROR)))
      {
        // Either failed to connect to the selected server, or failed or get
        // a response, so blacklist it.
        LOG_DEBUG("Failed to connected to server, so add to blacklist");
        PJUtils::blacklist_server(_servers[_current_server]);

        // Attempt a retry.
        retrying = retry_request();
      }
      else if ((event->body.tsx_state.tsx->state == PJSIP_TSX_STATE_COMPLETED) &&
               (PJSIP_IS_STATUS_IN_CLASS(_tsx->status_code, 500)))
      {
        // The server returned a 5xx error.  We don't blacklist in this case
        // as it may indicated a transient overload condition, but we can
        // retry to an alternate server if one is available.
        retrying = retry_request();
      }
    }

    if (!retrying)
    {
      if (event->body.tsx_state.type == PJSIP_EVENT_RX_MSG)
      {
        LOG_DEBUG("%s - RX_MSG on active UAC transaction", name());
        if (_liveness_timer.id == LIVENESS_TIMER)
        {
          // The liveness timer is running on this transaction, so cancel it.
          _liveness_timer.id = 0;
          pjsip_endpt_cancel_timer(stack_data.endpt, &_liveness_timer);
        }

        pjsip_rx_data* rdata = event->body.tsx_state.src.rdata;
        _uas_data->on_new_client_response(this, rdata);
      }

      // If UAC transaction is terminated because of a timeout, treat this as
      // a 504 error.
      if ((event->body.tsx_state.tsx->state == PJSIP_TSX_STATE_TERMINATED) &&
          (_uas_data != NULL))
      {
        // UAC transaction has terminated while still connected to the UAS
        // transaction.
        LOG_DEBUG("%s - UAC tsx terminated while still connected to UAS tsx",
                  _tsx->obj_name);
        if ((event->body.tsx_state.type == PJSIP_EVENT_TIMER) ||
            (event->body.tsx_state.type == PJSIP_EVENT_TRANSPORT_ERROR))
        {
          LOG_DEBUG("Timeout or transport error");
          _uas_data->on_client_not_responding(this);
        }
        else
        {
          _uas_data->dissociate(this);
        }
      }
    }
  }

  if ((event->body.tsx_state.tsx == _tsx) &&
      (_tsx->state == PJSIP_TSX_STATE_DESTROYED))
  {
    LOG_DEBUG("%s - UAC tsx destroyed", _tsx->obj_name);
    _tsx->mod_data[mod_tu.id] = NULL;
    _tsx = NULL;
    _pending_destroy = true;
  }

  exit_context();
}


// Attempt to retry the request to an alternate server.
bool UACTransaction::retry_request()
{
  bool retrying = false;
  _current_server++;
  if (_current_server < (int)_servers.size())
  {
    // More servers to try.  As per RFC3263, retries to an alternate server
    // have to be a completely new transaction, presumably to avoid any
    // possibility of mis-correlating a late response from the original server.
    // We therefore have to allocate a new branch ID and transaction for the
    // retry and connect it to this object.  We'll leave the old transaction
    // connected to this object while PJSIP closes it down, but ignore any
    // future events from it.
    LOG_DEBUG("Attempt to retry request to alternate server");
    pjsip_transaction* retry_tsx;
    PJUtils::generate_new_branch_id(_tdata);
    pj_status_t status = pjsip_tsx_create_uac2(&mod_tu,
                                               _tdata,
                                               _lock,
                                               &retry_tsx);

    if (status == PJ_SUCCESS)
    {
      // Set up the PJSIP transaction user module data to refer to the associated
      // UACTsx object
      LOG_DEBUG("Created transaction for retry, so send request");
      pjsip_transaction* original_tsx = _tsx;
      _tsx = retry_tsx;
      original_tsx->mod_data[mod_tu.id] = NULL;
      _tsx->mod_data[mod_tu.id] = this;

      // Add the trail from the UAS transaction to the UAC transaction.
      set_trail(_tsx, _uas_data->trail());

      // Increment the reference count of the request as we are passing
      // it to a new transaction.
      pjsip_tx_data_add_ref(_tdata);

      // Copy across the destination information for a retry and try to
      // resend the request.
      PJUtils::set_dest_info(_tdata, _servers[_current_server]);
      status = pjsip_tsx_send_msg(_tsx, _tdata);

      if (status == PJ_SUCCESS)
      {
        // Successfully sent the retry.
        retrying = true;
      }
      else
      {
        // Failed to send, so revert to the original transaction to see it
        // through to the end.
        _tsx->mod_data[mod_tu.id] = NULL;
        _tsx = original_tsx;
        _tsx->mod_data[mod_tu.id] = this;
      }
    }
  }

  return retrying;
}


/// Handle the liveness timer expiring on this transaction.
void UACTransaction::liveness_timer_expired()
{
  enter_context();

  if ((_tsx->state == PJSIP_TSX_STATE_NULL) ||
      (_tsx->state == PJSIP_TSX_STATE_CALLING))
  {
    // The transaction is still in NULL or CALLING state, so we've not
    // received any response (provisional or final) from the downstream UAS.
    // Terminate the transaction and send a timeout response upstream.
    pjsip_tsx_terminate(_tsx, PJSIP_SC_REQUEST_TIMEOUT);
  }

  exit_context();
}


/// Static method called by PJSIP when a liveness timer expires.  The instance
/// is stored in the user_data field of the timer entry.
void UACTransaction::liveness_timer_callback(pj_timer_heap_t *timer_heap, struct pj_timer_entry *entry)
{
  if (entry->id == LIVENESS_TIMER)
  {
    ((UACTransaction*)entry->user_data)->liveness_timer_expired();
  }
}


// Enters this transaction's context.  While in the transaction's
// context, processing on this and associated transactions will be
// single-threaded and the transaction will not be destroyed.  Whenever
// enter_context is called, exit_context must be called before the end of the
// method.
void UACTransaction::enter_context()
{
  // Take the group lock.
  pj_grp_lock_acquire(_lock);

  // If the transaction is pending destroy, the context count must be greater
  // than 0.  Otherwise, the transaction should have already been destroyed (so
  // entering its context again is unsafe).
  pj_assert((!_pending_destroy) || (_context_count > 0));

  _context_count++;
}

// Exits this transaction's context.  On return from this method, the caller
// must not assume that the transaction still exists.
void UACTransaction::exit_context()
{
  // If the transaction is pending destroy, the context count must be greater
  // than 0.  Otherwise, the transaction should have already been destroyed (so
  // entering its context again is unsafe).
  pj_assert(_context_count > 0);

  _context_count--;
  if ((_context_count == 0) && (_pending_destroy))
  {
    // Deleting the transaction implicitly releases the group lock.
    delete this;
  }
  else
  {
    // Release the group lock.
    pj_grp_lock_release(_lock);
  }
}


///@{
// MODULE LIFECYCLE

pj_status_t init_stateful_proxy(RegStore* registrar_store,
                                RegStore* remote_reg_store,
                                CallServices* call_services,
                                IfcHandler* ifc_handler_in,
                                pj_bool_t enable_edge_proxy,
                                const std::string& upstream_proxy_arg,
                                int upstream_proxy_port,
                                int upstream_proxy_connections,
                                int upstream_proxy_recycle,
                                pj_bool_t enable_ibcf,
                                const std::string& ibcf_trusted_hosts,
                                AnalyticsLogger* analytics,
                                EnumService *enumService,
                                BgcfService *bgcfService,
                                HSSConnection* hss_connection,
                                ACRFactory* cscf_rfacr_factory,
                                ACRFactory* bgcf_rfacr_factory,
                                ACRFactory* icscf_rfacr_factory,
                                const std::string& icscf_uri_str,
                                QuiescingManager* quiescing_manager,
                                SCSCFSelector *scscfSelector,
                                bool icscf_enabled,
                                bool scscf_enabled)
{
  pj_status_t status;

  analytics_logger = analytics;
  store = registrar_store;
  remote_store = remote_reg_store;

  call_services_handler = call_services;
  ifc_handler = ifc_handler_in;

  icscf = icscf_enabled;
  scscf = scscf_enabled;

  cscf_acr_factory = cscf_rfacr_factory;
  bgcf_acr_factory = bgcf_rfacr_factory;
  icscf_acr_factory = icscf_rfacr_factory;

  edge_proxy = enable_edge_proxy;
  if (edge_proxy)
  {
    // Create a URI for the upstream proxy to use in Route headers.
    upstream_proxy = (pjsip_uri*)pjsip_sip_uri_create(stack_data.pool, PJ_FALSE);
    ((pjsip_sip_uri*)upstream_proxy)->host = pj_strdup3(stack_data.pool, upstream_proxy_arg.c_str());
    ((pjsip_sip_uri*)upstream_proxy)->port = upstream_proxy_port;
    ((pjsip_sip_uri*)upstream_proxy)->transport_param = pj_str("TCP");
    ((pjsip_sip_uri*)upstream_proxy)->lr_param = 1;

    // Create a flow table object to manage the client flow records
    // and handle access proxy quiescing.
    flow_table = new FlowTable(quiescing_manager, stack_data.stats_aggregator);
    quiescing_manager->register_flows_handler(flow_table);


    // Create a dialog tracker to count dialogs on each flow
    dialog_tracker = new DialogTracker(flow_table);

    // Create a connection pool to the upstream proxy.
    if (upstream_proxy_connections > 0)
    {
      pjsip_host_port pool_target;
      pool_target.host = pj_strdup3(stack_data.pool, upstream_proxy_arg.c_str());
      pool_target.port = upstream_proxy_port;
      upstream_conn_pool = new ConnectionPool(&pool_target,
                                              upstream_proxy_connections,
                                              upstream_proxy_recycle,
                                              stack_data.pool,
                                              stack_data.endpt,
                                              stack_data.pcscf_trusted_tcp_factory,
                                              stack_data.stats_aggregator);
      upstream_conn_pool->init();
    }

    ibcf = enable_ibcf;
    if (ibcf)
    {
      LOG_STATUS("Create list of trusted hosts");
      std::list<std::string> hosts;
      Utils::split_string(ibcf_trusted_hosts, ',', hosts, 0, true);
      for (std::list<std::string>::const_iterator i = hosts.begin();
           i != hosts.end();
           ++i)
      {
        pj_str_t host;
        pj_cstr(&host, (*i).c_str());
        pj_sockaddr sockaddr;
        pj_status_t status = pj_sockaddr_parse(pj_AF_UNSPEC(), 0, &host, &sockaddr);
        if (status != PJ_SUCCESS)
        {
          LOG_ERROR("Badly formatted trusted host %.*s", host.slen, host.ptr);
          return status;
        }
        char buf[100];
        LOG_STATUS("Adding host %s to list", pj_sockaddr_print(&sockaddr, buf, sizeof(buf), 1));
        trusted_hosts.insert(std::make_pair(sockaddr, true));
      }
    }
  }
  else
  {
    // Routing proxy (Sprout).
    as_chain_table = new AsChainTable;
  }

  enum_service = enumService;
  bgcf_service = bgcfService;
  hss = hss_connection;
  scscf_selector = scscfSelector;

  if (!icscf_uri_str.empty())
  {
    // Got an I-CSCF - parse it.
    icscf_uri = PJUtils::uri_from_string(icscf_uri_str, stack_data.pool, PJ_FALSE);
    if (PJSIP_URI_SCHEME_IS_SIP(icscf_uri))
    {
      // Got a SIP URI - force loose-routing.
      ((pjsip_sip_uri*)icscf_uri)->lr_param = 1;
    }
  }

  status = pjsip_endpt_register_module(stack_data.endpt, &mod_stateful_proxy);
  PJ_ASSERT_RETURN(status == PJ_SUCCESS, 1);

  status = pjsip_endpt_register_module(stack_data.endpt, &mod_tu);
  PJ_ASSERT_RETURN(status == PJ_SUCCESS, 1);

  return PJ_SUCCESS;
}


void destroy_stateful_proxy()
{
  if (edge_proxy)
  {
    // Destroy the upstream connection pool.  This will quiesce all the TCP
    // connections.
    delete upstream_conn_pool; upstream_conn_pool = NULL;

    // Destroy the flow table.
    delete flow_table;
    flow_table = NULL;

    delete dialog_tracker;
    dialog_tracker = NULL;
  }
  else
  {
    delete as_chain_table;
    as_chain_table = NULL;
  }

  // Set back static values to defaults (for UTs)
  icscf_uri = NULL;
  ibcf = false;
  icscf = false;
  scscf = false;

  pjsip_endpt_unregister_module(stack_data.endpt, &mod_stateful_proxy);
  pjsip_endpt_unregister_module(stack_data.endpt, &mod_tu);
}


///@}

///@{
// HELPERS

// Compare two status codes from the perspective of which is the best to
// return to the originator of a forked transaction.  This will only ever
// be called for 3xx/4xx/5xx/6xx response codes.
//
// @returns +1 if sc1 is better than sc2
//          0 if sc1 and sc2 are identical (or equally as good)
//          -1 if sc2 is better than sc1
//
static int compare_sip_sc(int sc1, int sc2)
{
  // Order is: (best) 487, 300, 301, ..., 698, 699, 408 (worst).
  if (sc1 == sc2)
  {
    // Status codes are equal.
    return 0;
  }
  else if (sc1 == PJSIP_SC_REQUEST_TIMEOUT)
  {
    // A timeout response is never better than anything else.
    return -1;
  }
  else if (sc2 == PJSIP_SC_REQUEST_TIMEOUT)
  {
    // A non-timeout response is always better than a timeout.
    return 1;
  }
  else if (sc2 == PJSIP_SC_REQUEST_TERMINATED)
  {
    // Request terminated is always better than anything else because
    // this should only happen if transaction is CANCELLED by originator
    // and this will be the expected response.
    return -1;
  }
  else if (sc1 == PJSIP_SC_REQUEST_TERMINATED)
  {
    return 1;
  }
  // Default behaviour is to favour the lowest number.
  else if (sc1 < sc2)
  {
    return 1;
  }
  else
  {
    return -1;
  }
}


// TODO: this will always return false until we have a better way to check
//       if a uri is routable
static pj_bool_t is_uri_routeable(const pjsip_uri* uri)
{
  return PJ_FALSE;
}


/// Determines whether a user string is purely numeric (maybe with a leading +).
// @returns PJ_TRUE if so, PJ_FALSE if not.
static pj_bool_t is_user_numeric(const std::string& user)
{
  for (size_t i = 0; i < user.size(); i++)
  {
    if ((!isdigit(user[i])) &&
        ((user[i] != '+') || (i != 0)))
    {
      return PJ_FALSE;
    }
  }
  return PJ_TRUE;
}

/// Adds a Path header when functioning as an edge proxy.
///
/// We're the edge-proxy and thus supplying outbound support for the client.
/// The path header consists of a SIP URI with our host and a user portion that
/// identifies the client flow.
static pj_status_t add_path(pjsip_tx_data* tdata,
                            const Flow* flow_data,
                            const pjsip_rx_data* rdata)
{
  // Determine if the connection is secured (so we use the correct scheme in the
  // generated Path header).
  pjsip_to_hdr* to_hdr = rdata->msg_info.to;
  pj_bool_t secure = (to_hdr != NULL) ? PJSIP_URI_SCHEME_IS_SIPS(to_hdr->uri) : false;

  pjsip_sip_uri* path_uri = pjsip_sip_uri_create(tdata->pool, secure);
  path_uri->port = stack_data.pcscf_trusted_port;
  path_uri->transport_param = pj_str("TCP");
  path_uri->lr_param = 1;

  // Specify this particular node, as only we can find the client.
  path_uri->host = stack_data.local_host;

  // Add the flow token and "ob" parameter.
  pj_strdup2(tdata->pool, &path_uri->user, flow_data->token().c_str());

  if (PJUtils::is_first_hop(rdata->msg_info.msg))
  {
    // We own the outbound flow to the UAC.  We must indicate that by adding
    // the ob parameter.
    pjsip_param *ob_node = PJ_POOL_ALLOC_T(tdata->pool, pjsip_param);
    pj_strdup2(tdata->pool, &ob_node->name, "ob");
    pj_strdup2(tdata->pool, &ob_node->value, "");
    pj_list_insert_after(&path_uri->other_param, ob_node);
  }

  // Render the URI as a string.
  char buf[500];
  int len = pjsip_uri_print(PJSIP_URI_IN_ROUTING_HDR, path_uri, buf, sizeof(buf));
  pj_str_t path = {buf, len};

  // Add the path header.
  pjsip_hdr* path_hdr = (pjsip_hdr*)
               pjsip_generic_string_hdr_create(tdata->pool, &STR_PATH, &path);
  pjsip_msg_insert_first_hdr(tdata->msg, path_hdr);

  return PJ_SUCCESS;
}


/// Factory method: create AsChain by looking up iFCs.
AsChainLink UASTransaction::create_as_chain(const SessionCase& session_case,
                                            Ifcs ifcs,
                                            std::string served_user)
{
  if (served_user.empty())
  {
    LOG_WARNING("create_as_chain called with an empty served_user");
  }
  bool is_registered = is_user_registered(served_user);

  // Select the ACR to use for the AS Chain.  For originating chains and
  // terminating chains we use the upstream and downstream ACRs respectivly.
  // For the originating-cdiv case we create a new ACR copied from the
  // downstream ACR.
  ACR* acr = NULL;
  if (session_case == SessionCase::Originating)
  {
    // Originating chain, so use upstream ACR.
    acr = _upstream_acr;
  }
  else if (session_case == SessionCase::Terminating)
  {
    // Terminating chain, so use downstream ACR.
    acr = _downstream_acr;
  }
  else if (session_case == SessionCase::OriginatingCdiv)
  {
    // Originating-cdiv chain, so create a copy of the downstream ACR.
    acr = new ACR(*_downstream_acr);
  }

  // Create the AsChain, and schedule its destruction.  AsChain
  // lifetime is tied to the lifetime of the creating transaction.
  //
  // Rationale:
  //
  // Consider two successive Sprout UAS transactions Ai and Ai+1 in
  // the chain. Sprout creates Ai+1 in response to it receiving the Ai
  // ODI token from the AS.
  //
  // (1) Ai+1 can only be created if the ODI is valid at the point
  // Sprout receives the transaction-creating message.
  //
  // (2) Before the point Sprout creates Ai+1, the ODI’s lifetime
  // cannot be dependent on Ai+1, but only on Ai (and previous
  // transactions).
  //
  // (3) Hence at the point Ai+1 is created, Ai must still be live.
  //
  // (4) This applies transitively, so the lifetime of A0 bounds the
  // lifetime of Aj for all j.
  //
  // This means that there’s a constraint on B2BUA AS behaviour: it
  // must not give a final response to the inbound transaction before
  // receiving a final response from the outbound transaction.
  //
  // While this constraint is not stated explicitly in 24.229, there
  // is no other sensible lifetime for the ODI token. The alternative
  // would allow B2BUAs that gave a final response to the caller, and
  // then at some arbitrary time later did some action that continued
  // the original AS chain, which is nonsensical.

  AsChainLink ret = AsChainLink::create_as_chain(as_chain_table,
                                                 session_case,
                                                 served_user,
                                                 is_registered,
                                                 trail(),
                                                 ifcs,
                                                 acr);
  _victims.push_back(ret.as_chain());
  LOG_DEBUG("UASTransaction %p linked to AsChain %s", this, ret.to_string().c_str());
  return ret;
}

<<<<<<< HEAD
=======
// Return S-CSCF (either from HSS or scscf_selector), or an
// empty string if no S-CSCFs are configured
std::string UASTransaction::get_scscf_name(Json::Value* location)
{
  std::string server_name = "";

  if (location->isMember("scscf"))
  {
    LOG_DEBUG("Subscriber had an S-CSCF");
    server_name = location->get("scscf", "").asString();
  }
  else
  {
    // No S-CSCF provided, use the S-CSCF selector to choose one
    std::vector<int> mandatory;
    std::vector<int> optional;

    Json::Value mandates = location->get("mandatory-capabilities", "[]");
    for (size_t jj = 0; jj < mandates.size(); ++jj)
    {
      mandatory.push_back(mandates[(int)jj].asInt());
    }

    Json::Value options = location->get("optional-capabilities", "[]");
    for (size_t jj = 0; jj < options.size(); ++jj)
    {
      optional.push_back(options[(int)jj].asInt());
    }

    server_name = scscf_selector->get_scscf(mandatory, optional, {}, trail());
  }

  delete location;
  return server_name;
}

>>>>>>> 86e44223
///@}<|MERGE_RESOLUTION|>--- conflicted
+++ resolved
@@ -4466,43 +4466,4 @@
   return ret;
 }
 
-<<<<<<< HEAD
-=======
-// Return S-CSCF (either from HSS or scscf_selector), or an
-// empty string if no S-CSCFs are configured
-std::string UASTransaction::get_scscf_name(Json::Value* location)
-{
-  std::string server_name = "";
-
-  if (location->isMember("scscf"))
-  {
-    LOG_DEBUG("Subscriber had an S-CSCF");
-    server_name = location->get("scscf", "").asString();
-  }
-  else
-  {
-    // No S-CSCF provided, use the S-CSCF selector to choose one
-    std::vector<int> mandatory;
-    std::vector<int> optional;
-
-    Json::Value mandates = location->get("mandatory-capabilities", "[]");
-    for (size_t jj = 0; jj < mandates.size(); ++jj)
-    {
-      mandatory.push_back(mandates[(int)jj].asInt());
-    }
-
-    Json::Value options = location->get("optional-capabilities", "[]");
-    for (size_t jj = 0; jj < options.size(); ++jj)
-    {
-      optional.push_back(options[(int)jj].asInt());
-    }
-
-    server_name = scscf_selector->get_scscf(mandatory, optional, {}, trail());
-  }
-
-  delete location;
-  return server_name;
-}
-
->>>>>>> 86e44223
 ///@}