/**
 * @file stateful_proxy.cpp Stateful proxy implementation
 *
 * Project Clearwater - IMS in the Cloud
 * Copyright (C) 2013  Metaswitch Networks Ltd
 *
 * Parts of this module were derived from GPL licensed PJSIP sample code
 * with the following copyrights.
 *   Copyright (C) 2008-2011 Teluu Inc. (http://www.teluu.com)
 *   Copyright (C) 2003-2008 Benny Prijono <benny@prijono.org>
 *
 * This program is free software: you can redistribute it and/or modify it
 * under the terms of the GNU General Public License as published by the
 * Free Software Foundation, either version 3 of the License, or (at your
 * option) any later version, along with the "Special Exception" for use of
 * the program along with SSL, set forth below. This program is distributed
 * in the hope that it will be useful, but WITHOUT ANY WARRANTY;
 * without even the implied warranty of MERCHANTABILITY or FITNESS FOR
 * A PARTICULAR PURPOSE.  See the GNU General Public License for more
 * details. You should have received a copy of the GNU General Public
 * License along with this program.  If not, see
 * <http://www.gnu.org/licenses/>.
 *
 * The author can be reached by email at clearwater@metaswitch.com or by
 * post at Metaswitch Networks Ltd, 100 Church St, Enfield EN2 6BQ, UK
 *
 * Special Exception
 * Metaswitch Networks Ltd  grants you permission to copy, modify,
 * propagate, and distribute a work formed by combining OpenSSL with The
 * Software, or a work derivative of such a combination, even if such
 * copying, modification, propagation, or distribution would otherwise
 * violate the terms of the GPL. You must comply with the GPL in all
 * respects for all of the code used other than OpenSSL.
 * "OpenSSL" means OpenSSL toolkit software distributed by the OpenSSL
 * Project and licensed under the OpenSSL Licenses, or a work based on such
 * software and licensed under the OpenSSL Licenses.
 * "OpenSSL Licenses" means the OpenSSL License and Original SSLeay License
 * under which the OpenSSL Project distributes the OpenSSL toolkit software,
 * as those licenses appear in the file LICENSE-OPENSSL.
 */

///
/// = Structure =
///
/// init_stateful_proxy and destroy_stateful_proxy do the obvious.
///
/// The main entry points during operation are: proxy_on_rx_request,
/// proxy_on_rx_response, tu_on_tsx_state.
///
/// proxy_on_rx_request invokes one of the following:
/// * handle_incoming_non_cancel
/// * uas_data->handle_outgoing_non_cancel
/// * cancel logic directly in proxy_on_rx_request.
///
/// proxy_on_rx_response forwards the response upstream appropriately
/// based on the headers.
///
/// tu_on_tsx_state passes transaction state change message to
/// UASTransaction::on_tsx_state or UACTransaction::on_tsx_state as
/// appropriate.  These cause appropriate state updates.
///
/// handle_incoming_non_cancel does the following, in order:
/// * proxy_verify_request
/// * clone request as response
/// * optionally, do proxy_process_edge_routing
/// * do proxy_process_routing
/// * create a UAS transaction object
/// * pass to uas_data->handle_incoming_non_cancel
///
/// UASTransaction::handle_incoming_non_cancel does:
/// * 100 if necessary
/// * originating call services hook if appropriate.
///
/// UASTransaction::handle_outgoing_non_cancel does:
/// * URI translation
/// * terminating call services hook if appropriate
/// * find targets
/// * add headers
/// * UASTransaction::init_uac_transactions
///
/// UASTransaction::init_uac_transactions takes a list of targets and
/// does:
/// * create transaction
/// * create UAC transaction object
/// * UAC::send_request on each
///
/// UAC sends out requests, and passes responses up to
/// UAS::on_new_client_response.
///
/// UAS::on_new_client_response handles appropriately, including
/// handling forked transactions, and forwards upstream as necessary.

extern "C" {
#include <pjsip.h>
#include <pjlib-util.h>
#include <pjlib.h>
#include <stdint.h>
}

// Common STL includes.
#include <cassert>
#include <vector>
#include <map>
#include <set>
#include <list>
#include <queue>
#include <string>

#include "log.h"
#include "utils.h"
#include "pjutils.h"
#include "stack.h"
#include "sasevent.h"
#include "analyticslogger.h"
#include "regdata.h"
#include "stateful_proxy.h"
#include "callservices.h"
#include "constants.h"
#include "enumservice.h"
#include "bgcfservice.h"
#include "connection_pool.h"
#include "flowtable.h"
#include "trustboundary.h"
#include "sessioncase.h"
#include "ifchandler.h"
#include "hssconnection.h"
#include "aschain.h"
#include "registration_utils.h"
#include "custom_headers.h"
#include "dialog_tracker.hpp"
#include "quiescing_manager.h"

static RegData::Store* store;
static RegData::Store* remote_store;

static CallServices* call_services_handler;
static IfcHandler* ifc_handler;

static AnalyticsLogger* analytics_logger;

static EnumService *enum_service;
static BgcfService *bgcf_service;

static bool edge_proxy;
static pjsip_uri* upstream_proxy;
static ConnectionPool* upstream_conn_pool;
static FlowTable* flow_table;
static DialogTracker* dialog_tracker;
static AsChainTable* as_chain_table;
static HSSConnection* hss;

static bool ibcf = false;

PJUtils::host_list_t trusted_hosts(&PJUtils::compare_pj_sockaddr);

//
// mod_stateful_proxy is the module to receive SIP request and
// response message that is outside any transaction context.
//
static pj_bool_t proxy_on_rx_request(pjsip_rx_data *rdata );
static pj_bool_t proxy_on_rx_response(pjsip_rx_data *rdata );

static pjsip_module mod_stateful_proxy =
{
  NULL, NULL,                         // prev, next
  pj_str("mod-stateful-proxy"),       // Name
  -1,                                 // Id
  PJSIP_MOD_PRIORITY_UA_PROXY_LAYER+1,// Priority
  NULL,                               // load()
  NULL,                               // start()
  NULL,                               // stop()
  NULL,                               // unload()
  &proxy_on_rx_request,               // on_rx_request()
  &proxy_on_rx_response,              // on_rx_response()
  NULL,                               // on_tx_request()
  NULL,                               // on_tx_response()
  NULL,                               // on_tsx_state()
};


//
// mod_tu (tu=Transaction User) is the module to receive notification
// from transaction when the transaction state has changed.
//
static void tu_on_tsx_state(pjsip_transaction *tsx, pjsip_event *event);

static pjsip_module mod_tu =
{
  NULL, NULL,                         // prev, next.
  pj_str("mod-transaction-user"),     // Name.
  -1,                                 // Id
  PJSIP_MOD_PRIORITY_APPLICATION,     // Priority
  NULL,                               // load()
  NULL,                               // start()
  NULL,                               // stop()
  NULL,                               // unload()
  NULL,                               // on_rx_request()
  NULL,                               // on_rx_response()
  NULL,                               // on_tx_request()
  NULL,                               // on_tx_response()
  &tu_on_tsx_state,                   // on_tsx_state()
};

// High-level functions.
static void process_tsx_request(pjsip_rx_data* rdata);
static void process_cancel_request(pjsip_rx_data* rdata);
static pj_status_t proxy_verify_request(pjsip_rx_data *rdata);
#ifndef UNIT_TEST
static
#endif
pj_status_t proxy_process_edge_routing(pjsip_rx_data *rdata,
                                       pjsip_tx_data *tdata,
                                       TrustBoundary **trust);
static bool ibcf_trusted_peer(const pj_sockaddr& addr);
static pj_status_t proxy_process_routing(pjsip_tx_data *tdata);
static pj_bool_t proxy_trusted_source(pjsip_rx_data* rdata);


// Helper functions.
static int compare_sip_sc(int sc1, int sc2);
static pj_bool_t is_uri_routeable(const pjsip_uri* uri);
static pj_bool_t is_user_numeric(const std::string& user);
static pj_status_t add_path(pjsip_tx_data* tdata,
                            const Flow* flow_data,
                            const pjsip_rx_data* rdata);


///@{
// MAIN ENTRY POINTS

// Callback to be called to handle new incoming requests.  Subsequent
// responses/requests will be handled by UA[SC]Transaction methods.
static pj_bool_t proxy_on_rx_request(pjsip_rx_data *rdata)
{
  LOG_DEBUG("Proxy RX request");

  if (rdata->msg_info.msg->line.req.method.id != PJSIP_CANCEL_METHOD)
  {
    // Request is a normal transaction request.
    process_tsx_request(rdata);
  }
  else
  {
    // Request is a CANCEL.
    process_cancel_request(rdata);
  }

  return PJ_TRUE;
}


// Callback to be called to handle incoming response outside
// any transactions. This happens for example when 2xx/OK
// for INVITE is received and transaction will be destroyed
// immediately, so we need to forward the subsequent 2xx/OK
// retransmission statelessly.
static pj_bool_t proxy_on_rx_response(pjsip_rx_data *rdata)
{
  pjsip_tx_data *tdata;
  pjsip_response_addr res_addr;
  pjsip_via_hdr *hvia;
  pj_status_t status;

  // Create response to be forwarded upstream (Via will be stripped here)
  status = PJUtils::create_response_fwd(stack_data.endpt, rdata, 0, &tdata);
  if (status != PJ_SUCCESS)
  {
    LOG_ERROR("Error creating response, %s",
              PJUtils::pj_status_to_string(status).c_str());
    return PJ_TRUE;
  }

  // Get topmost Via header
  hvia = (pjsip_via_hdr*) pjsip_msg_find_hdr(tdata->msg, PJSIP_H_VIA, NULL);
  if (hvia == NULL)
  {
    // Invalid response! Just drop it
    pjsip_tx_data_dec_ref(tdata);
    return PJ_TRUE;
  }

  // Calculate the address to forward the response
  pj_bzero(&res_addr, sizeof(res_addr));
  res_addr.dst_host.type = pjsip_transport_get_type_from_name(&hvia->transport);
  res_addr.dst_host.flag =
    pjsip_transport_get_flag_from_type(res_addr.dst_host.type);

  // Destination address is Via's received param
  res_addr.dst_host.addr.host = hvia->recvd_param;
  if (res_addr.dst_host.addr.host.slen == 0)
  {
    // Someone has messed up our Via header!
    res_addr.dst_host.addr.host = hvia->sent_by.host;
  }

  // Destination port is the rport
  if (hvia->rport_param != 0 && hvia->rport_param != -1)
  {
    res_addr.dst_host.addr.port = hvia->rport_param;
  }

  if (res_addr.dst_host.addr.port == 0)
  {
    // Ugh, original sender didn't put rport!
    // At best, can only send the response to the port in Via.
    res_addr.dst_host.addr.port = hvia->sent_by.port;
  }

  // Report a SIP call ID marker on the trail to make sure it gets
  // associated with the INVITE transaction at SAS.
  if (rdata->msg_info.cid != NULL)
  {
    SAS::Marker cid(get_trail(rdata), SASMarker::SIP_CALL_ID, 3u);
    cid.add_var_param(rdata->msg_info.cid->id.slen, rdata->msg_info.cid->id.ptr);
    SAS::report_marker(cid, SAS::Marker::Scope::TrailGroup);
  }

  // We don't know the transaction, so be pessimistic and strip
  // everything.
  TrustBoundary::process_stateless_message(tdata);

  // Forward response
  status = pjsip_endpt_send_response(stack_data.endpt, &res_addr, tdata,
                                     NULL, NULL);
  if (status != PJ_SUCCESS)
  {
    LOG_ERROR("Error forwarding response, %s",
              PJUtils::pj_status_to_string(status).c_str());
    return PJ_TRUE;
  }

  return PJ_TRUE;
}


// Callback to be called to handle transaction state changed.
static void tu_on_tsx_state(pjsip_transaction *tsx, pjsip_event *event)
{
  LOG_DEBUG("%s - tu_on_tsx_state %s, %s %s state=%s",
            tsx->obj_name,
            pjsip_role_name(tsx->role),
            pjsip_event_str(event->type),
            pjsip_event_str(event->body.tsx_state.type),
            pjsip_tsx_state_str(tsx->state));

  if (tsx->role == PJSIP_ROLE_UAS)
  {
    UASTransaction* uas_data = UASTransaction::get_from_tsx(tsx);
    if (uas_data != NULL)
    {
      uas_data->on_tsx_state(event);
    }
  }
  else
  {
    UACTransaction* uac_data = UACTransaction::get_from_tsx(tsx);
    if (uac_data != NULL)
    {
      uac_data->on_tsx_state(event);
    }
  }
}

///@}

///@{
// HIGH LEVEL PROCESSING

/// Process a received transaction request (that is, a non-CANCEL).
///
void process_tsx_request(pjsip_rx_data* rdata)
{
  pj_status_t status;
  pjsip_tx_data* tdata;
  UASTransaction* uas_data;
  ServingState serving_state;
  TrustBoundary* trust = &TrustBoundary::TRUSTED;

  // Verify incoming request.
  status = proxy_verify_request(rdata);
  if (status != PJ_SUCCESS)
  {
    LOG_ERROR("RX invalid request, %s",
              PJUtils::pj_status_to_string(status).c_str());
    return;
  }

  // Request looks sane, so clone the request to create transmit data.
  status = PJUtils::create_request_fwd(stack_data.endpt, rdata, NULL, NULL, 0, &tdata);
  if (status != PJ_SUCCESS)
  {
    LOG_ERROR("Failed to clone request to forward");
    PJUtils::respond_stateless(stack_data.endpt, rdata,
                               PJSIP_SC_INTERNAL_SERVER_ERROR,
                               NULL, NULL, NULL);
    return;
  }

  if (edge_proxy)
  {
    // Process edge proxy routing.  This also does IBCF function if enabled.
    status = proxy_process_edge_routing(rdata, tdata, &trust);
    if (status != PJ_SUCCESS)
    {
      // Delete the request since we're not forwarding it
      pjsip_tx_data_dec_ref(tdata);
      return;
    }
  }
  else
  {
    // Process route information for routing proxy.
    pjsip_route_hdr* hroute;
    if (PJUtils::is_top_route_local(tdata->msg, &hroute))
    {
      // This is our own Route header, containing a SIP URI.  Check for an
      // ODI token.  We need to determine the session case: is
      // this an originating request or not - see 3GPP TS 24.229
      // s5.4.3.1, s5.4.1.2.2F and the behaviour of
      // proxy_calculate_targets as an edge proxy.
      pjsip_sip_uri* uri = (pjsip_sip_uri*)hroute->name_addr.uri;
      pjsip_param* orig_param = pjsip_param_find(&uri->other_param, &STR_ORIG);
      const SessionCase* session_case = (orig_param != NULL) ? &SessionCase::Originating : &SessionCase::Terminating;

      AsChainLink original_dialog;
      if (pj_strncmp(&uri->user, &STR_ODI_PREFIX, STR_ODI_PREFIX.slen) == 0)
      {
        // This is one of our original dialog identifier (ODI) tokens.
        // See 3GPP TS 24.229 s5.4.3.4.
        std::string odi_token = std::string(uri->user.ptr + STR_ODI_PREFIX.slen,
                                            uri->user.slen - STR_ODI_PREFIX.slen);
        original_dialog = as_chain_table->lookup(odi_token);

        if (original_dialog.is_set())
        {
          LOG_INFO("Original dialog for %.*s found: %s",
                   uri->user.slen, uri->user.ptr,
                   original_dialog.to_string().c_str());
          session_case = &original_dialog.session_case();

          // This message forms part of the AsChain trail.
          set_trail(rdata, original_dialog.trail());
        }
        else
        {
          // We're in the middle of an AS chain, but we've lost our
          // reference to the rest of the chain. We must not carry on
          // - fail the request with a suitable error code.
          LOG_ERROR("Original dialog lookup for %.*s not found",
                    uri->user.slen, uri->user.ptr);
          pjsip_tx_data_dec_ref(tdata);
          PJUtils::respond_stateless(stack_data.endpt, rdata,
                                     PJSIP_SC_BAD_REQUEST, NULL,
                                     NULL, NULL);
          return;
        }
      }

      LOG_DEBUG("Got our Route header, session case %s, OD=%s",
                session_case->to_string().c_str(),
                original_dialog.to_string().c_str());
      serving_state = ServingState(session_case, original_dialog);
    }

    // Do standard processing of Route headers.
    status = proxy_process_routing(tdata);

    if (status != PJ_SUCCESS)
    {
      LOG_ERROR("Error processing route, %s",
                PJUtils::pj_status_to_string(status).c_str());
      return;
    }
  }

  // We now know various details of this transaction:
  LOG_DEBUG("Trust mode %s, serving state %s",
            trust->to_string().c_str(),
            serving_state.to_string().c_str());

  // If this is an ACK request, forward statelessly.
  // This happens if the proxy records route and this ACK
  // is sent for 2xx response. An ACK that is sent for non-2xx
  // final response will be absorbed by transaction layer, and
  // it will not be received by on_rx_request() callback.
  if (tdata->msg->line.req.method.id == PJSIP_ACK_METHOD)
  {
    // Report a SIP call ID marker on the trail to make sure it gets
    // associated with the INVITE transaction at SAS.
    if (rdata->msg_info.cid != NULL)
    {
      SAS::Marker cid(get_trail(rdata), SASMarker::SIP_CALL_ID, 2u);
      cid.add_var_param(rdata->msg_info.cid->id.slen, rdata->msg_info.cid->id.ptr);
      SAS::report_marker(cid, SAS::Marker::Scope::TrailGroup);
    }

    trust->process_request(tdata);
    status = pjsip_endpt_send_request_stateless(stack_data.endpt, tdata,
                                                NULL, NULL);
    if (status != PJ_SUCCESS)
    {
      LOG_ERROR("Error forwarding request, %s",
                PJUtils::pj_status_to_string(status).c_str());
    }

    return;
  }

  // Create the transaction.  This implicitly enters its context, so we're
  // safe to operate on it (and have to exit its context below).
  status = UASTransaction::create(rdata, tdata, trust, &uas_data);
  if (status != PJ_SUCCESS)
  {
    LOG_ERROR("Failed to create UAS transaction, %s",
              PJUtils::pj_status_to_string(status).c_str());

    // Delete the request since we're not forwarding it
    pjsip_tx_data_dec_ref(tdata);
    PJUtils::respond_stateless(stack_data.endpt, rdata,
                               PJSIP_SC_INTERNAL_SERVER_ERROR, NULL,
                               NULL, NULL);
    return;
  }

  if ((!edge_proxy) &&
      (uas_data->method() == PJSIP_INVITE_METHOD))
  {
    // If running in routing proxy mode send the 100 Trying response before
    // applying services and routing the request as both may involve
    // interacting with external databases.  When running in edge proxy
    // mode we hold off sending the 100 Trying until we've received one from
    // upstream so we can be sure we could route a subsequent CANCEL to the
    // right place.
    uas_data->send_trying(rdata);
  }

  // Perform common initial processing.
  uas_data->handle_non_cancel(serving_state);

  uas_data->exit_context();
}


/// Process a received CANCEL request
///
void process_cancel_request(pjsip_rx_data* rdata)
{
  pjsip_transaction *invite_uas;
  pj_str_t key;

  // Find the UAS INVITE transaction
  pjsip_tsx_create_key(rdata->tp_info.pool, &key, PJSIP_UAS_ROLE,
                       pjsip_get_invite_method(), rdata);
  invite_uas = pjsip_tsx_layer_find_tsx(&key, PJ_TRUE);
  if (!invite_uas)
  {
    // Invite transaction not found, respond to CANCEL with 481
    PJUtils::respond_stateless(stack_data.endpt, rdata, 481, NULL,
                               NULL, NULL);
    return;
  }

  if (!proxy_trusted_source(rdata))
  {
    // The CANCEL request has not come from a trusted source, so reject it
    // (can't challenge a CANCEL).
    PJUtils::respond_stateless(stack_data.endpt, rdata, PJSIP_SC_FORBIDDEN, NULL, NULL, NULL);
    return;
  }

  // Respond 200 OK to CANCEL.  Must do this statefully.
  pjsip_transaction* tsx;
  pj_status_t status = pjsip_tsx_create_uas(NULL, rdata, &tsx);
  if (status != PJ_SUCCESS)
  {
    PJUtils::respond_stateless(stack_data.endpt, rdata, PJSIP_SC_INTERNAL_SERVER_ERROR, NULL, NULL, NULL);
    return;
  }

  // Set the SAS trail on the CANCEL transaction so the response gets correlated
  set_trail(tsx, get_trail(rdata));

  // Feed the CANCEL request to the transaction.
  pjsip_tsx_recv_msg(tsx, rdata);

  // Send the 200 OK statefully.
  PJUtils::respond_stateful(stack_data.endpt, tsx, rdata, 200, NULL, NULL, NULL);

  // Send CANCEL to cancel the UAC transactions.
  // The UAS INVITE transaction will get final response when
  // we receive final response from the UAC INVITE transaction.
  LOG_DEBUG("%s - Cancel for UAS transaction", invite_uas->obj_name);
  UASTransaction *uas_data = UASTransaction::get_from_tsx(invite_uas);
  uas_data->cancel_pending_uac_tsx(0, false);

  // Unlock UAS tsx because it is locked in find_tsx()
  pj_grp_lock_release(invite_uas->grp_lock);
}


// Proxy utility to verify incoming requests.
// Return non-zero if verification failed.
static pj_status_t proxy_verify_request(pjsip_rx_data *rdata)
{
  const pj_str_t STR_PROXY_REQUIRE = pj_str("Proxy-Require");

  // RFC 3261 Section 16.3 Request Validation

  // Before an element can proxy a request, it MUST verify the message's
  // validity.  A valid message must pass the following checks:
  //
  // 1. Reasonable Syntax
  // 2. URI scheme
  // 3. Max-Forwards
  // 4. (Optional) Loop Detection
  // 5. Proxy-Require
  // 6. Proxy-Authorization

  // 1. Reasonable Syntax.
  // This would have been checked by transport layer.

  // 2. URI scheme.
  // We only want to support "sip:" URI scheme for this simple proxy.
  if (!PJSIP_URI_SCHEME_IS_SIP(rdata->msg_info.msg->line.req.uri))
  {
    PJUtils::respond_stateless(stack_data.endpt, rdata,
                               PJSIP_SC_UNSUPPORTED_URI_SCHEME, NULL,
                               NULL, NULL);
    return PJSIP_ERRNO_FROM_SIP_STATUS(PJSIP_SC_UNSUPPORTED_URI_SCHEME);
  }

  // 3. Max-Forwards.
  // Send error if Max-Forwards is 1 or lower.
  if (rdata->msg_info.max_fwd && rdata->msg_info.max_fwd->ivalue <= 1)
  {
    PJUtils::respond_stateless(stack_data.endpt, rdata,
                               PJSIP_SC_TOO_MANY_HOPS, NULL,
                               NULL, NULL);
    return PJSIP_ERRNO_FROM_SIP_STATUS(PJSIP_SC_TOO_MANY_HOPS);
  }

  // 4. (Optional) Loop Detection.
  // Nah, we don't do that with this simple proxy.

  // 5. Proxy-Require
  if (pjsip_msg_find_hdr_by_name(rdata->msg_info.msg, &STR_PROXY_REQUIRE,
                                 NULL) != NULL)
  {
    PJUtils::respond_stateless(stack_data.endpt, rdata,
                               PJSIP_SC_BAD_EXTENSION, NULL,
                               NULL, NULL);
    return PJSIP_ERRNO_FROM_SIP_STATUS(PJSIP_SC_BAD_EXTENSION);
  }

  // 6. Proxy-Authorization.
  // Nah, we don't require any authorization with this sample.

  return PJ_SUCCESS;
}

static SIPPeerType determine_source(pjsip_transport* transport, pj_sockaddr addr)
{
  if (transport == NULL) {
    LOG_DEBUG("determine_source called with a NULL pjsip_transport");
    return SIP_PEER_UNKNOWN;
  }
  if (transport->local_name.port == stack_data.trusted_port)
  {
    // Request received on trusted port.
    LOG_DEBUG("Request received on trusted port %d", transport->local_name.port);
    return SIP_PEER_TRUSTED_PORT;
  }

  LOG_DEBUG("Request received on non-trusted port %d", transport->local_name.port);

  // Request received on untrusted port, so see if it came over a trunk.
  if ((ibcf) &&
      (ibcf_trusted_peer(addr)))
  {
    LOG_DEBUG("Request received on configured SIP trunk");
    return SIP_PEER_CONFIGURED_TRUNK;
  }

  return SIP_PEER_CLIENT;
}

/// Checks whether the request was received from a trusted source.
static pj_bool_t proxy_trusted_source(pjsip_rx_data* rdata)
{
  SIPPeerType source = determine_source(rdata->tp_info.transport, rdata->pkt_info.src_addr);
  pj_bool_t trusted = PJ_FALSE;

  if ((source == SIP_PEER_TRUSTED_PORT)
      || (source == SIP_PEER_CONFIGURED_TRUNK))
  {
    trusted = PJ_TRUE;
  }
  else if (source == SIP_PEER_CLIENT)
  {
    Flow* src_flow = flow_table->find_flow(rdata->tp_info.transport,
                                           &rdata->pkt_info.src_addr);
    if (src_flow != NULL)
    {
      // Request received on a known flow, so check it is
      // authenticated.
      pjsip_from_hdr *from_hdr = PJSIP_MSG_FROM_HDR(rdata->msg_info.msg);
      if (src_flow->asserted_identity((pjsip_uri*)pjsip_uri_get_uri(from_hdr->uri)).length() > 0)
      {
        LOG_DEBUG("Request received on authenticated client flow.");
        trusted = PJ_TRUE;
      }
      src_flow->dec_ref();
    }
  }
  return trusted;
}


/// Checks for double Record-Routing and removes superfluous Route header to
/// avoid request spirals.
void proxy_handle_double_rr(pjsip_tx_data* tdata)
{
  pjsip_route_hdr* r1 = NULL;
  pjsip_route_hdr* r2 = NULL;

  if ((PJUtils::is_top_route_local(tdata->msg, &r1)) &&
      (PJUtils::is_next_route_local(tdata->msg, r1, &r2)))
  {
    // The top two Route headers were both added by this node, so check for
    // different transports or ports.  We don't act on all Route header pairs
    // that look like a spiral, only ones that look like the result of
    // double Record-Routing, and we only do that if the transport and/or port
    // are different.
    LOG_DEBUG("Top two route headers added by this node, checking transports and ports");
    pjsip_sip_uri* uri1 = (pjsip_sip_uri*)r1->name_addr.uri;
    pjsip_sip_uri* uri2 = (pjsip_sip_uri*)r2->name_addr.uri;
    if ((uri1->port != uri2->port) ||
        (pj_stricmp(&uri1->transport_param, &uri2->transport_param) != 0))
    {
      // Possible double record routing.  If one of the route headers doesn't
      // have a flow token it can safely be removed.
      LOG_DEBUG("Host names are the same and transports are different");
      if (uri1->user.slen == 0)
      {
        LOG_DEBUG("Remove top route header");
        pj_list_erase(r1);
      }
      else if (uri2->user.slen == 0)
      {
        LOG_DEBUG("Remove second route header");
        pj_list_erase(r2);
      }
    }
  }
}


/// Find and remove P-Preferred-Identity headers from the message.
static void extract_preferred_identities(pjsip_tx_data* tdata, std::vector<pjsip_uri*>& identities)
{
  pjsip_routing_hdr* p_preferred_id;
  p_preferred_id = (pjsip_routing_hdr*)
                       pjsip_msg_find_hdr_by_name(tdata->msg,
                                                  &STR_P_PREFERRED_IDENTITY,
                                                  NULL);

  while (p_preferred_id != NULL)
  {
    identities.push_back((pjsip_uri*)&p_preferred_id->name_addr);

    void* next_hdr = p_preferred_id->next;

    pj_list_erase(p_preferred_id);

    p_preferred_id = (pjsip_routing_hdr*)pjsip_msg_find_hdr_by_name(tdata->msg, &STR_P_PREFERRED_IDENTITY, next_hdr);
  }
}


/// Perform edge-proxy-specific routing.
#ifndef UNIT_TEST
static
#endif
pj_status_t proxy_process_edge_routing(pjsip_rx_data *rdata,
                                       pjsip_tx_data *tdata,
                                       TrustBoundary **trust)
{
  pj_status_t status;
  Flow* src_flow = NULL;
  Flow* tgt_flow = NULL;
  SIPPeerType source_type = determine_source(rdata->tp_info.transport,
                                            rdata->pkt_info.src_addr);

  LOG_DEBUG("Perform edge proxy routing for %.*s request",
            tdata->msg->line.req.method.name.slen, tdata->msg->line.req.method.name.ptr);

  if (tdata->msg->line.req.method.id == PJSIP_REGISTER_METHOD)
  {
    if (source_type == SIP_PEER_CONFIGURED_TRUNK)
    {
      LOG_WARNING("Rejecting REGISTER request received over SIP trunk");
      PJUtils::respond_stateless(stack_data.endpt,
                                 rdata,
                                 PJSIP_SC_METHOD_NOT_ALLOWED,
                                 NULL, NULL, NULL);
      return PJ_ENOTFOUND;
    }

    if (source_type != SIP_PEER_TRUSTED_PORT)
    {
      // The REGISTER came from outside the trust domain and not over a SIP
      // trunk, so we must act as the edge proxy for the node.  (Previously
      // we would only act as edge proxy for nodes that requested it with
      // the outbound flag, or we detected were behind a NAT - now we have a
      // well-defined trust zone we have to do it for all nodes outside
      // the trust node.)
      LOG_DEBUG("Message requires outbound support");

      // Find or create a flow object to represent this flow.
      src_flow = flow_table->find_create_flow(rdata->tp_info.transport,
                                              &rdata->pkt_info.src_addr);

      if (src_flow == NULL)
      {
        LOG_ERROR("Failed to create flow data record");
        return PJ_ENOMEM; // LCOV_EXCL_LINE find_create_flow failure cases are all excluded already
      }

      LOG_DEBUG("Found or created flow data record, token = %s", src_flow->token().c_str());

      // Reject the REGISTER with a 305 if Bono is trying to quiesce and
      // there are no active dialogs on this flow.
      if (src_flow->should_quiesce())
      {
        LOG_DEBUG("REGISTER request received on a quiescing flow - responding with 305");
        PJUtils::respond_stateless(stack_data.endpt,
                                   rdata,
                                   PJSIP_SC_USE_PROXY,
                                   NULL, NULL, NULL);
        src_flow->dec_ref();

        // Of the PJSIP error codes, EIGNORED seems most appropriate -
        // but anything that's not PJ_SUCCESS will do.
        return PJ_EIGNORED;
      }

      // Touch the flow to make sure it doesn't time out while we are waiting
      // for the REGISTER response from upstream.
      src_flow->touch();

      pjsip_to_hdr *to_hdr = PJSIP_MSG_TO_HDR(rdata->msg_info.msg);
      if (src_flow->asserted_identity((pjsip_uri*)pjsip_uri_get_uri(to_hdr->uri)).length() > 0)
      {
        // The message was received on a client flow that has already been
        // authenticated, so add an integrity-protected indication.
        PJUtils::add_integrity_protected_indication(tdata, PJUtils::Integrity::YES);
      }
      else
      {
        // The client flow hasn't yet been authenticated, so add an integrity-protected
        // indicator so Sprout will challenge and/or authenticate. it
        PJUtils::add_integrity_protected_indication(tdata, PJUtils::Integrity::NO);
      }
    }

    // Add a path header so we get included in the egress call flow.  If we're not
    // acting as edge proxy, we'll add the bono cluster instead.
    status = add_path(tdata, src_flow, rdata);
    if (status != PJ_SUCCESS)
    {
      if (src_flow)
      {
        src_flow->dec_ref();
      }
      return status; // LCOV_EXCL_LINE No failure cases exist.
    }

    if (src_flow)
    {
      // Remove the reference to the source flow since we have finished with it.
      src_flow->dec_ref();
    }

    // Message from client. Allow client to provide data, but don't let it discover internal data.
    *trust = &TrustBoundary::INBOUND_EDGE_CLIENT;

    // Do standard route header processing for the request.  This may
    // remove the top route header if it corresponds to this node.
    proxy_process_routing(tdata);
  }
  else
  {
    // Check for double Record-Routing and remove extra Route header.
    proxy_handle_double_rr(tdata);

    // Work out whether the message has come from an implicitly trusted
    // source (that is, from within the trust zone, or over a known SIP
    // trunk), or a source we can now trust because it has been authenticated
    // (that is, a client flow).
    bool trusted = false;

    if (source_type != SIP_PEER_TRUSTED_PORT)
    {
      // Message received on untrusted port, so see if it came over a trunk
      // or on a known client flow.
      LOG_DEBUG("Message received on non-trusted port %d", rdata->tp_info.transport->local_name.port);
      if (source_type == SIP_PEER_CONFIGURED_TRUNK)
      {
        LOG_DEBUG("Message received on configured SIP trunk");
        trusted = true;
        *trust = &TrustBoundary::INBOUND_TRUNK;

        pjsip_route_hdr* route_hdr;
        if ((PJUtils::is_top_route_local(tdata->msg, &route_hdr)) &&
            (pjsip_param_find(&(((pjsip_sip_uri*)route_hdr->name_addr.uri)->other_param), &STR_ORIG)))
        {
          // Topmost route header points to us/Sprout and requests originating
          // handling, but this is not a known client. This is forbidden.
          //
          // This covers 3GPP TS 24.229 s5.10.3.2, except that we
          // implement a whitelist (only known Bono clients can pass this)
          // rather than a blacklist (IBCF clients are forbidden).
          //
          // All connections to our IBCF are untrusted (we don't implement
          // any trusted ones) in the sense of s5.10.3.2, so this always
          // applies and we never implement the step 4 and 5 behaviour of
          // copying the ;orig parameter to the outgoing Route.
          //
          // We are slightly overloading TrustBoundary here - how to
          // improve this is FFS.
          LOG_WARNING("Request for originating handling but not from known client");
          PJUtils::respond_stateless(stack_data.endpt,
                                     rdata,
                                     PJSIP_SC_FORBIDDEN,
                                     NULL, NULL, NULL);
          return PJ_ENOTFOUND;
        }
      }
      else
      {
        src_flow = flow_table->find_flow(rdata->tp_info.transport,
                                         &rdata->pkt_info.src_addr);
        if (src_flow != NULL)
        {
          // Message on a known client flow.
          LOG_DEBUG("Message received on known client flow");

          // Get all the preferred identities from the message and remove
          // the P-Preferred-Identity headers.
          std::vector<pjsip_uri*> identities;
          extract_preferred_identities(tdata, identities);

          if (identities.size() > 2)
          {
            // Cannot have more than two preferred identities.
            LOG_DEBUG("Request has more than two P-Preferred-Identitys, rejecting");
            PJUtils::respond_stateless(stack_data.endpt, rdata, PJSIP_SC_FORBIDDEN, NULL, NULL, NULL);
            src_flow->dec_ref();
            return PJ_ENOTFOUND;
          }
          else if (identities.size() == 0)
          {
            // No identities specified, so check there is valid default identity
            // and use it for the P-Asserted-Identity.
            LOG_DEBUG("Request has no P-Preferred-Identity headers, so check for default identity on flow");
            std::string aid = src_flow->default_identity();

            if (aid.length() > 0)
            {
              *trust = &TrustBoundary::INBOUND_EDGE_CLIENT;
              trusted = true;
              PJUtils::add_asserted_identity(tdata, aid);
            }
          }
          else if (identities.size() == 1)
          {
            // Only one preferred identity specified.
            LOG_DEBUG("Request has one P-Preferred-Identity");
            if ((!PJSIP_URI_SCHEME_IS_SIP(identities[0])) &&
                (!PJSIP_URI_SCHEME_IS_TEL(identities[0])))
            {
              // Preferred identity must be sip, sips or tel URI.
              LOG_DEBUG("Invalid URI scheme in P-Preferred-Identity, rejecting");
              PJUtils::respond_stateless(stack_data.endpt, rdata, PJSIP_SC_FORBIDDEN, NULL, NULL, NULL);
              src_flow->dec_ref();
              return PJ_ENOTFOUND;
            }

            // Check the preferred identity is authorized and get the corresponding
            // asserted identity.
            std::string aid = src_flow->asserted_identity(identities[0]);

            if (aid.length() > 0)
            {
              *trust = &TrustBoundary::INBOUND_EDGE_CLIENT;
              trusted = true;
              PJUtils::add_asserted_identity(tdata, aid);
            }
          }
          else if (identities.size() == 2)
          {
            // Two preferred identities specified.
            LOG_DEBUG("Request has two P-Preferred-Identitys");
            if (!(((PJSIP_URI_SCHEME_IS_SIP(identities[0])) &&
                   (PJSIP_URI_SCHEME_IS_TEL(identities[1]))) ||
                  ((PJSIP_URI_SCHEME_IS_TEL(identities[0])) &&
                   (PJSIP_URI_SCHEME_IS_SIP(identities[1])))))
            {
              // One identity must be sip or sips URI and the other must be
              // tel URI
              LOG_DEBUG("Invalid combination of URI schemes in P-Preferred-Identitys, rejecting");
              PJUtils::respond_stateless(stack_data.endpt, rdata, PJSIP_SC_FORBIDDEN, NULL, NULL, NULL);
              src_flow->dec_ref();
              return PJ_ENOTFOUND;
            }

            // Check both preferred identities are authorized and get the
            // corresponding asserted identities.
            std::string aid1 = src_flow->asserted_identity(identities[0]);
            std::string aid2 = src_flow->asserted_identity(identities[1]);

            if ((aid1.length() > 0) && (aid2.length() > 0))
            {
              *trust = &TrustBoundary::INBOUND_EDGE_CLIENT;
              trusted = true;
              PJUtils::add_asserted_identity(tdata, aid1);
              PJUtils::add_asserted_identity(tdata, aid2);
            }
          }
        }
      }
    }
    else
    {
      // Message received on a trusted port.
      LOG_DEBUG("Message received on trusted port");
      trusted = true;

      // See if the message is destined for a client.
      pjsip_route_hdr* route_hdr;
      if ((PJUtils::is_top_route_local(tdata->msg, &route_hdr)) &&
          (((pjsip_sip_uri*)route_hdr->name_addr.uri)->user.slen > 0))
      {
        // The user part is present, it should hold our token, so validate the
        // token.
        pjsip_sip_uri* sip_path_uri = (pjsip_sip_uri*)route_hdr->name_addr.uri;
        LOG_DEBUG("Flow identifier in Route header = %.*s", sip_path_uri->user.slen, sip_path_uri->user.ptr);
        tgt_flow = flow_table->find_flow(PJUtils::pj_str_to_string(&sip_path_uri->user));

        if (tgt_flow == NULL)
        {
          // We couldn't find the flow referenced in the
          // flow token, tell upstream that the flow failed.
          // Note: RFC 5626 specs that we should send a FORBIDDEN
          // if the token was invalid (as opposed to for a flow
          // that we don't have).  The authentication module
          // should handle that.
          LOG_ERROR("Route header flow identifier failed to correlate");
          if (rdata->msg_info.msg->line.req.method.id != PJSIP_ACK_METHOD)
          {
            PJUtils::respond_stateless(stack_data.endpt, rdata,
                                       SIP_STATUS_FLOW_FAILED,
                                       &SIP_REASON_FLOW_FAILED,
                                       NULL, NULL);
          }
          return PJ_ENOTFOUND;
        }

        // This must be a request for a client, so make sure it is routed
        // over the appropriate flow.
        LOG_DEBUG("Inbound request for client with flow identifier in Route header");
        pjsip_tpselector tp_selector;
        tp_selector.type = PJSIP_TPSELECTOR_TRANSPORT;
        tp_selector.u.transport = tgt_flow->transport();
        pjsip_tx_data_set_transport(tdata, &tp_selector);

        tdata->dest_info.addr.count = 1;
        tdata->dest_info.addr.entry[0].type = (pjsip_transport_type_e)tgt_flow->transport()->key.type;
        pj_memcpy(&tdata->dest_info.addr.entry[0].addr, tgt_flow->remote_addr(), sizeof(pj_sockaddr));
        tdata->dest_info.addr.entry[0].addr_len =
             (tdata->dest_info.addr.entry[0].addr.addr.sa_family == pj_AF_INET()) ?
             sizeof(pj_sockaddr_in) : sizeof(pj_sockaddr_in6);
        tdata->dest_info.cur_addr = 0;

        *trust = &TrustBoundary::OUTBOUND_EDGE_CLIENT;

        // If there is an authorization header remove it.
        pjsip_msg_find_remove_hdr(tdata->msg, PJSIP_H_AUTHORIZATION, NULL);
      }
    }

    if (!trusted)
    {
      // Request is not from a trusted source, so reject or discard it.
      if (tdata->msg->line.req.method.id != PJSIP_ACK_METHOD)
      {
        LOG_WARNING("Rejecting request from untrusted source");
        PJUtils::respond_stateless(stack_data.endpt, rdata, PJSIP_SC_FORBIDDEN, NULL, NULL, NULL);
      }
      else
      {
        LOG_WARNING("Discard ACK from untrusted source not directed to Sprout");
      }
      if (src_flow != NULL)
      {
        src_flow->dec_ref();
      }
      return PJ_ENOTFOUND;
    }

    // Do standard route header processing for the request.  This may
    // remove the top route header if it corresponds to this node.
    proxy_process_routing(tdata);

    // Work out the next hop target for the message.  This will either be the
    // URI in the top route header, or the request URI.
    pjsip_uri* next_hop = PJUtils::next_hop(tdata->msg);

    if ((ibcf) &&
        (tgt_flow == NULL) &&
        (PJSIP_URI_SCHEME_IS_SIP(next_hop)))
    {
      // Check if the message is destined for a SIP trunk
      LOG_DEBUG("Check whether destination %.*s is a SIP trunk",
                ((pjsip_sip_uri*)next_hop)->host.slen, ((pjsip_sip_uri*)next_hop)->host.ptr);
      pj_sockaddr dest;
      if (pj_sockaddr_parse(pj_AF_UNSPEC(), 0, &((pjsip_sip_uri*)next_hop)->host, &dest) == PJ_SUCCESS)
      {
        // Target host name is an IP address, so check against the IBCF trusted
        // peers.
        LOG_DEBUG("Parsed destination as an IP address, so check against trusted peers list");
        if (ibcf_trusted_peer(dest))
        {
          LOG_DEBUG("Destination is a SIP trunk");
          *trust = &TrustBoundary::OUTBOUND_TRUNK;
          pjsip_msg_find_remove_hdr(tdata->msg, PJSIP_H_AUTHORIZATION, NULL);
        }
      }
    }

    // Add suitable Record-Route header(s).
    LOG_DEBUG("Add record route header(s)");
    if (src_flow != NULL)
    {
      // Message is from a client, so add separate Record-Route headers for
      // the ingress and egress hops.
      LOG_DEBUG("Message received from client - double Record-Route");
      PJUtils::add_record_route(tdata, src_flow->transport()->type_name, src_flow->transport()->local_name.port, src_flow->token().c_str());
      PJUtils::add_record_route(tdata, "TCP", stack_data.trusted_port, NULL);
    }
    else if (tgt_flow != NULL)
    {
      // Message is destined for a client, so add separate Record-Route headers
      // for the ingress and egress hops.
      LOG_DEBUG("Message destined for client - double Record-Route");
      PJUtils::add_record_route(tdata, "TCP", stack_data.trusted_port, NULL);
      PJUtils::add_record_route(tdata, tgt_flow->transport()->type_name, tgt_flow->transport()->local_name.port, tgt_flow->token().c_str());
    }
    else if ((ibcf) && (*trust == &TrustBoundary::INBOUND_TRUNK))
    {
      // Received message on a trunk, so add separate Record-Route headers for
      // the ingress and egress hops.
      PJUtils::add_record_route(tdata, rdata->tp_info.transport->type_name, rdata->tp_info.transport->local_name.port, NULL);
      PJUtils::add_record_route(tdata, "TCP", stack_data.trusted_port, NULL);
    }
    else if ((ibcf) && (*trust == &TrustBoundary::OUTBOUND_TRUNK))
    {
      // Message destined for trunk, so add separate Record-Route headers for
      // the ingress and egress hops.
      PJUtils::add_record_route(tdata, "TCP", stack_data.trusted_port, NULL);
      PJUtils::add_record_route(tdata, "TCP", stack_data.untrusted_port, NULL);   // @TODO - transport type?
    }
    else
    {
      // Just do a single Record-Route.
      LOG_DEBUG("Single Record-Route");
      PJUtils::add_record_route(tdata, "TCP", stack_data.trusted_port, NULL);
    }

    // Decrement references on flows as we have finished with them.
    if (tgt_flow != NULL)
    {
      tgt_flow->dec_ref();
    }

    if (src_flow != NULL)
    {
      src_flow->dec_ref();
    }
  }

  return PJ_SUCCESS;
}


/// Determine whether a source or destination IP address corresponds to
/// a configured trusted peer.  "Trusted" here simply means that it's
/// known, not that we trust any headers it sets.
static bool ibcf_trusted_peer(const pj_sockaddr& addr)
{
  // Check whether the source IP address of the message is in the list of
  // trusted hosts.  Zero out the source port before doing the search.
  pj_sockaddr sockaddr;
  pj_sockaddr_cp(&sockaddr, &addr);
  pj_sockaddr_set_port(&sockaddr, 0);
  PJUtils::host_list_t::const_iterator i = trusted_hosts.find(sockaddr);

  return (i != trusted_hosts.end());
}


// Process route information in the request
static pj_status_t proxy_process_routing(pjsip_tx_data *tdata)
{
  pjsip_sip_uri *target;
  pjsip_route_hdr *hroute;

  // RFC 3261 Section 16.4 Route Information Preprocessing

  target = (pjsip_sip_uri*) tdata->msg->line.req.uri;

  // The proxy MUST inspect the Request-URI of the request.  If the
  // Request-URI of the request contains a value this proxy previously
  // placed into a Record-Route header field (see Section 16.6 item 4),
  // the proxy MUST replace the Request-URI in the request with the last
  // value from the Route header field, and remove that value from the
  // Route header field.  The proxy MUST then proceed as if it received
  // this modified request.
  if (PJUtils::is_uri_local((pjsip_uri*)target))
  {
    pjsip_route_hdr *r;
    pjsip_sip_uri *uri;

    // Find the first Route header
    r = hroute = (pjsip_route_hdr*)pjsip_msg_find_hdr(tdata->msg, PJSIP_H_ROUTE, NULL);
    if (r == NULL)
    {
      // No Route header. This request is destined for this proxy.
      return PJ_SUCCESS;
    }

    // Find the last Route header
    while ( (r=(pjsip_route_hdr*)pjsip_msg_find_hdr(tdata->msg,
                                                    PJSIP_H_ROUTE,
                                                    r->next)) != NULL )
    {
      hroute = r;
    }

    // If the last Route header doesn't have ";lr" parameter, then
    // this is a strict-routed request indeed, and we follow the steps
    // in processing strict-route requests above.
    //
    // But if it does contain ";lr" parameter, skip the strict-route
    // processing.
    uri = (pjsip_sip_uri*)pjsip_uri_get_uri(&hroute->name_addr);
    if (uri->lr_param == 0)
    {
      // Yes this is strict route, so:
      // - replace req URI with the URI in Route header,
      // - remove the Route header,
      // - proceed as if it received this modified request.
      tdata->msg->line.req.uri = hroute->name_addr.uri;
      target = (pjsip_sip_uri*) tdata->msg->line.req.uri;
      pj_list_erase(hroute);
    }
  }

  // maddr handling for source routing is considered deprecated, so we don't
  // support it.  (See RFC 3261/19.1.1 - recommendation is to use Route headers
  // if requests must traverse a fixed set of proxies.)

  // If the first value in the Route header field indicates this proxy or
  // home domain, the proxy MUST remove that value from the request.
  if (PJUtils::is_top_route_local(tdata->msg, &hroute))
  {
    pj_list_erase(hroute);
  }

  return PJ_SUCCESS;
}

///@}

// Gets the subscriber's associated URIs and iFCs for each URI from
// the HSS. Returns true on success, false on failure.

// The info parameter is only filled in correctly if this function
// returns true,
bool UASTransaction::get_data_from_hss(std::string public_id, HSSCallInformation& info, SAS::TrailId trail)
{
  std::map<std::string, HSSCallInformation>::iterator data = cached_hss_data.find(public_id);
  bool rc = false;
  if (data != cached_hss_data.end())
  {
    info = data->second;
    rc = true;
  }
  else
  {
    std::vector<std::string> uris;
    std::map<std::string, Ifcs> ifc_map;
    long http_code = hss->get_subscription_data(public_id, "", ifc_map, uris, trail);
    info = {ifc_map[public_id], uris};
    if (http_code == 200)
    {
      cached_hss_data[public_id] = info;
      rc = true;
    }
  }
  return rc;
}

// Look up the associated URIs for the given public ID, using the cache if possible (and caching them and the iFC otherwise).
// The uris parameter is only filled in correctly if this function
// returns true,
bool UASTransaction::get_associated_uris(std::string public_id, std::vector<std::string>& uris, SAS::TrailId trail) 
{
  HSSCallInformation data;
  bool success = get_data_from_hss(public_id, data, trail);
  if (success)
  {
    uris = data.uris;
  }
  return success;
}

// Look up the Ifcs for the given public ID, using the cache if possible (and caching them and the associated URIs otherwise).  
// The ifcs parameter is only filled in correctly if this function
// returns true,
bool UASTransaction::lookup_ifcs(std::string public_id, Ifcs& ifcs, SAS::TrailId trail) 
{
  HSSCallInformation data; 
  bool success = get_data_from_hss(public_id, data, trail);
  if (success)
  {
    ifcs = data.ifcs;
  }
  return success;
}

///@{
// IN-TRANSACTION PROCESSING

/// Calculate a list of targets for the message.
void UASTransaction::proxy_calculate_targets(pjsip_msg* msg,
                                             pj_pool_t* pool,
                                             const TrustBoundary* trust,
                                             target_list& targets,
                                             int max_targets,
                                             SAS::TrailId trail)
{
  // RFC 3261 Section 16.5 Determining Request Targets

  pjsip_sip_uri* req_uri = (pjsip_sip_uri*)msg->line.req.uri;

  // If the Request-URI of the request contains an maddr parameter, the
  // Request-URI MUST be placed into the target set as the only target
  // URI, and the proxy MUST proceed to Section 16.6.
  if (req_uri->maddr_param.slen)
  {
    LOG_INFO("Route request to maddr %.*s", req_uri->maddr_param.slen, req_uri->maddr_param.ptr);
    target target;
    target.uri = (pjsip_uri*)req_uri;
    targets.push_back(target);
    return;
  }

  // If the domain of the Request-URI indicates a domain this element is
  // not responsible for, the Request-URI MUST be placed into the target
  // set as the only target, and the element MUST proceed to the task of
  // Request Forwarding (Section 16.6).
  if ((!PJUtils::is_home_domain((pjsip_uri*)req_uri)) &&
      (!PJUtils::is_uri_local((pjsip_uri*)req_uri)))
  {
    LOG_INFO("Route request to domain %.*s", req_uri->host.slen, req_uri->host.ptr);
    target target;
    target.uri = (pjsip_uri*)req_uri;

    if ((bgcf_service) &&
        (PJSIP_URI_SCHEME_IS_SIP(req_uri)))
    {
      // See if we have a configured route to the destination.
      std::string domain = PJUtils::pj_str_to_string(&((pjsip_sip_uri*)req_uri)->host);
      std::string bgcf_route = bgcf_service->get_route(domain);

      if (!bgcf_route.empty())
      {
        // Split the route into a host and (optional) port.
        int port = 0;
        std::vector<std::string> bgcf_route_elems;
        Utils::split_string(bgcf_route, ':', bgcf_route_elems, 2, true);

        if (bgcf_route_elems.size() > 1)
        {
          port = atoi(bgcf_route_elems[1].c_str());
        }

        // BGCF configuration has a route to this destination, so translate to
        // a URI.
        pjsip_sip_uri* route_uri = pjsip_sip_uri_create(pool, false);
        pj_strdup2(pool, &route_uri->host, bgcf_route_elems[0].c_str());
        route_uri->port = port;
        route_uri->transport_param = pj_str("TCP");
        route_uri->lr_param = 1;
        target.paths.push_back((pjsip_uri*)route_uri);
      }
    }

    targets.push_back(target);
    return;
  }

  if (edge_proxy)
  {
    // We're an edge proxy and there wasn't a route mandated by the message,
    // forward it to the upstream proxy to deal with.  We do this by adding
    // a target with the existing request URI and a path to the upstream
    // proxy and stripping any loose routes that might have been added by the
    // UA.  If the request URI is a SIP URI with a domain/host that is not
    // the home domain, change it to use the home domain.
    LOG_INFO("Route request to upstream proxy %.*s",
             ((pjsip_sip_uri*)upstream_proxy)->host.slen,
             ((pjsip_sip_uri*)upstream_proxy)->host.ptr);
    target target;
    target.upstream_route = PJ_TRUE;
    if ((PJSIP_URI_SCHEME_IS_SIP(req_uri)) &&
        (!PJUtils::is_home_domain((pjsip_uri*)req_uri)))
    {
      // Change host/domain in target to use home domain.
      target.uri = (pjsip_uri*)pjsip_uri_clone(pool, req_uri);
      ((pjsip_sip_uri*)target.uri)->host = stack_data.home_domain;
    }
    else
    {
      // Use request URI unchanged.
      target.uri = (pjsip_uri*)req_uri;
    }

    // Route upstream.
    pjsip_sip_uri* upstream_uri = (pjsip_sip_uri*)pjsip_uri_clone(pool, upstream_proxy);
    if (trust == &TrustBoundary::INBOUND_EDGE_CLIENT)
    {
      // Mark it as originating, so Sprout knows to
      // apply originating handling.  In theory the UE ought to have
      // done this itself - see 3GPP TS 24.229 s5.1.1.2.1 200-OK d and
      // s5.1.2A.1.1 "The UE shall build a proper preloaded Route header" c
      // - but if we're here it didn't, so we do the work for it.
      LOG_DEBUG("Mark originating");
      pjsip_param *orig_param = PJ_POOL_ALLOC_T(pool, pjsip_param);
      pj_strdup(pool, &orig_param->name, &STR_ORIG);
      pj_strdup2(pool, &orig_param->value, "");
      pj_list_insert_after(&upstream_uri->other_param, orig_param);
    }
    target.paths.push_back((pjsip_uri*)upstream_uri);

    // Select a transport for the request.
    target.transport = upstream_conn_pool->get_connection();

    targets.push_back(target);
    return;
  }

  // If the target set for the request has not been predetermined as
  // described above, this implies that the element is responsible for the
  // domain in the Request-URI, and the element MAY use whatever mechanism
  // it desires to determine where to send the request.
  if ((store) && (hss))
  {
    // Determine the canonical public ID, and look up the set of associated
    // URIs on the HSS.
    std::string public_id = PJUtils::aor_from_uri(req_uri);
<<<<<<< HEAD
    std::vector<std::string> uris;
    bool success = get_associated_uris(public_id, uris, trail);

    // If get_associated_uris fails, we'll skip this processing, we won't have any targets, and will fail with a 404.
    if (success && (uris.size() > 0))
    {
      // Take the first associated URI as the AOR.
      std::string aor = uris.front();

      // Look up the target in the registration data store.
      LOG_INFO("Look up targets in registration store: %s", aor.c_str());
      RegData::AoR* aor_data = store->get_aor_data(aor);

      // If we didn't get bindings from the local store and we have a remote
      // store, try the remote.
      if ((remote_store != NULL) &&
          ((aor_data == NULL) ||
           (aor_data->bindings().empty())))
      {
        delete aor_data;
        aor_data = remote_store->get_aor_data(aor);
      }

      // Pick up to max_targets bindings to attempt to contact.  Since
      // some of these may be stale, and we don't want stale bindings to
      // push live bindings out, we sort by expiry time and pick those
      // with the most distant expiry times.  See bug 45.
      std::list<RegData::AoR::Bindings::value_type> target_bindings;
      if (aor_data != NULL)
=======
    Json::Value* uris = hss->get_associated_uris(public_id, trail);
    std::string aor;

    if ((uris != NULL) &&
        (uris->size() > 0))
    {
      // Take the first associated URI as the AOR.
      aor = uris->get((Json::ArrayIndex)0, Json::Value::null).asString();
    }
    else
    {
      // Failed to get the associated URIs from Homestead.  We'll try to
      // do the registration look-up with the specified target URI - this may
      // fail, but we'll never misroute the call.
      aor = public_id;
    }

    // Look up the target in the registration data store.
    LOG_INFO("Look up targets in registration store: %s", aor.c_str());
    RegData::AoR* aor_data = store->get_aor_data(aor);

    // Pick up to max_targets bindings to attempt to contact.  Since
    // some of these may be stale, and we don't want stale bindings to
    // push live bindings out, we sort by expiry time and pick those
    // with the most distant expiry times.  See bug 45.
    std::list<RegData::AoR::Bindings::value_type> target_bindings;
    if (aor_data != NULL)
    {
      const RegData::AoR::Bindings& bindings = aor_data->bindings();
      if ((int)bindings.size() <= max_targets)
>>>>>>> 546d5af7
      {
        for (RegData::AoR::Bindings::const_iterator i = bindings.begin();
             i != bindings.end();
             ++i)
        {
          target_bindings.push_back(*i);
        }
      }
      else
      {
        std::multimap<int, RegData::AoR::Bindings::value_type> ordered;
        for (RegData::AoR::Bindings::const_iterator i = bindings.begin();
             i != bindings.end();
             ++i)
        {
          std::pair<int, RegData::AoR::Bindings::value_type> p = std::make_pair(i->second->_expires, *i);
          ordered.insert(p);
        }

        int num_contacts = 0;
        for (std::multimap<int, RegData::AoR::Bindings::value_type>::const_reverse_iterator i = ordered.rbegin();
             num_contacts < max_targets;
             ++i)
        {
          target_bindings.push_back(i->second);
          num_contacts++;
        }
      }
    }

    for (std::list<RegData::AoR::Bindings::value_type>::const_iterator i = target_bindings.begin();
         i != target_bindings.end();
         ++i)
    {
      RegData::AoR::Binding* binding = i->second;
      LOG_DEBUG("Target = %s", binding->_uri.c_str());
      bool useable_contact = true;
      target target;
      target.from_store = PJ_TRUE;
      target.aor = aor;
      target.binding_id = i->first;
      target.uri = PJUtils::uri_from_string(binding->_uri, pool);
      if (target.uri == NULL)
      {
        LOG_WARNING("Ignoring badly formed contact URI %s for target %s",
                    binding->_uri.c_str(), aor.c_str());
        useable_contact = false;
      }
      else
      {
        for (std::list<std::string>::const_iterator j = binding->_path_headers.begin();
             j != binding->_path_headers.end();
             ++j)
        {
          pjsip_uri* path = PJUtils::uri_from_string(*j, pool);
          if (path != NULL)
          {
            target.paths.push_back(path);
          }
          else
          {
            LOG_WARNING("Ignoring contact %s for target %s because of badly formed path header %s",
                        binding->_uri.c_str(), aor.c_str(), (*j).c_str());
            useable_contact = false;
            break;
          }
        }
      }

      if (useable_contact)
      {
        targets.push_back(target);
      }
    }

    if (targets.empty())
    {
      LOG_ERROR("Failed to find any valid bindings for %s in registration store", aor.c_str());
    }
<<<<<<< HEAD
=======

    delete aor_data;

    delete uris;
>>>>>>> 546d5af7
  }
}


/// Attempt ENUM lookup if appropriate.
static pj_status_t translate_request_uri(pjsip_tx_data* tdata, SAS::TrailId trail)
{
  pj_status_t status = PJ_SUCCESS;
  std::string uri;

  if (PJSIP_URI_SCHEME_IS_SIP(tdata->msg->line.req.uri))
  {
    std::string user = PJUtils::pj_str_to_string(&((pjsip_sip_uri*)tdata->msg->line.req.uri)->user);
    if (is_user_numeric(user))
    {
      uri = enum_service->lookup_uri_from_user(user, trail);
    }
  }
  else
  {
    std::string user = PJUtils::pj_str_to_string(&((pjsip_other_uri*)tdata->msg->line.req.uri)->content);
    uri = enum_service->lookup_uri_from_user(user, trail);
  }

  if (!uri.empty())
  {
    pjsip_uri* req_uri = (pjsip_uri*)PJUtils::uri_from_string(uri, tdata->pool);
    if (req_uri != NULL)
    {
      LOG_DEBUG("Update request URI to %s", uri.c_str());
      tdata->msg->line.req.uri = req_uri;
    }
    else
    {
      LOG_WARNING("Badly formed URI %s from ENUM translation", uri.c_str());
      status = PJ_EINVAL;
    }
  }

  return status;
}


static void proxy_process_register_response(pjsip_rx_data* rdata)
{
  // Check to see if the REGISTER response contains a Path header.  If so
  // this is a signal that the registrar accepted the REGISTER and so
  // authenticated the client.
  pjsip_generic_string_hdr* path_hdr = (pjsip_generic_string_hdr*)
              pjsip_msg_find_hdr_by_name(rdata->msg_info.msg, &STR_PATH, NULL);
  if (path_hdr != NULL)
  {
    // The response has a Path header in it, so parse this to a URI so we can
    // check for a flow token.  Extract the field to a null terminated string
    // first since we can't guarantee it is null terminated in the message,
    // and pjsip_parse_uri requires a null terminated string.
    pj_str_t hvalue;
    pj_strdup_with_null(rdata->tp_info.pool, &hvalue, &path_hdr->hvalue);
    pjsip_sip_uri* path_uri = (pjsip_sip_uri*)
                                      pjsip_parse_uri(rdata->tp_info.pool,
                                                      hvalue.ptr,
                                                      hvalue.slen,
                                                      0);

    // The user part may be missing if the path is simply to the bono cluster
    // (for example if a commercial P-CSCF is in use and bono is simply providing
    // a proxying service to it), in this case, we're not using flows so there's
    // no need to update the authenticated URIs.
    if ((path_uri != NULL) &&
        (path_uri->user.slen > 0))
    {
      // The Path header has a flow token, so see if this maps to a known
      // active flow.
      std::string flow_token = PJUtils::pj_str_to_string(&path_uri->user);
      Flow* flow_data = flow_table->find_flow(flow_token);

      if (flow_data != NULL)
      {
        // The response correlates to an active flow.  Check the contact
        // headers and expiry header to find when the last contacts will
        // expire.
        //
        // If a binding does not specify an expiry time then assume it expires
        // in 5 minutes (300s).  This should never happens as it means the
        // registrar is misbehaving, but we defensively assume a short expiry
        // time as this is more secure.
        int max_expires = PJUtils::max_expires(rdata->msg_info.msg, 300);
        LOG_DEBUG("Maximum contact expiry is %d", max_expires);

        // Go through the list of URIs covered by this registration setting
        // them on the flow.  This is either the list in the P-Associated-URI
        // header, if supplied, or the URI in the To header.
        pjsip_route_hdr* p_assoc_uri = (pjsip_route_hdr*)
                             pjsip_msg_find_hdr_by_name(rdata->msg_info.msg,
                                                        &STR_P_ASSOCIATED_URI,
                                                        NULL);
        if (p_assoc_uri != NULL)
        {
          // Use P-Associated-URIs list as list of authenticated URIs.
          LOG_DEBUG("Found P-Associated-URI header");
          bool is_default = true;
          while (p_assoc_uri != NULL)
          {
            flow_data->set_identity((pjsip_uri*)&p_assoc_uri->name_addr, is_default, max_expires);
            p_assoc_uri = (pjsip_route_hdr*)
                        pjsip_msg_find_hdr_by_name(rdata->msg_info.msg,
                                                   &STR_P_ASSOCIATED_URI,
                                                   p_assoc_uri->next);
            is_default = false;
          }
        }
        else
        {
          // Use URI in To header as authenticated URIs.
          LOG_DEBUG("No P-Associated-URI, use URI in To header.");
          flow_data->set_identity(PJSIP_MSG_TO_HDR(rdata->msg_info.msg)->uri, true, max_expires);
        }

        // Decrement the reference to the flow data
        flow_data->dec_ref();
      }
      else
      {
        // Failed to correlate the token in the Path header to an active flow.
        // This can happen if, for example, the connection to the client
        // failed, but it is unusual, so log at info level rather than as an
        // error or warning.
        LOG_INFO("Failed to correlate REGISTER response Path token %s to a flow", flow_token.c_str());
      }
    }
  }
}

///@}

// UAS Transaction constructor
UASTransaction::UASTransaction(pjsip_transaction* tsx,
                               pjsip_rx_data* rdata,
                               pjsip_tx_data* tdata,
                               TrustBoundary* trust) :
  _tsx(tsx),
  _num_targets(0),
  _pending_targets(0),
  _ringing(PJ_FALSE),
  _req(tdata),
  _best_rsp(NULL),
  _trust(trust),
  _proxy(NULL),
  _pending_destroy(false),
  _context_count(0),
  _as_chain_link(),
  _victims()
{
  for (int ii = 0; ii < MAX_FORKING; ++ii)
  {
    _uac_data[ii] = NULL;
  }

  // Reference the transaction's group lock.
  _lock = tsx->grp_lock;
  pj_grp_lock_add_ref(tsx->grp_lock);

  // Set the trail identifier for the transaction using the trail ID on
  // the original message.
  set_trail(_tsx, get_trail(rdata));

  // Feed the request to the UAS transaction to drive its state
  // out of NULL state.
  pjsip_tsx_recv_msg(_tsx, rdata);

  // Create a 408 response to use if none of the targets responds.
  pjsip_endpt_create_response(stack_data.endpt, rdata,
                              PJSIP_SC_REQUEST_TIMEOUT, NULL, &_best_rsp);

  // Do any start of transaction logging operations.
  log_on_tsx_start(rdata);

  _tsx->mod_data[mod_tu.id] = this;
}

/// UASTransaction destructor.  On entry, the group lock must be held.  On
/// exit, it will have been released (and possibly destroyed).
UASTransaction::~UASTransaction()
{
  LOG_DEBUG("UASTransaction destructor");

  pj_assert(_context_count == 0);

  if (_tsx != NULL)
  {
    _tsx->mod_data[mod_tu.id] = NULL;
  }

  if (method() == PJSIP_INVITE_METHOD)
  {
    // INVITE transaction has been terminated.  If there are any
    // pending UAC transactions they should be cancelled.
    cancel_pending_uac_tsx(0, true);
  }

  // Disconnect all UAC transactions from the UAS transaction.
  LOG_DEBUG("Disconnect UAC transactions from UAS transaction");
  for (int ii = 0; ii < _num_targets; ++ii)
  {
    UACTransaction* uac_data = _uac_data[ii];
    if (uac_data != NULL)
    {
      dissociate(uac_data);
    }
  }

  if (_req != NULL)
  {
    LOG_DEBUG("Free original request");
    pjsip_tx_data_dec_ref(_req);
    _req = NULL;
  }

  if (_best_rsp != NULL)
  {
    // The pre-built response hasn't been used, so free it.
    LOG_DEBUG("Free un-used best response");
    pjsip_tx_data_dec_ref(_best_rsp);
    _best_rsp = NULL;
  }

  if (_proxy != NULL)
  {
    // The proxy is still around, so free it.
    LOG_DEBUG("Free proxy");
    delete _proxy;
    _proxy = NULL;
  }

  if (_as_chain_link.is_set())
  {
    _as_chain_link.release();
  }

  // Request destruction of any AsChains scheduled for destruction
  // along with this transaction. They are not actually deleted until
  // any concurrent threads have finished using them.
  for (std::list<AsChain*>::iterator it = _victims.begin();
       it != _victims.end();
       ++it)
  {
    (*it)->request_destroy();
  }
  _victims.clear();

  pj_grp_lock_release(_lock);
  pj_grp_lock_dec_ref(_lock);

  LOG_DEBUG("UASTransaction destructor completed");
}

// Creates a PJSIP transaction and a corresponding UASTransaction.  On
// success, we will be in the transaction's context.
//
// This should all be done in the UASTransaction constructor, but creating a
// PJSIP transaction can fail, and it's hard to fail a constructor.
//
// @returns status code indicating whether the operation was successful.
pj_status_t UASTransaction::create(pjsip_rx_data* rdata,
                                   pjsip_tx_data* tdata,
                                   TrustBoundary* trust,
                                   UASTransaction** uas_data_ptr)
{
  // Create a group lock, and take it.  This avoids the transaction being
  // destroyed before we even get our hands on it.
  pj_grp_lock_t* lock;
  pj_status_t status = pj_grp_lock_create(stack_data.pool, NULL, &lock);
  if (status != PJ_SUCCESS)
  {
    return status;
  }
  pj_grp_lock_add_ref(lock);
  pj_grp_lock_acquire(lock);

  // Create a transaction for the UAS side.  We do this before looking
  // up targets because calculating targets may involve interacting
  // with an external database, and we need the transaction in place
  // early to ensure CANCEL gets handled correctly.
  pjsip_transaction* uas_tsx;
  status = pjsip_tsx_create_uas2(&mod_tu, rdata, lock, &uas_tsx);
  if (status != PJ_SUCCESS)
  {
    pj_grp_lock_release(lock);
    pj_grp_lock_dec_ref(lock);
    return status;
  }

  // Allocate UAS data to keep track of the transaction.
  *uas_data_ptr = new UASTransaction(uas_tsx, rdata, tdata, trust);

  // Enter the transaction's context, and then release our copy of the
  // group lock.
  (*uas_data_ptr)->enter_context();
  pj_grp_lock_release(lock);
  pj_grp_lock_dec_ref(lock);

  return PJ_SUCCESS;
}

// Gets a UASTransaction from a PJSIP transaction, if one exists.
//
// @returns a UASTransaction or null.
UASTransaction* UASTransaction::get_from_tsx(pjsip_transaction* tsx)
{
  // Check that the PJSIP transaction is the correct role, and then return
  // any attached data as a UASTransaction.
  return (tsx->role == PJSIP_ROLE_UAS) ? (UASTransaction *)tsx->mod_data[mod_tu.id] : NULL;
}


/// Handle a non-CANCEL message.
void UASTransaction::handle_non_cancel(const ServingState& serving_state)
{
  AsChainLink::Disposition disposition = AsChainLink::Disposition::Complete;
  target* target = NULL;
  pj_status_t status;

  // Strip any untrusted headers as required, so we don't pass them on.
  _trust->process_request(_req);

  if (!edge_proxy)
  {
    if ((PJUtils::is_home_domain(_req->msg->line.req.uri)) ||
        (PJUtils::is_uri_local(_req->msg->line.req.uri)))
    {
      // Do services and translation processing for requests targeted at this
      // node/home domain.
      bool rc = handle_incoming_non_cancel(serving_state);

      if (!rc)
      {
        LOG_INFO("Reject request with 404 due to failed originating iFC lookup");
        send_response(PJSIP_SC_NOT_FOUND);
        delete target;
        return;
      };

      // Add ourselves as orig-IOI if appropriate.
      //
      // Here we rely on the served_user not being populated unless the user
      // is locally hosted.  This is policed in served_user_from_msg().
      pjsip_p_c_v_hdr* pcv = (pjsip_p_c_v_hdr*)
        pjsip_msg_find_hdr_by_name(_req->msg, &STR_P_C_V, NULL);
      if (pcv && !_as_chain_link.served_user().empty())
      {
        pcv->orig_ioi = stack_data.home_domain;
      }

      // Do incoming (originating) half.
      disposition = handle_originating(&target);

      if ((disposition == AsChainLink::Disposition::Complete) &&
          (enum_service) &&
          (PJUtils::is_home_domain(_req->msg->line.req.uri)) &&
          (!is_uri_routeable(_req->msg->line.req.uri)))
      {
        // Request is targeted at this domain but URI is not currently
        // routeable, so translate it to a routeable URI.
        LOG_DEBUG("Translating URI");
        status = translate_request_uri(_req, trail());

        if (status != PJ_SUCCESS)
        {
          // An error occurred during URI translation.  This doesn't happen if
          // there is no match, only if there is a match but there is an error
          // performing the defined mapping.  We therefore reject the request
          // with the not found status code and a specific reason phrase.
          send_response(PJSIP_SC_NOT_FOUND, &SIP_REASON_ENUM_FAILED);
          disposition = AsChainLink::Disposition::Stop;
        }
      }

      if (disposition == AsChainLink::Disposition::Complete)
      {
        if (!_as_chain_link.is_set() || !_as_chain_link.session_case().is_terminating())
        {
          // We've completed the originating half and we don't yet have a
          // terminating chain: switch to terminating and look up iFCs
          // again.  The served user changes here.
          LOG_DEBUG("Originating AS chain complete, move to terminating chain");
          bool success = move_to_terminating_chain();
          if (!success)
          {
            LOG_INFO("Reject request with 404 due to failed move to terminating chain");
            send_response(PJSIP_SC_NOT_FOUND);
            delete target;
            return;
          }
        }
        // Do outgoing (terminating) half.
        LOG_DEBUG("Terminating half");
        disposition = handle_terminating(&target);
      }
    }
    else
    {
      // Request is not targeted at this domain.  If the serving state is set
      // we need to release the original dialog as otherwise we may leak an
      // AsChain.
      if (serving_state.is_set())
      {
        serving_state.original_dialog().release();
      }
    }
  }

  if (disposition != AsChainLink::Disposition::Stop)
  {
    // Perform common outgoing processing.
    handle_outgoing_non_cancel(target);
  }

  delete target;
}


// Handle the incoming half of a non-CANCEL message.
bool UASTransaction::handle_incoming_non_cancel(const ServingState& serving_state)
{
  LOG_DEBUG("Handle incoming transaction request, serving state = %s", serving_state.to_string().c_str());
  bool success = true;

  std::string served_user;
  Ifcs ifcs;
  if (serving_state.is_set())
  {
    if (serving_state.original_dialog().is_set())
    {
      // Pick up existing AS chain.
      _as_chain_link = serving_state.original_dialog();
      LOG_DEBUG("Picking up original AS chain");
      success = true;

      if ((serving_state.session_case() == SessionCase::Terminating) &&
          (!_as_chain_link.matches_target(_req)))
      {
        // AS is retargeting per 3GPP TS 24.229 s5.4.3.3 step 3, so
        // create new AS chain with session case orig-cdiv and the
        // terminating user as served user.
        LOG_INFO("Request-URI has changed, retargeting");
        served_user = _as_chain_link.served_user();

        _as_chain_link.release();
        success = lookup_ifcs(served_user, ifcs, trail());
        if (success)
        {
          _as_chain_link = create_as_chain(SessionCase::OriginatingCdiv, ifcs, served_user);
        }
      }
    }
    else
    {
      // No existing AS chain - create new.
      served_user = ifc_handler->served_user_from_msg(serving_state.session_case(), _req->msg, _req->pool);
      LOG_DEBUG("Looking up iFCs for %s for new AS chain", served_user.c_str());
      success = lookup_ifcs(served_user, ifcs, trail());
      if (success)
      {
        _as_chain_link = create_as_chain(serving_state.session_case(), ifcs, served_user);
      }
    }
  }
  return success;
}


/// Perform originating handling.
//
// @returns whether processing should `Stop`, `Skip` to the end, or
// continue to next chain because the current chain is
// `Complete`. Never returns `Next`.
AsChainLink::Disposition UASTransaction::handle_originating(target** target) // OUT: target, if disposition is Skip

{
  if (!(_as_chain_link.is_set() && _as_chain_link.session_case().is_originating()))
  {
    // No chain or not an originating (or orig-cdiv) session case.  Skip.
    return AsChainLink::Disposition::Complete;
  }

  // Apply originating call services to the message
  LOG_DEBUG("Applying originating services");
  AsChainLink::Disposition disposition;
  for (;;)
  {
    disposition = _as_chain_link.on_initial_request(call_services_handler, this, _req, target);

    if (disposition == AsChainLink::Disposition::Next)
    {
      _as_chain_link = _as_chain_link.next();
      LOG_DEBUG("Done internal step - advance link to %s and go around again", _as_chain_link.to_string().c_str());
    }
    else
    {
      break;
    }
  }

  LOG_INFO("Originating services disposition %d", (int)disposition);
  return disposition;
}


/// Move from originating to terminating handling.
bool UASTransaction::move_to_terminating_chain()
{
  // These headers name the originating user, so should not survive
  // the changearound to the terminating chain.
  PJUtils::delete_header(_req->msg, &STR_P_SERVED_USER);

  // Create new terminating chain.
  _as_chain_link.release();
  std::string served_user = ifc_handler->served_user_from_msg(SessionCase::Terminating, _req->msg, _req->pool);
  Ifcs ifcs;
  bool success = lookup_ifcs(served_user, ifcs, trail());

  if (success)
  {
    _as_chain_link = create_as_chain(SessionCase::Terminating, ifcs, served_user);
  }
  return success;
}

// Perform terminating handling.
//
// @returns whether processing should `Stop`, `Skip` to the end, or
// is now `Complete`. Never returns `Next`.
AsChainLink::Disposition UASTransaction::handle_terminating(target** target) // OUT: target, if disposition is Skip
{
  if (!PJUtils::is_home_domain(_req->msg->line.req.uri))
  {
    // This is an off-net domain.  Find the calling party, either in the
    // P-Asserted-Identity (which really should be present) or the From (if
    // not).
    pjsip_routing_hdr* asserted_id_hdr = (pjsip_routing_hdr*)
                             pjsip_msg_find_hdr_by_name(_req->msg, &STR_P_ASSERTED_IDENTITY, NULL);
    pjsip_uri* id_uri = (pjsip_uri*)((asserted_id_hdr != NULL) ?
                                pjsip_uri_get_uri(&asserted_id_hdr->name_addr) :
                                pjsip_uri_get_uri(PJSIP_MSG_FROM_HDR(_req->msg)->uri));

    if (!PJUtils::is_e164(id_uri))
    {
      // The URI has been translated to an off-net domain, but the user does
      // not have a valid E.164 number that can be used to make off-net calls.
      // Reject the call with a not found response code, which is about the
      // most suitable for this case.
      LOG_INFO("Rejecting off-net call from user without E.164 address");
      send_response(PJSIP_SC_NOT_FOUND, &SIP_REASON_OFFNET_DISALLOWED);
      return AsChainLink::Disposition::Stop;
    }
  }

  // If the newly translated ReqURI indicates that we're the host of the
  // target user, include ourselves as the terminating operator for
  // billing.
  pjsip_p_c_v_hdr* pcv = (pjsip_p_c_v_hdr*)
    pjsip_msg_find_hdr_by_name(_req->msg, &STR_P_C_V, NULL);
  if (pcv && PJUtils::is_home_domain(_req->msg->line.req.uri))
  {
    pcv->term_ioi = stack_data.home_domain;
  }
  else if (pcv)
  {
    pcv->term_ioi = pj_str("");
  }

  if (!(_as_chain_link.is_set() && _as_chain_link.session_case().is_terminating()))
  {
    return AsChainLink::Disposition::Complete;
  }

  // Apply terminating call services to the message
  LOG_DEBUG("Apply terminating services");
  AsChainLink::Disposition disposition;
  for (;;)
  {
    disposition = _as_chain_link.on_initial_request(call_services_handler, this, _req, target);
    // On return from on_initial_request, our _proxy pointer may be
    // NULL.  Don't use it without checking first.

    if (disposition == AsChainLink::Disposition::Next)
    {
      _as_chain_link = _as_chain_link.next();
      LOG_DEBUG("Done internal step - advance link to %s and go around again", _as_chain_link.to_string().c_str());
    }
    else
    {
      break;
    }
  }

  LOG_INFO("Terminating services disposition %d", (int)disposition);
  return disposition;
}

// Handle the outgoing half of a non-CANCEL message.
void UASTransaction::handle_outgoing_non_cancel(target* target)
{
  // Calculate targets
  target_list targets;
  if (target != NULL)
  {
    // Already have a target, so use it.
    targets.push_back(*target);
  }
  else
  {
    // Find targets.
    proxy_calculate_targets(_req->msg, _req->pool, _trust, targets, MAX_FORKING, trail());
  }

  if (targets.size() == 0)
  {
    // No targets found, so reject with a 404 error - reuse the best_rsp
    // message.
    LOG_INFO("Reject request with 404");
    send_response(PJSIP_SC_NOT_FOUND);

    return;
  }

  // Now set up the data structures and transactions required to
  // process the request.
  pj_status_t status = init_uac_transactions(targets);

  if (status != PJ_SUCCESS)
  {
    // Send 500/Internal Server Error to UAS transaction */
    LOG_ERROR("Failed to allocate UAC transaction for UAS transaction");
    send_response(PJSIP_SC_INTERNAL_SERVER_ERROR);
    return;
  }
}

// Handles a response to an associated UACTransaction.
void UASTransaction::on_new_client_response(UACTransaction* uac_data, pjsip_rx_data *rdata)
{
  if (_tsx != NULL)
  {
    enter_context();

    pjsip_tx_data *tdata;
    pj_status_t status;
    int status_code = rdata->msg_info.msg->line.status.code;

    if ((!edge_proxy) &&
        (method() == PJSIP_INVITE_METHOD) &&
        (status_code == 100))
    {
      // In routing proxy mode, don't forward 100 response for INVITE as it has
      // already been sent.
      LOG_DEBUG("%s - Discard 100/INVITE response", uac_data->name());

      if (_as_chain_link.is_set())
      {
        // Received a 100 Trying response from the application server, so
        // turn off default handling.
        _as_chain_link.reset_default_handling();
      }

      exit_context();
      return;
    }

    if ((edge_proxy) &&
        (method() == PJSIP_REGISTER_METHOD) &&
        (status_code == 200))
    {
      // Pass the REGISTER response to the edge proxy code to see if
      // the associated client flow has been authenticated.
      proxy_process_register_response(rdata);
    }

    status = PJUtils::create_response_fwd(stack_data.endpt, rdata, 0,
                                            &tdata);
    if (status != PJ_SUCCESS)
    {
      LOG_ERROR("Error creating response, %s",
                PJUtils::pj_status_to_string(status).c_str());
      exit_context();
      return;
    }

    // Strip any untrusted headers as required, so we don't pass them on.
    _trust->process_response(tdata);

    if ((_proxy != NULL) &&
        (!_proxy->on_response(tdata->msg)))
    {
      // Proxy has taken control.  Stop processing now.
      pjsip_tx_data_dec_ref(tdata);
      exit_context();
      return;
    }

    if (_num_targets > 1)
    {
      // Do special response filtering for forked transactions.
      if ((method() == PJSIP_INVITE_METHOD) &&
          (status_code == 180) &&
          (!_ringing))
      {
        LOG_DEBUG("%s - 180/INVITE Ringing response", uac_data->name());
        // We special case the first ringing response to an INVITE,
        // sending a ringing response to the originating UAC, but
        // pretending the response is from a UAS co-resident with the
        // proxy.
        pjsip_fromto_hdr *to;

        _ringing = PJ_TRUE;

        // Change the tag in the To header.
        to = (pjsip_fromto_hdr* )pjsip_msg_find_hdr(tdata->msg,
                                                    PJSIP_H_TO, NULL);
        if (to == NULL)
        {
          LOG_ERROR("No To header in INVITE response", 0);
          exit_context();
          return;
        }

        to->tag = pj_str("xyz");

        // Contact header???

        // Forward response with the UAS transaction
        pjsip_tsx_send_msg(_tsx, tdata);
      }
      else if ((method() == PJSIP_INVITE_METHOD) &&
               (status_code > 100) &&
               (status_code < 199))
      {
        // Discard all other provisional responses to INVITE
        // transactions.
        LOG_DEBUG("%s - Discard 1xx/INVITE response", uac_data->name());
        pjsip_tx_data_dec_ref(tdata);
      }
      else if ((status_code > 100) &&
               (status_code < 199))
      {
        // Forward all provisional responses to non-INVITE transactions.
        LOG_DEBUG("%s - Forward 1xx/non-INVITE response", uac_data->name());

        // Forward response with the UAS transaction
        pjsip_tsx_send_msg(_tsx, tdata);
      }
      else if (status_code == 200)
      {
        // 200 OK.
        LOG_DEBUG("%s - Forward 200 OK response", name());

        // Forward response with the UAS transaction
        pjsip_tsx_send_msg(_tsx, tdata);

        // Disconnect the UAC data from the UAS data so no further
        // events get passed between the two.
        dissociate(uac_data);

        if (method() == PJSIP_INVITE_METHOD)
        {
          // Terminate the UAS transaction (this needs to be done
          // manually for INVITE 200 OK response, otherwise the
          // transaction layer will wait for an ACK.  This will also
          // cause all other pending UAC transactions to be cancelled.
          LOG_DEBUG("%s - Terminate UAS INVITE transaction (forking case)", name());
          pjsip_tsx_terminate(_tsx, 200);
        }
      }
      else
      {
        // Final, non-OK response.  Is this the "best" response
        // received so far?
        LOG_DEBUG("%s - 3xx/4xx/5xx/6xx response", uac_data->name());
        if ((_best_rsp == NULL) ||
            (compare_sip_sc(status_code, _best_rsp->msg->line.status.code) > 0))
        {
          LOG_DEBUG("%s - Best 3xx/4xx/5xx/6xx response so far", uac_data->name());

          if (_best_rsp != NULL)
          {
            pjsip_tx_data_dec_ref(_best_rsp);
          }

          _best_rsp = tdata;
        }
        else
        {
          pjsip_tx_data_dec_ref(tdata);
        }

        // Disconnect the UAC data from the UAS data so no further
        // events get passed between the two.
        dissociate(uac_data);

        if (--_pending_targets == 0)
        {
          // Received responses on every UAC transaction, so check terminating
          // call services and then send the best response on the UAS
          // transaction.
          LOG_DEBUG("%s - All UAC responded", name());
          handle_final_response();
        }
      }
    }
    else
    {
      // Non-forked transaction.  Create response to be forwarded upstream
      // (Via will be stripped here)
      if (rdata->msg_info.msg->line.status.code < 200)
      {
        // Forward provisional response with the UAS transaction.
        LOG_DEBUG("%s - Forward provisional response on UAS transaction", uac_data->name());
        pjsip_tsx_send_msg(_tsx, tdata);
      }
      else
      {
        // Forward final response.  Disconnect the UAC data from
        // the UAS data so no further events get passed between the two.
        LOG_DEBUG("%s - Final response, so disconnect UAS and UAC transactions", uac_data->name());
        if (_best_rsp != NULL)
        {
          pjsip_tx_data_dec_ref(_best_rsp);
        }
        _best_rsp = tdata;
        _pending_targets--;
        dissociate(uac_data);
        handle_final_response();
      }
    }

    exit_context();
  }
}

// Notification that a client transaction is not responding.
void UASTransaction::on_client_not_responding(UACTransaction* uac_data)
{
  if (_tsx != NULL)
  {
    enter_context();

    if (_num_targets > 1)
    {
      // UAC transaction has timed out or hit a transport error.  If
      // we've not received a response from on any other UAC
      // transactions then keep this as the best response.
      LOG_DEBUG("%s - Forked request", uac_data->name());

      if (--_pending_targets == 0)
      {
        // Received responses on every UAC transaction, so
        // send the best response on the UAS transaction.
        LOG_DEBUG("%s - No more pending responses, so send response on UAC tsx", name());
        handle_final_response();
      }
    }
    else
    {
      // UAC transaction has timed out or hit a transport error for
      // non-forked request.  Send a 408 on the UAS transaction.
      LOG_DEBUG("%s - Not forked request", uac_data->name());
      --_pending_targets;
      handle_final_response();
    }

    // Disconnect the UAC data from the UAS data so no further
    // events get passed between the two.
    LOG_DEBUG("%s - Disconnect UAS tsx from UAC tsx", uac_data->name());
    dissociate(uac_data);

    exit_context();
  }
}

// Notification that the underlying PJSIP transaction has changed state.
//
// After calling this, the caller must not assume that the UASTransaction still
// exists - if the PJSIP transaction is being destroyed, this method will
// destroy the UASTransaction.
void UASTransaction::on_tsx_state(pjsip_event* event)
{
  enter_context();

  if (_tsx->state == PJSIP_TSX_STATE_COMPLETED)
  {
    // UAS transaction has completed, so do any transaction completion
    // log activities

    // This has to be conditional on a completed state, else
    // _tsx->transport might not be set.
    if (edge_proxy)
    {
      SIPPeerType stype  = determine_source(_tsx->transport, _tsx->addr);
      bool is_client = (stype == SIP_PEER_CLIENT);
      dialog_tracker->on_uas_tsx_complete(_req, _tsx, event, is_client);
    }

    log_on_tsx_complete();
  }

  if (_tsx->state == PJSIP_TSX_STATE_DESTROYED)
  {
    LOG_DEBUG("%s - UAS tsx destroyed", _tsx->obj_name);
    if (method() == PJSIP_INVITE_METHOD)
    {
      // INVITE transaction has been terminated.  If there are any
      // pending UAC transactions they should be cancelled.
      cancel_pending_uac_tsx(0, true);
    }
    _tsx->mod_data[mod_tu.id] = NULL;
    _tsx = NULL;
    _pending_destroy = true;
  }

  exit_context();
}

// Handles the best final response, once all final responses have been received
// from all forked INVITEs.
// @Returns whether or not the send was a success.
pj_status_t UASTransaction::handle_final_response()
{
  pj_status_t rc = PJ_SUCCESS;
  if ((_tsx != NULL) &&
      ((_proxy == NULL) ||
       (_proxy->on_final_response(_best_rsp))))
  {
    pjsip_tx_data *best_rsp = _best_rsp;
    int st_code = best_rsp->msg->line.status.code;

    if (((st_code == PJSIP_SC_REQUEST_TIMEOUT) ||
         ((st_code >= 500) && (st_code < 600))) &&
        (_as_chain_link.is_set()) &&
        (!_as_chain_link.complete()) &&
        (_as_chain_link.default_handling()))
    {
      // Default handling was set to continue, and the status code is a
      // failure that triggers default handling.
      LOG_DEBUG("Trigger default_handling=CONTINUE processing");

      // Reset the best response to a 408 response to use if none of the targets responds.
      _best_rsp->msg->line.status.code = PJSIP_SC_REQUEST_TIMEOUT;

      // Redirect the dialog to the next AS in the chain.
      ServingState serving_state(&_as_chain_link.session_case(),
                                 _as_chain_link.next());
      handle_non_cancel(serving_state);
    }
    else
    {
      // Send the best response back on the UAS transaction.
      _best_rsp = NULL;
      set_trail(best_rsp, trail());
      rc = pjsip_tsx_send_msg(_tsx, best_rsp);

      if ((method() == PJSIP_INVITE_METHOD) &&
          (st_code == 200))
      {
        // Terminate the UAS transaction (this needs to be done
        // manually for INVITE 200 OK response, otherwise the
        // transaction layer will wait for an ACK).  This will also
        // cause all other pending UAC transactions to be cancelled.
        LOG_DEBUG("%s - Terminate UAS INVITE transaction (non-forking case)",
                  _tsx->obj_name);
        pjsip_tsx_terminate(_tsx, 200);
      }
    }
  }
  return rc;
}


/// Register a proxy to handle future responses received from our
// child UAC transaction or generated internally.  Ownership passes
// to this transaction; it will be deleted when this transaction is
// deleted.
void UASTransaction::register_proxy(CallServices::Terminating* proxy)
{
  pj_assert(_proxy == NULL);
  _proxy = proxy;
}


// Sends a 100 Trying response to the given rdata, in this transaction.
// @Returns whether or not the send was a success.
pj_status_t UASTransaction::send_trying(pjsip_rx_data* rdata)
{
  return PJUtils::respond_stateful(stack_data.endpt, _tsx, rdata, 100, NULL, NULL, NULL);
}


// Sends a response using the buffer saved off for the best response.
// @Returns whether or not the send was a success.
pj_status_t UASTransaction::send_response(int st_code, const pj_str_t* st_text)
{
  if ((st_code >= 100) && (st_code < 200))
  {
    pjsip_tx_data* prov_rsp = PJUtils::clone_tdata(_best_rsp);
    prov_rsp->msg->line.status.code = st_code;
    prov_rsp->msg->line.status.reason = (st_text != NULL) ? *st_text : *pjsip_get_status_text(st_code);
    set_trail(prov_rsp, trail());
    return pjsip_tsx_send_msg(_tsx, prov_rsp);
  }
  else
  {
    _best_rsp->msg->line.status.code = st_code;
    _best_rsp->msg->line.status.reason = (st_text != NULL) ? *st_text : *pjsip_get_status_text(st_code);
    return handle_final_response();
  }
}

/// Redirects the call to the specified target, for the reason specified in the
// status code.
//
// If a proxy is set, it is deleted by this method.  Beware!
//
// @returns whether the call should continue as it was.
bool UASTransaction::redirect(std::string target, int code)
{
  pjsip_uri* target_uri = PJUtils::uri_from_string(target, _req->pool);

  if (target_uri == NULL)
  {
    // Target URI was badly formed, so continue processing the call without
    // the redirect.
    return true;
  }

  return redirect_int(target_uri, code);
}

// Enters this transaction's context.  While in the transaction's
// context, processing on this and associated transactions will be
// single-threaded and the transaction will not be destroyed.  Whenever
// enter_context is called, exit_context must be called before the end of the
// method.
void UASTransaction::enter_context()
{
  // Take the group lock.
  pj_grp_lock_acquire(_lock);

  // If the transaction is pending destroy, the context count must be greater
  // than 0.  Otherwise, the transaction should have already been destroyed (so
  // entering its context again is unsafe).
  pj_assert((!_pending_destroy) || (_context_count > 0));

  _context_count++;
}

// Exits this transaction's context.  On return from this method, the caller
// must not assume that the transaction still exists.
void UASTransaction::exit_context()
{
  // If the transaction is pending destroy, the context count must be greater
  // than 0.  Otherwise, the transaction should have already been destroyed (so
  // entering its context again is unsafe).
  pj_assert(_context_count > 0);

  _context_count--;
  if ((_context_count == 0) && (_pending_destroy))
  {
    // Deleting the transaction implicitly releases the group lock.
    delete this;
  }
  else
  {
    // Release the group lock.
    pj_grp_lock_release(_lock);
  }
}

/// Redirects the call to the specified target, for the reason specified in the
// status code.
//
// If a proxy is set, it is deleted by this method.  Beware!
//
// @returns whether the call should continue as it was (always false).
bool UASTransaction::redirect(pjsip_uri* target, int code)
{
  return redirect_int((pjsip_uri*)pjsip_uri_clone(_req->pool, target), code);
}

// Generate analytics logs relating to a new transaction starting.
void UASTransaction::log_on_tsx_start(const pjsip_rx_data* rdata)
{
  // Store analytics data from request starting transaction.
  _analytics.from = (rdata->msg_info.from != NULL) ? (pjsip_from_hdr*)pjsip_hdr_clone(_tsx->pool, rdata->msg_info.from) : NULL;
  _analytics.to = (rdata->msg_info.to != NULL) ? (pjsip_to_hdr*)pjsip_hdr_clone(_tsx->pool, rdata->msg_info.to) : NULL;
  _analytics.cid = (rdata->msg_info.cid != NULL) ? (pjsip_cid_hdr*)pjsip_hdr_clone(_tsx->pool, rdata->msg_info.cid) : NULL;

  // Report SAS markers for the transaction.
  LOG_DEBUG("Report SAS start marker - trail (%llx)", trail());
  SAS::Marker start_marker(trail(), SASMarker::INIT_TIME, 1u);
  SAS::report_marker(start_marker);

  if (_analytics.from)
  {
    SAS::Marker calling_dn(trail(), SASMarker::CALLING_DN, 1u);
    pjsip_sip_uri* calling_uri = (pjsip_sip_uri*)pjsip_uri_get_uri(_analytics.from->uri);
    calling_dn.add_var_param(calling_uri->user.slen, calling_uri->user.ptr);
    SAS::report_marker(calling_dn);
  }

  if (_analytics.to)
  {
    SAS::Marker called_dn(trail(), SASMarker::CALLED_DN, 1u);
    pjsip_sip_uri* called_uri = (pjsip_sip_uri*)pjsip_uri_get_uri(_analytics.to->uri);
    called_dn.add_var_param(called_uri->user.slen, called_uri->user.ptr);
    SAS::report_marker(called_dn);
  }

  if (_analytics.cid)
  {
    SAS::Marker cid(trail(), SASMarker::SIP_CALL_ID, 1u);
    cid.add_var_param(_analytics.cid->id.slen, _analytics.cid->id.ptr);
    SAS::report_marker(cid, SAS::Marker::TrailGroup);
  }
}

// Generate analytics logs relating to a transaction completing.
void UASTransaction::log_on_tsx_complete()
{
  // Report SAS markers for the transaction.
  LOG_DEBUG("Report SAS end marker - trail (%llx)", trail());
  SAS::Marker end_marker(trail(), SASMarker::END_TIME, 1u);
  SAS::report_marker(end_marker);

  if (analytics_logger != NULL)
  {
    // Generate analytics inputs based on the end result of the UAS
    // transaction.
    if ((method() == PJSIP_INVITE_METHOD) &&
        (_analytics.to != NULL) &&
        (_analytics.to->tag.slen == 0))
    {
      // INVITE transaction with no To tag in original request, so must
      // be a call set-up.
      if ((_tsx->status_code >= 200) && (_tsx->status_code <= 299))
      {
        // 2xx response, so call connected successfully.
        analytics_logger->call_connected(PJUtils::uri_to_string(PJSIP_URI_IN_FROMTO_HDR, (pjsip_uri*)pjsip_uri_get_uri(_analytics.from->uri)),
                                         PJUtils::uri_to_string(PJSIP_URI_IN_FROMTO_HDR, (pjsip_uri*)pjsip_uri_get_uri(_analytics.to->uri)),
                                         PJUtils::pj_str_to_string(&_analytics.cid->id));
      }
      else if (_tsx->status_code >= 400)
      {
        // non-2xx/non-3xx final response, so call failed to connect.
        analytics_logger->call_not_connected(PJUtils::uri_to_string(PJSIP_URI_IN_FROMTO_HDR, (pjsip_uri*)pjsip_uri_get_uri(_analytics.from->uri)),
                                             PJUtils::uri_to_string(PJSIP_URI_IN_FROMTO_HDR, (pjsip_uri*)pjsip_uri_get_uri(_analytics.to->uri)),
                                             PJUtils::pj_str_to_string(&_analytics.cid->id),
                                             _tsx->status_code);
      }
      // @TODO - what about 3xx redirect responses?
    }
    else if (method() == PJSIP_BYE_METHOD)
    {
      // BYE transaction, so consider this to be a normal disconnection
      // irrespective of the result of the transaction.
      analytics_logger->call_disconnected(PJUtils::pj_str_to_string(&_analytics.cid->id), 0);
    }
    else if (_tsx->status_code >= 400)
    {
      // Non-INVITE/Non-BYE transaction has failed - consider this to
      // always be a call disconnect.
      analytics_logger->call_disconnected(PJUtils::pj_str_to_string(&_analytics.cid->id), _tsx->status_code);
    }
  }
}

// Initializes UAC transactions to each of the specified targets.
//
// @returns a status code indicating whether or not the operation succeeded.
pj_status_t UASTransaction::init_uac_transactions(target_list& targets)
{
  pj_status_t status = PJ_EUNKNOWN;
  pjsip_transaction *uac_tsx;
  UACTransaction *uac_data;
  pjsip_tx_data *uac_tdata;

  if (_tsx != NULL)
  {
    // Initialise the UAC data structures for each target.
    int ii = 0;
    for (target_list::const_iterator it = targets.begin();
         it != targets.end();
         ++it)
    {
      // First UAC transaction can use existing tdata, others must clone.
      LOG_DEBUG("Allocating transaction and data for target %d", ii);
      uac_tdata = PJUtils::clone_tdata(_req);

      if (uac_tdata == NULL)
      {
        status = PJ_ENOMEM;
        LOG_ERROR("Failed to clone request for forked transaction, %s",
                  PJUtils::pj_status_to_string(status).c_str());
        break;
      }

      status = pjsip_tsx_create_uac2(&mod_tu, uac_tdata, _lock, &uac_tsx);
      if (status != PJ_SUCCESS)
      {
        LOG_ERROR("Failed to create UAC transaction, %s",
                  PJUtils::pj_status_to_string(status).c_str());
        break;
      }

      // Add the trail from the UAS transaction to the UAC transaction.
      LOG_DEBUG("Adding trail identifier %ld to UAC transaction", trail());
      set_trail(uac_tsx, trail());

      // Attach data to the UAC transaction.
      uac_data = new UACTransaction(this, ii, uac_tsx, uac_tdata);
      _uac_data[ii] = uac_data;
      ii++;
    }

    if (status == PJ_SUCCESS)
    {
      // Allocated all the structures, so now set the targets for transaction
      // (this is done as a separate loop to avoid modifying the message
      // before it is cloned).
      ii = 0;
      for (target_list::const_iterator it = targets.begin();
           it != targets.end();
           ++it)
      {
        LOG_DEBUG("Updating request URI and route for target %d", ii);
        uac_data = _uac_data[ii];
        uac_data->set_target(*it);
        ++ii;
      }
    }

    if (status == PJ_SUCCESS)
    {
      // All the data structures, transactions and transmit data have
      // been created, so start sending messages.
      _num_targets = targets.size();
      _pending_targets = _num_targets;

      // Forward the client requests.
      for (ii = 0; ii < _num_targets; ++ii)
      {
        UACTransaction* uac_data = _uac_data[ii];
        uac_data->send_request();
      }
    }
    else
    {
      // Clean up any transactions and tx data allocated.
      for (ii = 0; ii < (int)targets.size(); ++ii)
      {
        uac_data = _uac_data[ii];
        if (uac_data != NULL)
        {
          // UAC data should be freed up when UAC transaction terminates
          delete uac_data;
          _uac_data[ii] = NULL;
        }
      }
    }
  }

  return status;
}

// Cancels all pending UAC transactions associated with this UAS transaction.
void UASTransaction::cancel_pending_uac_tsx(int st_code, bool dissociate_uac)
{
  enter_context();

  // Send CANCEL on all pending UAC transactions forked from this UAS
  // transaction.  This is invoked either because the UAS transaction
  // received a CANCEL, or one of the UAC transactions received a 200 OK or
  // 6xx response.
  int ii;
  UACTransaction *uac_data;

  LOG_DEBUG("%s - Cancel %d pending UAC transactions",
            name(), _pending_targets);

  for (ii = 0; ii < _num_targets; ++ii)
  {
    uac_data = _uac_data[ii];
    LOG_DEBUG("%s - Check target %d, UAC data = %p, UAC tsx = %p",
              name(),
              ii,
              uac_data,
              (uac_data != NULL) ? uac_data->_tsx : NULL);
    if (uac_data != NULL)
    {
      // Found a UAC transaction that is still active, so send a CANCEL.
      uac_data->cancel_pending_tsx(st_code);

      // Normal behaviour (that is, on receipt of a CANCEL on the UAS
      // transaction), is to leave the UAC transaction connected to the UAS
      // transaction so the 487 response gets passed through.  However, in
      // cases where the CANCEL is initiated on this node (for example,
      // because the UAS transaction has already failed, or in call forwarding
      // scenarios) we dissociate immediately so the 487 response gets
      // swallowed on this node
      if (dissociate_uac)
      {
        dissociate(uac_data);
      }
    }
  }

  exit_context();
}

// Disassociates the specified UAC transaction from this UAS transaction, and
// vice-versa.
//
// This must be called before destroying either transaction.
void UASTransaction::dissociate(UACTransaction* uac_data)
{
  uac_data->_uas_data = NULL;
  _uac_data[uac_data->_target] = NULL;
}

/// Redirects the call to the specified target, for the reason specified in the
// status code.
//
// This internal version of the method does not clone the provided URI, so it
// must have been allocated from a suitable pool.
//
// If a proxy is set, it is deleted by this method.  Beware!
//
// @returns whether the call should continue as it was (always false).
bool UASTransaction::redirect_int(pjsip_uri* target, int code)
{
  static const pj_str_t STR_HISTORY_INFO = pj_str("History-Info");
  static const int MAX_HISTORY_INFOS = 5;

  // Default the code to 480 Temporarily Unavailable.
  code = (code != 0) ? code : PJSIP_SC_TEMPORARILY_UNAVAILABLE;

  // Clear out any proxy.  Once we've done a redirect (or failed a
  // redirect), we can't apply further call services for the original
  // callee.
  if (_proxy != NULL)
  {
    delete _proxy;
    _proxy = NULL;
  }

  // Count the number of existing History-Info headers.
  int num_history_infos = 0;
  pjsip_history_info_hdr* prev_history_info_hdr = NULL;
  for (pjsip_hdr* hdr = (pjsip_hdr*)pjsip_msg_find_hdr_by_name(_req->msg, &STR_HISTORY_INFO, NULL);
       hdr != NULL;
       hdr = (pjsip_hdr*)pjsip_msg_find_hdr_by_name(_req->msg, &STR_HISTORY_INFO, hdr->next))
  {
    ++num_history_infos;
    prev_history_info_hdr = (pjsip_history_info_hdr*)hdr;
  }

  // If we haven't already had too many redirections (i.e. History-Info
  // headers), do the redirect.
  if (num_history_infos < MAX_HISTORY_INFOS)
  {
    // Cancel pending UAC transactions and notify the originator.
    cancel_pending_uac_tsx(code, true);
    send_response(PJSIP_SC_CALL_BEING_FORWARDED);

    // Add a Diversion header with the original request URI and the reason
    // for the diversion.
    std::string div = PJUtils::uri_to_string(PJSIP_URI_IN_REQ_URI, _req->msg->line.req.uri);
    div += ";reason=";
    div += (code == PJSIP_SC_BUSY_HERE) ? "user-busy" :
           (code == PJSIP_SC_TEMPORARILY_UNAVAILABLE) ? "no-answer" :
           (code == PJSIP_SC_NOT_FOUND) ? "out-of-service" :
           (code == 0) ? "unconditional" :
           "unknown";
    pj_str_t sdiv;
    pjsip_generic_string_hdr* diversion =
                    pjsip_generic_string_hdr_create(_req->pool,
                                                    &STR_DIVERSION,
                                                    pj_cstr(&sdiv, div.c_str()));
    pjsip_msg_add_hdr(_req->msg, (pjsip_hdr*)diversion);

    // Create or update a History-Info header for the old target.
    if (prev_history_info_hdr == NULL)
    {
      prev_history_info_hdr = create_history_info_hdr(_req->msg->line.req.uri);
      prev_history_info_hdr->index = pj_str("1");
      pjsip_msg_add_hdr(_req->msg, (pjsip_hdr*)prev_history_info_hdr);
    }

    update_history_info_reason(((pjsip_name_addr*)(prev_history_info_hdr->uri))->uri, code);

    // Set up the new target URI.
    _req->msg->line.req.uri = target;

    // Create a History-Info header for the new target.
    pjsip_history_info_hdr* history_info_hdr = create_history_info_hdr(target);

    // Set up the index parameter.  This is the previous value suffixed with ".1".
    history_info_hdr->index.slen = prev_history_info_hdr->index.slen + 2;
    history_info_hdr->index.ptr = (char*)pj_pool_alloc(_req->pool, history_info_hdr->index.slen);
    pj_memcpy(history_info_hdr->index.ptr, prev_history_info_hdr->index.ptr, prev_history_info_hdr->index.slen);
    pj_memcpy(history_info_hdr->index.ptr + prev_history_info_hdr->index.slen, ".1", 2);

    pjsip_msg_add_hdr(_req->msg, (pjsip_hdr*)history_info_hdr);

    // Kick off outgoing processing for the new request.  Continue the
    // existing AsChain. This will trigger orig-cdiv handling.
    handle_non_cancel(ServingState(&SessionCase::Terminating, _as_chain_link));
  }
  else
  {
    send_response(code);
  }

  return false;
}


pjsip_history_info_hdr* UASTransaction::create_history_info_hdr(pjsip_uri* target)
{
  // Create a History-Info header.
  pjsip_history_info_hdr* history_info_hdr = pjsip_history_info_hdr_create(_req->pool);

  // Clone the URI and set up its parameters.
  pjsip_uri* history_info_uri = (pjsip_uri*)pjsip_uri_clone(_req->pool, (pjsip_uri*)pjsip_uri_get_uri(target));
  pjsip_name_addr* history_info_name_addr_uri = pjsip_name_addr_create(_req->pool);
  history_info_name_addr_uri->uri = history_info_uri;
  history_info_hdr->uri = (pjsip_uri*)history_info_name_addr_uri;

  return history_info_hdr;
}


void UASTransaction::update_history_info_reason(pjsip_uri* history_info_uri, int code)
{
  static const pj_str_t STR_REASON = pj_str("Reason");
  static const pj_str_t STR_SIP = pj_str("SIP");
  static const pj_str_t STR_CAUSE = pj_str("cause");
  static const pj_str_t STR_TEXT = pj_str("text");

  if (PJSIP_URI_SCHEME_IS_SIP(history_info_uri))
  {
    // Set up the Reason parameter - this is always "SIP".
    pjsip_sip_uri* history_info_sip_uri = (pjsip_sip_uri*)history_info_uri;
    if (pj_list_empty(&history_info_sip_uri->other_param))
    {
      pjsip_param *param = PJ_POOL_ALLOC_T(_req->pool, pjsip_param);
      param->name = STR_REASON;
      param->value = STR_SIP;

      pj_list_insert_after(&history_info_sip_uri->other_param, (pj_list_type*)param);

      // Now add the cause parameter.
      param = PJ_POOL_ALLOC_T(_req->pool, pjsip_param);
      param->name = STR_CAUSE;
      char cause_text[4];
      sprintf(cause_text, "%u", code);
      pj_strdup2(_req->pool, &param->value, cause_text);
      pj_list_insert_after(&history_info_sip_uri->other_param, param);

      // Finally add the text parameter.
      param = PJ_POOL_ALLOC_T(_req->pool, pjsip_param);
      param->name = STR_TEXT;
      param->value = *pjsip_get_status_text(code);
      pj_list_insert_after(&history_info_sip_uri->other_param, param);
    }
  }
}


// UAC Transaction constructor
UACTransaction::UACTransaction(UASTransaction* uas_data,
                               int target,
                               pjsip_transaction* tsx,
                               pjsip_tx_data *tdata) :
  _uas_data(uas_data),
  _target(target),
  _tsx(tsx),
  _tdata(tdata),
  _from_store(false),
  _aor(),
  _binding_id(),
  _pending_destroy(false),
  _context_count(0)
{
  // Reference the transaction's group lock.
  _lock = tsx->grp_lock;
  pj_grp_lock_add_ref(tsx->grp_lock);

  _tsx->mod_data[mod_tu.id] = this;

  // Initialise the liveness timer.
  pj_timer_entry_init(&_liveness_timer, 0, (void*)this, &liveness_timer_callback);
}

/// UACTransaction destructor.  On entry, the group lock must be held.  On
/// exit, it will have been released (and possibly destroyed).
UACTransaction::~UACTransaction()
{
  pj_assert(_context_count == 0);

  if (_tsx != NULL)
  {
    _tsx->mod_data[mod_tu.id] = NULL;
  }

  if (_uas_data != NULL)
  {
    _uas_data->dissociate(this);
  }

  if (_tdata != NULL)
  {
    pjsip_tx_data_dec_ref(_tdata);
    _tdata = NULL;
  }

  if (_liveness_timer.id == LIVENESS_TIMER)
  {
    // The liveness timer is running, so cancel it.
    _liveness_timer.id = 0;
    pjsip_endpt_cancel_timer(stack_data.endpt, &_liveness_timer);
  }

  if ((_tsx != NULL) &&
      (_tsx->state != PJSIP_TSX_STATE_TERMINATED) &&
      (_tsx->state != PJSIP_TSX_STATE_DESTROYED))
  {
    pjsip_tsx_terminate(_tsx, PJSIP_SC_INTERNAL_SERVER_ERROR);
  }

  _tsx = NULL;

  pj_grp_lock_release(_lock);
  pj_grp_lock_dec_ref(_lock);
}

// Gets a UACTransaction from a PJSIP transaction, if one exists.
//
// @returns a UACTransaction or null.
UACTransaction* UACTransaction::get_from_tsx(pjsip_transaction* tsx)
{
  // Check that the PJSIP transaction is the correct role, and then return
  // any attached data as a UACTransaction.
  return (tsx->role == PJSIP_ROLE_UAC) ? (UACTransaction *)tsx->mod_data[mod_tu.id] : NULL;
}

// Set the target for this UAC transaction.
//
void UACTransaction::set_target(const struct target& target)
{
  enter_context();

  if (target.from_store)
  {
    // This target came from the registration store.  Before we overwrite the
    // URI, extract its AOR and write it to the P-Called-Party-ID header.
    static const pj_str_t called_party_id_hdr_name = pj_str("P-Called-Party-ID");
    pjsip_hdr* hdr = (pjsip_hdr*)pjsip_msg_find_hdr_by_name(_tdata->msg, &called_party_id_hdr_name, NULL);
    if (hdr)
    {
      pj_list_erase(hdr);
    }
    std::string name_addr_str("<" + PJUtils::aor_from_uri((pjsip_sip_uri*)_tdata->msg->line.req.uri) + ">");
    pj_str_t called_party_id;
    pj_strdup2(_tdata->pool,
               &called_party_id,
               name_addr_str.c_str());
    hdr = (pjsip_hdr*)pjsip_generic_string_hdr_create(_tdata->pool,
                                                      &called_party_id_hdr_name,
                                                      &called_party_id);
    pjsip_msg_add_hdr(_tdata->msg, hdr);
  }

  // Write the target in to the request.  Need to clone the URI to make
  // sure it comes from the right pool.
  _tdata->msg->line.req.uri = (pjsip_uri*)pjsip_uri_clone(_tdata->pool, target.uri);

  // If the target is routing to the upstream device (we're acting as an edge
  // proxy), strip any extra loose routes on the message to prevent accidental
  // double routing.
  if (target.upstream_route)
  {
     LOG_DEBUG("Stripping loose routes from proxied message");

     // Tight loop to strip all route headers.
     while (pjsip_msg_find_remove_hdr(_tdata->msg,
                                      PJSIP_H_ROUTE,
                                      NULL) != NULL)
     {
       // Tight loop.
     };
  }

  // Store the liveness timeout.
  _liveness_timeout = target.liveness_timeout;

  // Add all the paths as a sequence of Route headers.
  for (std::list<pjsip_uri*>::const_iterator pit = target.paths.begin();
       pit != target.paths.end();
       ++pit)
  {
    LOG_DEBUG("Adding a Route header to sip:%.*s%s%.*s",
              ((pjsip_sip_uri*)*pit)->user.slen, ((pjsip_sip_uri*)*pit)->user.ptr,
              (((pjsip_sip_uri*)*pit)->user.slen != 0) ? "@" : "",
              ((pjsip_sip_uri*)*pit)->host.slen, ((pjsip_sip_uri*)*pit)->host.ptr);
    pjsip_route_hdr* route_hdr = pjsip_route_hdr_create(_tdata->pool);
    route_hdr->name_addr.uri = (pjsip_uri*)pjsip_uri_clone(_tdata->pool, *pit);
    pjsip_msg_add_hdr(_tdata->msg, (pjsip_hdr*)route_hdr);

    // We no longer set the transport in the route header as it has no effect
    // and the transport should already be set in the path URI.
    //LOG_DEBUG("Explictly setting transport to TCP in Route header");
    //pj_list_init(&route_hdr->other_param);
    //pjsip_param *transport_param = PJ_POOL_ALLOC_T(_tdata->pool, pjsip_param);
    //pj_strdup2(_tdata->pool, &transport_param->name, "transport");
    //pj_strdup2(_tdata->pool, &transport_param->value, "tcp");
    //pj_list_insert_before(&route_hdr->other_param, transport_param);
  }

  if (target.from_store)
  {
    // This target came from the registration store, store the lookup keys.
    LOG_DEBUG("Target came from store, storing AoR = %s, binding_id = %s",
              target.aor.c_str(), target.binding_id.c_str());
    _from_store = PJ_TRUE;
    pj_strdup2(_tsx->pool, &_aor, target.aor.c_str());
    pj_strdup2(_tsx->pool, &_binding_id, target.binding_id.c_str());
  }

  if (target.transport != NULL)
  {
    // The target includes a selected transport, so set it here.
    pjsip_tpselector tp_selector;
    tp_selector.type = PJSIP_TPSELECTOR_TRANSPORT;
    tp_selector.u.transport = target.transport;
    pjsip_tx_data_set_transport(_tdata, &tp_selector);

    // Remove the reference to the transport added when it was chosen.
    pjsip_transport_dec_ref(target.transport);
  }

  exit_context();
}

// Sends the initial request on this UAC transaction.
void UACTransaction::send_request()
{
  enter_context();

  if (_tdata->tp_sel.type == PJSIP_TPSELECTOR_TRANSPORT)
  {
    // The transport has already been selected for this request, so
    // add it to the transaction otherwise it will get overwritten.
    LOG_DEBUG("Transport %s (%s) pre-selected for transaction",
              _tdata->tp_sel.u.transport->obj_name,
              _tdata->tp_sel.u.transport->info);
    pjsip_tsx_set_transport(_tsx, &_tdata->tp_sel);
  }
  LOG_DEBUG("Sending request for %s", PJUtils::uri_to_string(PJSIP_URI_IN_REQ_URI, _tdata->msg->line.req.uri).c_str());
  pj_status_t status = pjsip_tsx_send_msg(_tsx, _tdata);
  if (status != PJ_SUCCESS)
  {
    // Failed to send the request.
    pjsip_tx_data_dec_ref(_tdata);

    // The UAC transaction will have been destroyed when it failed to send
    // the request, so there's no need to destroy it.
  }
  else
  {
    // Sent the request successfully.
    if (_liveness_timeout != 0)
    {
      _liveness_timer.id = LIVENESS_TIMER;
      pj_time_val delay = {_liveness_timeout, 0};
      pjsip_endpt_schedule_timer(stack_data.endpt, &_liveness_timer, &delay);
    }
  }
  _tdata = NULL;

  exit_context();
}

// Cancels the pending transaction, using the specified status code in the
// Reason header.
void UACTransaction::cancel_pending_tsx(int st_code)
{
  enter_context();
  if (_tsx != NULL)
  {
    LOG_DEBUG("Found transaction %s status=%d", name(), _tsx->status_code);
    if (_tsx->status_code < 200)
    {
      pjsip_tx_data *cancel;
      pjsip_endpt_create_cancel(stack_data.endpt, _tsx->last_tx, &cancel);
      if (st_code != 0)
      {
        char reason_val_str[96];
        const pj_str_t* st_text = pjsip_get_status_text(st_code);
        sprintf(reason_val_str, "SIP ;cause=%d ;text=\"%.*s\"", st_code, (int)st_text->slen, st_text->ptr);
        pj_str_t reason_name = pj_str("Reason");
        pj_str_t reason_val = pj_str(reason_val_str);
        pjsip_hdr* reason_hdr = (pjsip_hdr*)pjsip_generic_string_hdr_create(cancel->pool, &reason_name, &reason_val);
        pjsip_msg_add_hdr(cancel->msg, reason_hdr);
      }
      set_trail(cancel, trail());

      if (_tsx->tp_sel.type == PJSIP_TPSELECTOR_TRANSPORT)
      {
        // The transaction being cancelled was forced to a particular transport,
        // so make sure the CANCEL uses this transport as well.
        pjsip_tx_data_set_transport(cancel, &_tsx->tp_sel);
      }

      LOG_DEBUG("Sending CANCEL request");
      pj_status_t status = PJUtils::send_request(stack_data.endpt, cancel);
      if (status != PJ_SUCCESS)
      {
        LOG_ERROR("Error sending CANCEL, %s", PJUtils::pj_status_to_string(status).c_str());
      }
    }
  }
  exit_context();
}

// Notification that the underlying PJSIP transaction has changed state.
//
// After calling this, the caller must not assume that the UACTransaction still
// exists - if the PJSIP transaction is being destroyed, this method will
// destroy the UACTransaction.
void UACTransaction::on_tsx_state(pjsip_event* event)
{
  enter_context();

  // Handle incoming responses (provided the UAS transaction hasn't
  // terminated or been cancelled.
  LOG_DEBUG("%s - uac_data = %p, uas_data = %p", name(), this, _uas_data);
  if ((_uas_data != NULL) &&
      (event->body.tsx_state.type == PJSIP_EVENT_RX_MSG))
  {
    LOG_DEBUG("%s - RX_MSG on active UAC transaction", name());
    if (_liveness_timer.id == LIVENESS_TIMER)
    {
      // The liveness timer is running on this transaction, so cancel it.
      _liveness_timer.id = 0;
      pjsip_endpt_cancel_timer(stack_data.endpt, &_liveness_timer);
    }

    pjsip_rx_data* rdata = event->body.tsx_state.src.rdata;
    _uas_data->on_new_client_response(this, rdata);

    if ((rdata->msg_info.msg->line.status.code == SIP_STATUS_FLOW_FAILED) &&
        (_from_store))
    {
      // We're the auth proxy and the flow we used failed, delete the
      // record of the flow.
      std::string aor = PJUtils::pj_str_to_string(&_aor);
      std::string binding_id = PJUtils::pj_str_to_string(&_binding_id);
      std::vector<std::string> uris;
      std::map<std::string, Ifcs> ifc_map;
      hss->get_subscription_data(aor, "", ifc_map, uris, trail());

      if (!uris.empty())
      {
        RegistrationUtils::network_initiated_deregistration(store, ifc_map[aor], aor, binding_id, trail());
      }
    }
  }

  // If UAC transaction is terminated because of a timeout, treat this as
  // a 504 error.
  if ((_tsx->state == PJSIP_TSX_STATE_TERMINATED) &&
      (_uas_data != NULL))
  {
    // UAC transaction has terminated while still connected to the UAS
    // transaction.
    LOG_DEBUG("%s - UAC tsx terminated while still connected to UAS tsx",
              _tsx->obj_name);
    if ((event->body.tsx_state.type == PJSIP_EVENT_TIMER) ||
        (event->body.tsx_state.type == PJSIP_EVENT_TRANSPORT_ERROR))
    {
      _uas_data->on_client_not_responding(this);
    }
    else
    {
      _uas_data->dissociate(this);
    }
  }

  if (_tsx->state == PJSIP_TSX_STATE_DESTROYED)
  {
    LOG_DEBUG("%s - UAC tsx destroyed", _tsx->obj_name);
    _tsx->mod_data[mod_tu.id] = NULL;
    _tsx = NULL;
    _pending_destroy = true;
  }

  exit_context();
}


/// Handle the liveness timer expiring on this transaction.
void UACTransaction::liveness_timer_expired()
{
  enter_context();

  if ((_tsx->state == PJSIP_TSX_STATE_NULL) ||
      (_tsx->state == PJSIP_TSX_STATE_CALLING))
  {
    // The transaction is still in NULL or CALLING state, so we've not
    // received any response (provisional or final) from the downstream UAS.
    // Terminate the transaction and send a timeout response upstream.
    pjsip_tsx_terminate(_tsx, PJSIP_SC_REQUEST_TIMEOUT);
  }

  exit_context();
}


/// Static method called by PJSIP when a liveness timer expires.  The instance
/// is stored in the user_data field of the timer entry.
void UACTransaction::liveness_timer_callback(pj_timer_heap_t *timer_heap, struct pj_timer_entry *entry)
{
  if (entry->id == LIVENESS_TIMER)
  {
    ((UACTransaction*)entry->user_data)->liveness_timer_expired();
  }
}


// Enters this transaction's context.  While in the transaction's
// context, processing on this and associated transactions will be
// single-threaded and the transaction will not be destroyed.  Whenever
// enter_context is called, exit_context must be called before the end of the
// method.
void UACTransaction::enter_context()
{
  // Take the group lock.
  pj_grp_lock_acquire(_lock);

  // If the transaction is pending destroy, the context count must be greater
  // than 0.  Otherwise, the transaction should have already been destroyed (so
  // entering its context again is unsafe).
  pj_assert((!_pending_destroy) || (_context_count > 0));

  _context_count++;
}

// Exits this transaction's context.  On return from this method, the caller
// must not assume that the transaction still exists.
void UACTransaction::exit_context()
{
  // If the transaction is pending destroy, the context count must be greater
  // than 0.  Otherwise, the transaction should have already been destroyed (so
  // entering its context again is unsafe).
  pj_assert(_context_count > 0);

  _context_count--;
  if ((_context_count == 0) && (_pending_destroy))
  {
    // Deleting the transaction implicitly releases the group lock.
    delete this;
  }
  else
  {
    // Release the group lock.
    pj_grp_lock_release(_lock);
  }
}


///@{
// MODULE LIFECYCLE

pj_status_t init_stateful_proxy(RegData::Store* registrar_store,
                                RegData::Store* remote_reg_store,
                                CallServices* call_services,
                                IfcHandler* ifc_handler_in,
                                pj_bool_t enable_edge_proxy,
                                const std::string& edge_upstream_proxy,
                                int edge_upstream_proxy_port,
                                int edge_upstream_proxy_connections,
                                int edge_upstream_proxy_recycle,
                                pj_bool_t enable_ibcf,
                                const std::string& ibcf_trusted_hosts,
                                AnalyticsLogger* analytics,
                                EnumService *enumService,
                                BgcfService *bgcfService,
                                HSSConnection* hss_connection,
                                QuiescingManager* quiescing_manager)
{
  pj_status_t status;

  analytics_logger = analytics;
  store = registrar_store;
  remote_store = remote_reg_store;

  call_services_handler = call_services;
  ifc_handler = ifc_handler_in;

  edge_proxy = enable_edge_proxy;
  if (edge_proxy)
  {
    // Create a URI for the upstream proxy to use in Route headers.
    upstream_proxy = (pjsip_uri*)pjsip_sip_uri_create(stack_data.pool, PJ_FALSE);
    ((pjsip_sip_uri*)upstream_proxy)->host = pj_strdup3(stack_data.pool, edge_upstream_proxy.c_str());
    ((pjsip_sip_uri*)upstream_proxy)->port = edge_upstream_proxy_port;
    ((pjsip_sip_uri*)upstream_proxy)->transport_param = pj_str("TCP");
    ((pjsip_sip_uri*)upstream_proxy)->lr_param = 1;

    // Create a flow table object to manage the client flow records
    // and handle edge proxy quiescing.
    flow_table = new FlowTable(quiescing_manager);
    quiescing_manager->register_flows_handler(flow_table);

    // Create a dialog tracker to count dialogs on each flow
    dialog_tracker = new DialogTracker(flow_table);

    // Create a connection pool to the upstream proxy.
    pjsip_host_port pool_target;
    pool_target.host = pj_strdup3(stack_data.pool, edge_upstream_proxy.c_str());
    pool_target.port = edge_upstream_proxy_port;
    upstream_conn_pool = new ConnectionPool(&pool_target,
                                            edge_upstream_proxy_connections,
                                            edge_upstream_proxy_recycle,
                                            stack_data.pool,
                                            stack_data.endpt,
                                            stack_data.trusted_tcp_factory);
    upstream_conn_pool->init();

    ibcf = enable_ibcf;
    if (ibcf)
    {
      LOG_STATUS("Create list of trusted hosts");
      std::list<std::string> hosts;
      Utils::split_string(ibcf_trusted_hosts, ',', hosts, 0, true);
      for (std::list<std::string>::const_iterator i = hosts.begin();
           i != hosts.end();
           ++i)
      {
        pj_str_t host;
        pj_cstr(&host, (*i).c_str());
        pj_sockaddr sockaddr;
        pj_status_t status = pj_sockaddr_parse(pj_AF_UNSPEC(), 0, &host, &sockaddr);
        if (status != PJ_SUCCESS)
        {
          LOG_ERROR("Badly formatted trusted host %.*s", host.slen, host.ptr);
          return status;
        }
        char buf[100];
        LOG_STATUS("Adding host %s to list", pj_sockaddr_print(&sockaddr, buf, sizeof(buf), 1));
        trusted_hosts.insert(std::make_pair(sockaddr, true));
      }
    }
  }
  else
  {
    // Routing proxy (Sprout).

    as_chain_table = new AsChainTable;
  }

  enum_service = enumService;
  bgcf_service = bgcfService;
  hss = hss_connection;

  status = pjsip_endpt_register_module(stack_data.endpt, &mod_stateful_proxy);
  PJ_ASSERT_RETURN(status == PJ_SUCCESS, 1);

  status = pjsip_endpt_register_module(stack_data.endpt, &mod_tu);
  PJ_ASSERT_RETURN(status == PJ_SUCCESS, 1);

  return PJ_SUCCESS;
}


void destroy_stateful_proxy()
{
  if (edge_proxy)
  {
    // Destroy the upstream connection pool.  This will quiesce all the TCP
    // connections.
    delete upstream_conn_pool; upstream_conn_pool = NULL;

    // Destroy the flow table.
    delete flow_table;
    flow_table = NULL;

    delete dialog_tracker;
    dialog_tracker = NULL;
  }
  else
  {
    delete as_chain_table; as_chain_table = NULL;
  }

  pjsip_endpt_unregister_module(stack_data.endpt, &mod_stateful_proxy);
  pjsip_endpt_unregister_module(stack_data.endpt, &mod_tu);
}


///@}

///@{
// HELPERS

// Compare two status codes from the perspective of which is the best to
// return to the originator of a forked transaction.  This will only ever
// be called for 3xx/4xx/5xx/6xx response codes.
//
// @returns +1 if sc1 is better than sc2
//          0 if sc1 and sc2 are identical (or equally as good)
//          -1 if sc2 is better than sc1
//
static int compare_sip_sc(int sc1, int sc2)
{
  // Order is: (best) 487, 300, 301, ..., 698, 699, 408 (worst).
  if (sc1 == sc2)
  {
    // Status codes are equal.
    return 0;
  }
  else if (sc1 == PJSIP_SC_REQUEST_TIMEOUT)
  {
    // A timeout response is never better than anything else.
    return -1;
  }
  else if (sc2 == PJSIP_SC_REQUEST_TIMEOUT)
  {
    // A non-timeout response is always better than a timeout.
    return 1;
  }
  else if (sc2 == PJSIP_SC_REQUEST_TERMINATED)
  {
    // Request terminated is always better than anything else because
    // this should only happen if transaction is CANCELLED by originator
    // and this will be the expected response.
    return -1;
  }
  else if (sc1 == PJSIP_SC_REQUEST_TERMINATED)
  {
    return 1;
  }
  // Default behaviour is to favour the lowest number.
  else if (sc1 < sc2)
  {
    return 1;
  }
  else
  {
    return -1;
  }
}


// TODO: this will always return false until we have a better way to check
//       if a uri is routable
static pj_bool_t is_uri_routeable(const pjsip_uri* uri)
{
  return PJ_FALSE;
}


/// Determines whether a user string is purely numeric (maybe with a leading +).
// @returns PJ_TRUE if so, PJ_FALSE if not.
static pj_bool_t is_user_numeric(const std::string& user)
{
  for (size_t i = 0; i < user.size(); i++)
  {
    if ((!isdigit(user[i])) &&
        ((user[i] != '+') || (i != 0)))
    {
      return PJ_FALSE;
    }
  }
  return PJ_TRUE;
}

/// Adds a Path header when functioning as an edge proxy or as a load-balancing
/// proxy for a commercial P-CSCF/IBCF.
///
/// If we're the edge-proxy (and thus supplying outbound support for the client,
/// the path header consists of a SIP URI with our host and a user portion that
/// identifies the client flow.
///
/// If we're merely acting as a loadbalancing proxy for a commercial P-CSCF/IBCF,
/// we'll simply add a path to the bono cluster.  This is indicated by the absence
/// of a flow entry.
static pj_status_t add_path(pjsip_tx_data* tdata,
                            const Flow* flow_data,
                            const pjsip_rx_data* rdata)
{
  // Determine if the connection is secured (so we use the correct scheme in the
  // generated Path header).
  pjsip_to_hdr* to_hdr = rdata->msg_info.to;
  pj_bool_t secure = (to_hdr != NULL) ? PJSIP_URI_SCHEME_IS_SIPS(to_hdr->uri) : false;

  pjsip_sip_uri* path_uri = pjsip_sip_uri_create(tdata->pool, secure);
  path_uri->port = stack_data.trusted_port;
  path_uri->transport_param = pj_str("TCP");
  path_uri->lr_param = 1;

  if (flow_data)
  {
    // Specify this particular node, as only we can find the client.
    path_uri->host = stack_data.local_host;

    // Add the flow token and "ob" parameter.
    pj_strdup2(tdata->pool, &path_uri->user, flow_data->token().c_str());

    if (PJUtils::is_first_hop(rdata->msg_info.msg))
    {
      // We own the outbound flow to the UAC.  We must indicate that by adding
      // the ob parameter.
      pjsip_param *ob_node = PJ_POOL_ALLOC_T(tdata->pool, pjsip_param);
      pj_strdup2(tdata->pool, &ob_node->name, "ob");
      pj_strdup2(tdata->pool, &ob_node->value, "");
      pj_list_insert_after(&path_uri->other_param, ob_node);
    }
  }
  else
  {
    // Specify the bono cluster, as any of them can find the upstream P-CSCF/IBCF.
    path_uri->host = stack_data.bono_cluster_domain;
  }

  // Render the URI as a string.
  char buf[500];
  int len = pjsip_uri_print(PJSIP_URI_IN_ROUTING_HDR, path_uri, buf, sizeof(buf));
  pj_str_t path = {buf, len};

  // Add the path header.
  pjsip_hdr* path_hdr = (pjsip_hdr*)
               pjsip_generic_string_hdr_create(tdata->pool, &STR_PATH, &path);
  pjsip_msg_insert_first_hdr(tdata->msg, path_hdr);

  return PJ_SUCCESS;
}


/// Determine if the given user is registered in the registration data
/// store.
bool is_user_registered(std::string served_user)
{
  bool is_registered = false;

  if (store)
  {
    std::string aor = served_user;
    RegData::AoR* aor_data = store->get_aor_data(aor);

    // If we have a remote store and the local store suggests the subscriber is
    // unregistered, double-check in the remote store.
    if ((remote_store != NULL) &&
        ((aor_data == NULL) ||
         (aor_data->bindings().empty())))
    {
      delete aor_data;
      aor_data = remote_store->get_aor_data(aor);
    }

    is_registered = (aor_data != NULL) &&
                    (aor_data->bindings().size() != 0u);
    delete aor_data; aor_data = NULL;
    LOG_DEBUG("User %s is %sregistered", aor.c_str(), is_registered ? "" : "un");
  }

  return is_registered;
}


/// Factory method: create AsChain by looking up iFCs.
AsChainLink UASTransaction::create_as_chain(const SessionCase& session_case,
                                            Ifcs ifcs,
                                            std::string served_user)
{
  bool is_registered = is_user_registered(served_user);

  // Create the AsChain, and schedule its destruction.  AsChain
  // lifetime is tied to the lifetime of the creating transaction.
  //
  // Rationale:
  //
  // Consider two successive Sprout UAS transactions Ai and Ai+1 in
  // the chain. Sprout creates Ai+1 in response to it receiving the Ai
  // ODI token from the AS.
  //
  // (1) Ai+1 can only be created if the ODI is valid at the point
  // Sprout receives the transaction-creating message.
  //
  // (2) Before the point Sprout creates Ai+1, the ODI’s lifetime
  // cannot be dependent on Ai+1, but only on Ai (and previous
  // transactions).
  //
  // (3) Hence at the point Ai+1 is created, Ai must still be live.
  //
  // (4) This applies transitively, so the lifetime of A0 bounds the
  // lifetime of Aj for all j.
  //
  // This means that there’s a constraint on B2BUA AS behaviour: it
  // must not give a final response to the inbound transaction before
  // receiving a final response from the outbound transaction.
  //
  // While this constraint is not stated explicitly in 24.229, there
  // is no other sensible lifetime for the ODI token. The alternative
  // would allow B2BUAs that gave a final response to the caller, and
  // then at some arbitrary time later did some action that continued
  // the original AS chain, which is nonsensical.

  AsChainLink ret = AsChainLink::create_as_chain(as_chain_table,
                                                 session_case,
                                                 served_user,
                                                 is_registered,
                                                 trail(),
                                                 ifcs);
  _victims.push_back(ret.as_chain());
  LOG_DEBUG("Retrieved AsChain %s", ret.to_string().c_str());
  return ret;
}

///@}<|MERGE_RESOLUTION|>--- conflicted
+++ resolved
@@ -1470,45 +1470,14 @@
     // Determine the canonical public ID, and look up the set of associated
     // URIs on the HSS.
     std::string public_id = PJUtils::aor_from_uri(req_uri);
-<<<<<<< HEAD
     std::vector<std::string> uris;
     bool success = get_associated_uris(public_id, uris, trail);
 
-    // If get_associated_uris fails, we'll skip this processing, we won't have any targets, and will fail with a 404.
+    std::string aor;
     if (success && (uris.size() > 0))
     {
       // Take the first associated URI as the AOR.
-      std::string aor = uris.front();
-
-      // Look up the target in the registration data store.
-      LOG_INFO("Look up targets in registration store: %s", aor.c_str());
-      RegData::AoR* aor_data = store->get_aor_data(aor);
-
-      // If we didn't get bindings from the local store and we have a remote
-      // store, try the remote.
-      if ((remote_store != NULL) &&
-          ((aor_data == NULL) ||
-           (aor_data->bindings().empty())))
-      {
-        delete aor_data;
-        aor_data = remote_store->get_aor_data(aor);
-      }
-
-      // Pick up to max_targets bindings to attempt to contact.  Since
-      // some of these may be stale, and we don't want stale bindings to
-      // push live bindings out, we sort by expiry time and pick those
-      // with the most distant expiry times.  See bug 45.
-      std::list<RegData::AoR::Bindings::value_type> target_bindings;
-      if (aor_data != NULL)
-=======
-    Json::Value* uris = hss->get_associated_uris(public_id, trail);
-    std::string aor;
-
-    if ((uris != NULL) &&
-        (uris->size() > 0))
-    {
-      // Take the first associated URI as the AOR.
-      aor = uris->get((Json::ArrayIndex)0, Json::Value::null).asString();
+      aor = uris.front();
     }
     else
     {
@@ -1521,6 +1490,16 @@
     // Look up the target in the registration data store.
     LOG_INFO("Look up targets in registration store: %s", aor.c_str());
     RegData::AoR* aor_data = store->get_aor_data(aor);
+
+    // If we didn't get bindings from the local store and we have a remote
+    // store, try the remote.
+    if ((remote_store != NULL) &&
+        ((aor_data == NULL) ||
+         (aor_data->bindings().empty())))
+    {
+      delete aor_data;
+      aor_data = remote_store->get_aor_data(aor);
+    }
 
     // Pick up to max_targets bindings to attempt to contact.  Since
     // some of these may be stale, and we don't want stale bindings to
@@ -1531,7 +1510,6 @@
     {
       const RegData::AoR::Bindings& bindings = aor_data->bindings();
       if ((int)bindings.size() <= max_targets)
->>>>>>> 546d5af7
       {
         for (RegData::AoR::Bindings::const_iterator i = bindings.begin();
              i != bindings.end();
@@ -1611,13 +1589,8 @@
     {
       LOG_ERROR("Failed to find any valid bindings for %s in registration store", aor.c_str());
     }
-<<<<<<< HEAD
-=======
 
     delete aor_data;
-
-    delete uris;
->>>>>>> 546d5af7
   }
 }
 
