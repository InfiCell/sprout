/**
 * @file sipresolver_test.cpp UT for SIPResolver class.
 *
 * Project Clearwater - IMS in the Cloud
 * Copyright (C) 2014  Metaswitch Networks Ltd
 *
 * This program is free software: you can redistribute it and/or modify it
 * under the terms of the GNU General Public License as published by the
 * Free Software Foundation, either version 3 of the License, or (at your
 * option) any later version, along with the "Special Exception" for use of
 * the program along with SSL, set forth below. This program is distributed
 * in the hope that it will be useful, but WITHOUT ANY WARRANTY;
 * without even the implied warranty of MERCHANTABILITY or FITNESS FOR
 * A PARTICULAR PURPOSE.  See the GNU General Public License for more
 * details. You should have received a copy of the GNU General Public
 * License along with this program.  If not, see
 * <http://www.gnu.org/licenses/>.
 *
 * The author can be reached by email at clearwater@metaswitch.com or by
 * post at Metaswitch Networks Ltd, 100 Church St, Enfield EN2 6BQ, UK
 *
 * Special Exception
 * Metaswitch Networks Ltd  grants you permission to copy, modify,
 * propagate, and distribute a work formed by combining OpenSSL with The
 * Software, or a work derivative of such a combination, even if such
 * copying, modification, propagation, or distribution would otherwise
 * violate the terms of the GPL. You must comply with the GPL in all
 * respects for all of the code used other than OpenSSL.
 * "OpenSSL" means OpenSSL toolkit software distributed by the OpenSSL
 * Project and licensed under the OpenSSL Licenses, or a work based on such
 * software and licensed under the OpenSSL Licenses.
 * "OpenSSL Licenses" means the OpenSSL License and Original SSLeay License
 * under which the OpenSSL Project distributes the OpenSSL toolkit software,
 * as those licenses appear in the file LICENSE-OPENSSL.
 */

#include <string>
#include "gmock/gmock.h"
#include "gtest/gtest.h"
#include <json/reader.h>

#include "utils.h"
#include "dnscachedresolver.h"
#include "sipresolver.h"
#include "fakelogger.hpp"
#include "test_utils.hpp"
#include "test_interposer.hpp"

using namespace std;

/// Fixture for SIPResolverTest.
class SIPResolverTest : public ::testing::Test
{
  FakeLogger _log;
  DnsCachedResolver _dnsresolver;
  SIPResolver _sipresolver;

  // DNS Resolver is created with server address 0.0.0.0 to disable server
  // queries.
  SIPResolverTest() :
    _dnsresolver("0.0.0.0"),
    _sipresolver(&_dnsresolver)
  {
    Log::setLoggingLevel(99);
  }

  virtual ~SIPResolverTest()
  {
  }

  DnsRRecord* a(const std::string& name,
                int ttl,
                const std::string& address)
  {
    struct in_addr addr;
    inet_pton(AF_INET, address.c_str(), &addr);
    return (DnsRRecord*)new DnsARecord(name, ttl, addr);
  }

  DnsRRecord* aaaa(const std::string& name,
                   int ttl,
                   const std::string& address)
  {
    struct in6_addr addr;
    inet_pton(AF_INET6, address.c_str(), &addr);
    return (DnsRRecord*)new DnsAAAARecord(name, ttl, addr);
  }

  DnsRRecord* srv(const std::string& name,
                  int ttl,
                  int priority,
                  int weight,
                  int port,
                  const std::string& target)
  {
    return (DnsRRecord*)new DnsSrvRecord(name, ttl, priority, weight, port, target);
  }

  DnsRRecord* naptr(const std::string& name,
                    int ttl,
                    int order,
                    int preference,
                    const std::string& flags,
                    const std::string& service,
                    const std::string& regex,
                    const std::string& replacement)
  {
    return (DnsRRecord*)new DnsNaptrRecord(name, ttl, order, preference, flags,
                                           service, regex, replacement);
  }
};

/// A single resolver operation.
class RT
{
public:
  RT(SIPResolver& resolver, const std::string& name) :
    _resolver(resolver),
    _name(name),
    _port(0),
    _transport(-1),
    _af(AF_INET)
  {
  }

  RT& set_port(int port)
  {
    _port = port;
    return *this;
  }

  RT& set_transport(int transport)
  {
    _transport = transport;
    return *this;
  }

  RT& set_af(int af)
  {
    _af = af;
    return *this;
  }

  std::string resolve()
  {
    SCOPED_TRACE(_name);
    std::vector<AddrInfo> targets;
    std::string output;

<<<<<<< HEAD
    _resolver.resolve(_name, _af, _port, _transport, 1, targets);
=======
    _resolver.resolve(_name, _af, _port, _transport, 1, targets, 0);
>>>>>>> 25d0fe19
    if (!targets.empty())
    {
      // Successful, so render AddrInfo as a string.
      output = addrinfo_to_string(targets[0]);
    }
    return output;
  }

private:
  std::string addrinfo_to_string(const AddrInfo& ai) const
  {
    ostringstream oss;
    char buf[100];
    if (ai.address.af == AF_INET6)
    {
      oss << "[";
    }
    oss << inet_ntop(ai.address.af, &ai.address.addr, buf, sizeof(buf));
    if (ai.address.af == AF_INET6)
    {
      oss << "]";
    }
    oss << ":" << ai.port;
    oss << ";transport=";
    if (ai.transport == IPPROTO_UDP)
    {
      oss << "UDP";
    }
    else if (ai.transport == IPPROTO_TCP)
    {
      oss << "TCP";
    }
    else
    {
      oss << "Unknown (" << ai.transport << ")";
    }
    return oss.str();
  }

  /// Reference to the SIPResolver.
  SIPResolver& _resolver;

  /// Input parameters to request.
  std::string _name;
  int _port;
  int _transport;
  int _af;
};

TEST_F(SIPResolverTest, IPv4AddressResolution)
{
  // Test defaulting of port and transport when target is IP address
  EXPECT_EQ("3.0.0.1:5060;transport=UDP",
            RT(_sipresolver, "3.0.0.1").resolve());

  // Test defaulting of port when target is IP address
  EXPECT_EQ("3.0.0.2:5060;transport=TCP",
            RT(_sipresolver, "3.0.0.2").set_transport(IPPROTO_TCP).resolve());

  // Test defaulting of transport when target is IP address
  EXPECT_EQ("3.0.0.3:5054;transport=UDP",
            RT(_sipresolver, "3.0.0.3").set_port(5054).resolve());

  // Test specifying both port and transport when target is IP address
  EXPECT_EQ("3.0.0.4:5052;transport=TCP",
            RT(_sipresolver, "3.0.0.4").set_port(5052).set_transport(IPPROTO_TCP).resolve());
}

TEST_F(SIPResolverTest, IPv6AddressResolution)
{
  // Test defaulting of port and transport when target is IP address
  EXPECT_EQ("[3::1]:5060;transport=UDP",
            RT(_sipresolver, "3::1").set_af(AF_INET6).resolve());

  // Test defaulting of port when target is IP address
  EXPECT_EQ("[3::2]:5060;transport=TCP",
            RT(_sipresolver, "3::2").set_transport(IPPROTO_TCP).set_af(AF_INET6).resolve());

  // Test defaulting of transport when target is IP address
  EXPECT_EQ("[3::3]:5054;transport=UDP",
            RT(_sipresolver, "3::3").set_port(5054).set_af(AF_INET6).resolve());

  // Test specifying both port and transport when target is IP address
  EXPECT_EQ("[3::4]:5052;transport=TCP",
            RT(_sipresolver, "3::4").set_port(5052).set_transport(IPPROTO_TCP).set_af(AF_INET6).resolve());
}

TEST_F(SIPResolverTest, SimpleNAPTRSRVTCPResolution)
{
  // Test selection of TCP transport and port using NAPTR and SRV records.
  std::vector<DnsRRecord*> records;
  records.push_back(naptr("sprout.cw-ngv.com", 3600, 0, 0, "S", "SIP+D2T", "", "_sip._tcp.sprout.cw-ngv.com"));
  _dnsresolver.add_to_cache("sprout.cw-ngv.com", ns_t_naptr, records);

  records.push_back(srv("_sip._tcp.sprout.cw-ngv.com", 3600, 0, 0, 5054, "sprout-1.cw-ngv.com"));
  _dnsresolver.add_to_cache("_sip._tcp.sprout.cw-ngv.com", ns_t_srv, records);

  records.push_back(a("sprout-1.cw-ngv.com", 3600, "3.0.0.1"));
  _dnsresolver.add_to_cache("sprout-1.cw-ngv.com", ns_t_a, records);

  LOG_DEBUG("Cache status\n%s", _dnsresolver.display_cache().c_str());

  EXPECT_EQ("3.0.0.1:5054;transport=TCP",
            RT(_sipresolver, "sprout.cw-ngv.com").resolve());
}

TEST_F(SIPResolverTest, SimpleNAPTRSRVUDPResolution)
{
  // Test selection of UDP transport and port using NAPTR and SRV records.
  std::vector<DnsRRecord*> records;
  records.push_back(naptr("sprout.cw-ngv.com", 3600, 0, 0, "S", "SIP+D2U", "", "_sip._udp.sprout.cw-ngv.com"));
  _dnsresolver.add_to_cache("sprout.cw-ngv.com", ns_t_naptr, records);

  records.push_back(srv("_sip._udp.sprout.cw-ngv.com", 3600, 0, 0, 5054, "sprout-1.cw-ngv.com"));
  _dnsresolver.add_to_cache("_sip._udp.sprout.cw-ngv.com", ns_t_srv, records);

  records.push_back(a("sprout-1.cw-ngv.com", 3600, "3.0.0.1"));
  _dnsresolver.add_to_cache("sprout-1.cw-ngv.com", ns_t_a, records);

  LOG_DEBUG("Cache status\n%s", _dnsresolver.display_cache().c_str());

  EXPECT_EQ("3.0.0.1:5054;transport=UDP",
            RT(_sipresolver, "sprout.cw-ngv.com").resolve());
}

TEST_F(SIPResolverTest, SimpleSRVTCPResolution)
{
  // Test selection of TCP transport and port using SRV records only
  std::vector<DnsRRecord*> records;
  records.push_back(srv("_sip._tcp.sprout.cw-ngv.com", 3600, 0, 0, 5054, "sprout-1.cw-ngv.com"));
  _dnsresolver.add_to_cache("_sip._tcp.sprout.cw-ngv.com", ns_t_srv, records);

  records.push_back(a("sprout-1.cw-ngv.com", 3600, "3.0.0.1"));
  _dnsresolver.add_to_cache("sprout-1.cw-ngv.com", ns_t_a, records);

  LOG_DEBUG("Cache status\n%s", _dnsresolver.display_cache().c_str());

  EXPECT_EQ("3.0.0.1:5054;transport=TCP",
            RT(_sipresolver, "sprout.cw-ngv.com").resolve());
}

TEST_F(SIPResolverTest, SimpleSRVUDPResolution)
{
  // Test selection of UDP transport and port using SRV records only
  std::vector<DnsRRecord*> records;
  records.push_back(srv("_sip._udp.sprout.cw-ngv.com", 3600, 0, 0, 5054, "sprout-1.cw-ngv.com"));
  _dnsresolver.add_to_cache("_sip._udp.sprout.cw-ngv.com", ns_t_srv, records);

  records.push_back(a("sprout-1.cw-ngv.com", 3600, "3.0.0.1"));
  _dnsresolver.add_to_cache("sprout-1.cw-ngv.com", ns_t_a, records);

  LOG_DEBUG("Cache status\n%s", _dnsresolver.display_cache().c_str());

  EXPECT_EQ("3.0.0.1:5054;transport=UDP",
            RT(_sipresolver, "sprout.cw-ngv.com").resolve());
}

TEST_F(SIPResolverTest, SimpleSRVUDPPreference)
{
  // Test preference for UDP transport over TCP transport if both configure in SRV.
  std::vector<DnsRRecord*> records;
  records.push_back(srv("_sip._tcp.sprout.cw-ngv.com", 3600, 0, 0, 5054, "sprout-1.cw-ngv.com"));
  _dnsresolver.add_to_cache("_sip._tcp.sprout.cw-ngv.com", ns_t_srv, records);

  records.push_back(srv("_sip._udp.sprout.cw-ngv.com", 3600, 0, 0, 5054, "sprout-1.cw-ngv.com"));
  _dnsresolver.add_to_cache("_sip._udp.sprout.cw-ngv.com", ns_t_srv, records);

  records.push_back(a("sprout-1.cw-ngv.com", 3600, "3.0.0.1"));
  _dnsresolver.add_to_cache("sprout-1.cw-ngv.com", ns_t_a, records);

  LOG_DEBUG("Cache status\n%s", _dnsresolver.display_cache().c_str());

  EXPECT_EQ("3.0.0.1:5054;transport=UDP",
            RT(_sipresolver, "sprout.cw-ngv.com").resolve());
}

TEST_F(SIPResolverTest, SimpleAResolution)
{
  // Test resolution using A records only.
  std::vector<DnsRRecord*> records;
  records.push_back(a("sprout.cw-ngv.com", 3600, "3.0.0.1"));
  _dnsresolver.add_to_cache("sprout.cw-ngv.com", ns_t_a, records);

  LOG_DEBUG("Cache status\n%s", _dnsresolver.display_cache().c_str());

  // Test default port/transport.
  EXPECT_EQ("3.0.0.1:5060;transport=UDP",
            RT(_sipresolver, "sprout.cw-ngv.com").resolve());

  // Test overriding port.
  EXPECT_EQ("3.0.0.1:5054;transport=UDP",
            RT(_sipresolver, "sprout.cw-ngv.com").set_port(5054).resolve());

  // Test overriding transport.
  EXPECT_EQ("3.0.0.1:5060;transport=TCP",
            RT(_sipresolver, "sprout.cw-ngv.com").set_transport(IPPROTO_TCP).resolve());

  // Test overriding port and transport.
  EXPECT_EQ("3.0.0.1:5054;transport=TCP",
            RT(_sipresolver, "sprout.cw-ngv.com").set_port(5054).set_transport(IPPROTO_TCP).resolve());
}

// This unit test doesn't assert anything - it tests for a bug where
// DNS expiry triggered invalid memory accesses, which will show up in
// the Valgrind output
TEST_F(SIPResolverTest, Expiry)
{
  cwtest_completely_control_time();
  std::vector<DnsRRecord*> udp_records;
  std::vector<DnsRRecord*> tcp_records;
  udp_records.push_back(a("sprout.cw-ngv.com", 5, "3.0.0.1"));
  tcp_records.push_back(a("sprout.cw-ngv.com", 2, "3.0.0.1"));
  _dnsresolver.add_to_cache("sprout.cw-ngv.com", ns_t_a, udp_records);
  _dnsresolver.add_to_cache("sprout.cw-ngv.com", ns_t_a, tcp_records);
  ASSERT_NE("", _dnsresolver.display_cache());

  cwtest_advance_time_ms(1000);
  _dnsresolver.expire_cache();
  ASSERT_NE("", _dnsresolver.display_cache());

  cwtest_advance_time_ms(2000);
  _dnsresolver.expire_cache();
  ASSERT_EQ("", _dnsresolver.display_cache());

  cwtest_reset_time();
}


// This unit test doesn't assert anything - it tests for a bug where
// DNS expiry triggered invalid memory accesses, which will show up in
// the Valgrind output
TEST_F(SIPResolverTest, ExpiryNoInvalidRead)
{
  cwtest_completely_control_time();
  // Test resolution using A records only.
  std::vector<DnsRRecord*> udp_records;
  std::vector<DnsRRecord*> tcp_records;
  udp_records.push_back(a("sprout.cw-ngv.com", 2, "3.0.0.1"));
  tcp_records.push_back(a("sprout.cw-ngv.com", 2, "3.0.0.1"));
  _dnsresolver.add_to_cache("sprout.cw-ngv.com", ns_t_a, udp_records);
  _dnsresolver.add_to_cache("sprout.cw-ngv.com", ns_t_a, tcp_records);

  LOG_DEBUG("Cache status\n%s", _dnsresolver.display_cache().c_str());
  cwtest_advance_time_ms(3000);
  _dnsresolver.expire_cache();
  LOG_DEBUG("Cache status\n%s", _dnsresolver.display_cache().c_str());
  cwtest_reset_time();
}

TEST_F(SIPResolverTest, SimpleAAAAResolution)
{
  // Test resolution using AAAA records only.
  std::vector<DnsRRecord*> records;
  records.push_back(aaaa("sprout.cw-ngv.com", 3600, "3::1"));
  _dnsresolver.add_to_cache("sprout.cw-ngv.com", ns_t_aaaa, records);

  LOG_DEBUG("Cache status\n%s", _dnsresolver.display_cache().c_str());

  // Test default port/transport.
  EXPECT_EQ("[3::1]:5060;transport=UDP",
            RT(_sipresolver, "sprout.cw-ngv.com").set_af(AF_INET6).resolve());

  // Test overriding port.
  EXPECT_EQ("[3::1]:5054;transport=UDP",
            RT(_sipresolver, "sprout.cw-ngv.com").set_af(AF_INET6).set_port(5054).resolve());

  // Test overriding transport.
  EXPECT_EQ("[3::1]:5060;transport=TCP",
            RT(_sipresolver, "sprout.cw-ngv.com").set_af(AF_INET6).set_transport(IPPROTO_TCP).resolve());

  // Test overriding port and transport.
  EXPECT_EQ("[3::1]:5054;transport=TCP",
            RT(_sipresolver, "sprout.cw-ngv.com").set_af(AF_INET6).set_port(5054).set_transport(IPPROTO_TCP).resolve());
}

TEST_F(SIPResolverTest, NAPTROrderPreference)
{
  // Test NAPTR selection according to order - select TCP as first in order.
  std::vector<DnsRRecord*> records;
  records.push_back(naptr("sprout-1.cw-ngv.com", 3600, 1, 0, "S", "SIP+D2T", "", "_sip._tcp.sprout.cw-ngv.com"));
  records.push_back(naptr("sprout-1.cw-ngv.com", 3600, 2, 0, "S", "SIP+D2U", "", "_sip._udp.sprout.cw-ngv.com"));
  _dnsresolver.add_to_cache("sprout-1.cw-ngv.com", ns_t_naptr, records);

  records.push_back(srv("_sip._tcp.sprout.cw-ngv.com", 3600, 0, 0, 5054, "sprout-1.cw-ngv.com"));
  _dnsresolver.add_to_cache("_sip._tcp.sprout.cw-ngv.com", ns_t_srv, records);

  records.push_back(srv("_sip._udp.sprout.cw-ngv.com", 3600, 0, 0, 5054, "sprout-1.cw-ngv.com"));
  _dnsresolver.add_to_cache("_sip._udp.sprout.cw-ngv.com", ns_t_srv, records);

  records.push_back(a("sprout-1.cw-ngv.com", 3600, "3.0.0.1"));
  _dnsresolver.add_to_cache("sprout-1.cw-ngv.com", ns_t_a, records);

  LOG_DEBUG("Cache status\n%s", _dnsresolver.display_cache().c_str());

  EXPECT_EQ("3.0.0.1:5054;transport=TCP",
            RT(_sipresolver, "sprout-1.cw-ngv.com").resolve());

  // Test NAPTR selection according to preference - select UDP as first in preference.
  records.push_back(naptr("sprout-2.cw-ngv.com", 3600, 0, 2, "S", "SIP+D2T", "", "_sip._tcp.sprout.cw-ngv.com"));
  records.push_back(naptr("sprout-2.cw-ngv.com", 3600, 0, 1, "S", "SIP+D2U", "", "_sip._udp.sprout.cw-ngv.com"));
  _dnsresolver.add_to_cache("sprout-2.cw-ngv.com", ns_t_naptr, records);

  LOG_DEBUG("Cache status\n%s", _dnsresolver.display_cache().c_str());

  EXPECT_EQ("3.0.0.1:5054;transport=UDP",
            RT(_sipresolver, "sprout-2.cw-ngv.com").resolve());
}

TEST_F(SIPResolverTest, SRVPriority)
{
  // Test SRV selection according to priority.
  std::vector<DnsRRecord*> records;
  records.push_back(naptr("sprout.cw-ngv.com", 3600, 0, 0, "S", "SIP+D2T", "", "_sip._tcp.sprout.cw-ngv.com"));
  _dnsresolver.add_to_cache("sprout.cw-ngv.com", ns_t_naptr, records);

  records.push_back(srv("_sip._tcp.sprout.cw-ngv.com", 3600, 1, 0, 5054, "sprout-1.cw-ngv.com"));
  records.push_back(srv("_sip._tcp.sprout.cw-ngv.com", 3600, 2, 0, 5054, "sprout-2.cw-ngv.com"));
  _dnsresolver.add_to_cache("_sip._tcp.sprout.cw-ngv.com", ns_t_srv, records);

  records.push_back(a("sprout-1.cw-ngv.com", 3600, "3.0.0.1"));
  _dnsresolver.add_to_cache("sprout-1.cw-ngv.com", ns_t_a, records);
  records.push_back(a("sprout-2.cw-ngv.com", 3600, "3.0.0.2"));
  _dnsresolver.add_to_cache("sprout-2.cw-ngv.com", ns_t_a, records);

  LOG_DEBUG("Cache status\n%s", _dnsresolver.display_cache().c_str());

  // Do 100 resolutions and check that sprout-1 is picked every time.
  std::map<std::string, int> counts;

  for (int ii = 0; ii < 100; ++ii)
  {
    counts[RT(_sipresolver, "sprout.cw-ngv.com").resolve()]++;
  }

  EXPECT_EQ(100, counts["3.0.0.1:5054;transport=TCP"]);
  EXPECT_EQ(0, counts["3.0.0.2:5054;transport=TCP"]);
}

TEST_F(SIPResolverTest, SRVWeight)
{
  // Test SRV selection according to weight.
  std::vector<DnsRRecord*> records;
  records.push_back(naptr("sprout.cw-ngv.com", 3600, 0, 0, "S", "SIP+D2T", "", "_sip._tcp.sprout.cw-ngv.com"));
  _dnsresolver.add_to_cache("sprout.cw-ngv.com", ns_t_naptr, records);

  records.push_back(srv("_sip._tcp.sprout.cw-ngv.com", 3600, 0, 100, 5054, "sprout-1.cw-ngv.com"));
  records.push_back(srv("_sip._tcp.sprout.cw-ngv.com", 3600, 0, 300, 5054, "sprout-2.cw-ngv.com"));
  records.push_back(srv("_sip._tcp.sprout.cw-ngv.com", 3600, 0, 200, 5054, "sprout-3.cw-ngv.com"));
  records.push_back(srv("_sip._tcp.sprout.cw-ngv.com", 3600, 0, 400, 5054, "sprout-4.cw-ngv.com"));
  _dnsresolver.add_to_cache("_sip._tcp.sprout.cw-ngv.com", ns_t_srv, records);

  records.push_back(a("sprout-1.cw-ngv.com", 3600, "3.0.0.1"));
  _dnsresolver.add_to_cache("sprout-1.cw-ngv.com", ns_t_a, records);
  records.push_back(a("sprout-2.cw-ngv.com", 3600, "3.0.0.2"));
  _dnsresolver.add_to_cache("sprout-2.cw-ngv.com", ns_t_a, records);
  records.push_back(a("sprout-3.cw-ngv.com", 3600, "3.0.0.3"));
  _dnsresolver.add_to_cache("sprout-3.cw-ngv.com", ns_t_a, records);
  records.push_back(a("sprout-4.cw-ngv.com", 3600, "3.0.0.4"));
  _dnsresolver.add_to_cache("sprout-4.cw-ngv.com", ns_t_a, records);

  LOG_DEBUG("Cache status\n%s", _dnsresolver.display_cache().c_str());

  // Do 1000 resolutions and check that the proportions are roughly as
  // expected.  The error bound is chosen to be 5 standard deviations.
  std::map<std::string, int> counts;

  for (int ii = 0; ii < 1000; ++ii)
  {
    counts[RT(_sipresolver, "sprout.cw-ngv.com").resolve()]++;
  }

  EXPECT_LT(100-5*9, counts["3.0.0.1:5054;transport=TCP"]);
  EXPECT_GT(100+5*9, counts["3.0.0.1:5054;transport=TCP"]);
  EXPECT_LT(300-5*14, counts["3.0.0.2:5054;transport=TCP"]);
  EXPECT_GT(300+5*14, counts["3.0.0.2:5054;transport=TCP"]);
  EXPECT_LT(200-5*13, counts["3.0.0.3:5054;transport=TCP"]);
  EXPECT_GT(200+5*13, counts["3.0.0.3:5054;transport=TCP"]);
  EXPECT_LT(400-5*15, counts["3.0.0.4:5054;transport=TCP"]);
  EXPECT_GT(400+5*15, counts["3.0.0.4:5054;transport=TCP"]);
}

TEST_F(SIPResolverTest, ARecordLoadBalancing)
{
  // Test load balancing across multiple A records.
  std::vector<DnsRRecord*> records;
  records.push_back(a("sprout.cw-ngv.com", 3600, "3.0.0.1"));
  records.push_back(a("sprout.cw-ngv.com", 3600, "3.0.0.2"));
  records.push_back(a("sprout.cw-ngv.com", 3600, "3.0.0.3"));
  records.push_back(a("sprout.cw-ngv.com", 3600, "3.0.0.4"));
  _dnsresolver.add_to_cache("sprout.cw-ngv.com", ns_t_a, records);

  LOG_DEBUG("Cache status\n%s", _dnsresolver.display_cache().c_str());

  // Do 10000 resolutions and check that the proportions are roughly even
  // The error bound is chosen to be 5 standard deviations.
  std::map<std::string, int> counts;

  for (int ii = 0; ii < 1000; ++ii)
  {
    counts[RT(_sipresolver, "sprout.cw-ngv.com").resolve()]++;
  }

  EXPECT_LT(250-5*14, counts["3.0.0.1:5060;transport=UDP"]);
  EXPECT_GT(250+5*14, counts["3.0.0.1:5060;transport=UDP"]);
  EXPECT_LT(250-5*14, counts["3.0.0.2:5060;transport=UDP"]);
  EXPECT_GT(250+5*14, counts["3.0.0.2:5060;transport=UDP"]);
  EXPECT_LT(250-5*14, counts["3.0.0.3:5060;transport=UDP"]);
  EXPECT_GT(250+5*14, counts["3.0.0.3:5060;transport=UDP"]);
  EXPECT_LT(250-5*14, counts["3.0.0.4:5060;transport=UDP"]);
  EXPECT_GT(250+5*14, counts["3.0.0.4:5060;transport=UDP"]);
}

TEST_F(SIPResolverTest, BlacklistSRVRecords)
{
  // Test blacklist of SRV selections.
  std::vector<DnsRRecord*> records;
  records.push_back(naptr("sprout.cw-ngv.com", 3600, 0, 0, "S", "SIP+D2T", "", "_sip._tcp.sprout.cw-ngv.com"));
  _dnsresolver.add_to_cache("sprout.cw-ngv.com", ns_t_naptr, records);

  records.push_back(srv("_sip._tcp.sprout.cw-ngv.com", 3600, 0, 100, 5054, "sprout-1.cw-ngv.com"));
  records.push_back(srv("_sip._tcp.sprout.cw-ngv.com", 3600, 0, 300, 5054, "sprout-2.cw-ngv.com"));
  records.push_back(srv("_sip._tcp.sprout.cw-ngv.com", 3600, 0, 200, 5054, "sprout-3.cw-ngv.com"));
  records.push_back(srv("_sip._tcp.sprout.cw-ngv.com", 3600, 0, 400, 5054, "sprout-4.cw-ngv.com"));
  _dnsresolver.add_to_cache("_sip._tcp.sprout.cw-ngv.com", ns_t_srv, records);

  records.push_back(a("sprout-1.cw-ngv.com", 3600, "3.0.0.1"));
  _dnsresolver.add_to_cache("sprout-1.cw-ngv.com", ns_t_a, records);
  records.push_back(a("sprout-2.cw-ngv.com", 3600, "3.0.0.2"));
  _dnsresolver.add_to_cache("sprout-2.cw-ngv.com", ns_t_a, records);
  records.push_back(a("sprout-3.cw-ngv.com", 3600, "3.0.0.3"));
  _dnsresolver.add_to_cache("sprout-3.cw-ngv.com", ns_t_a, records);
  records.push_back(a("sprout-4.cw-ngv.com", 3600, "3.0.0.4"));
  _dnsresolver.add_to_cache("sprout-4.cw-ngv.com", ns_t_a, records);

  LOG_DEBUG("Cache status\n%s", _dnsresolver.display_cache().c_str());

  // Blacklist 3.0.0.4.
  AddrInfo ai;
  ai.address.af = AF_INET;
  inet_pton(AF_INET, "3.0.0.4", &ai.address.addr.ipv4);
  ai.port = 5054;
  ai.transport = IPPROTO_TCP;
  _sipresolver.blacklist(ai, 300);

  // Do 1000 resolutions and check that 3.0.0.4 is never selected and the
  // proportions of the other addresses are as expected.  The error bounds are
  // chosen to be 5 standard deviations.
  std::map<std::string, int> counts;

  for (int ii = 0; ii < 1000; ++ii)
  {
    counts[RT(_sipresolver, "sprout.cw-ngv.com").resolve()]++;
  }

  EXPECT_EQ(0, counts["3.0.0.4:5054;transport=TCP"]);
  EXPECT_LT(167-5*12, counts["3.0.0.1:5054;transport=TCP"]);
  EXPECT_GT(167+5*12, counts["3.0.0.1:5054;transport=TCP"]);
  EXPECT_LT(500-5*16, counts["3.0.0.2:5054;transport=TCP"]);
  EXPECT_GT(500+5*16, counts["3.0.0.2:5054;transport=TCP"]);
  EXPECT_LT(333-5*15, counts["3.0.0.3:5054;transport=TCP"]);
  EXPECT_GT(333+5*15, counts["3.0.0.3:5054;transport=TCP"]);
}

TEST_F(SIPResolverTest, BlacklistARecord)
{
  // Test blacklisting of an A record.
  std::vector<DnsRRecord*> records;
  records.push_back(a("sprout.cw-ngv.com", 3600, "3.0.0.1"));
  records.push_back(a("sprout.cw-ngv.com", 3600, "3.0.0.2"));
  records.push_back(a("sprout.cw-ngv.com", 3600, "3.0.0.3"));
  records.push_back(a("sprout.cw-ngv.com", 3600, "3.0.0.4"));
  _dnsresolver.add_to_cache("sprout.cw-ngv.com", ns_t_a, records);

  LOG_DEBUG("Cache status\n%s", _dnsresolver.display_cache().c_str());

  // Blacklist 3.0.0.3.
  AddrInfo ai;
  ai.address.af = AF_INET;
  inet_pton(AF_INET, "3.0.0.3", &ai.address.addr.ipv4);
  ai.port = 5060;
  ai.transport = IPPROTO_UDP;
  _sipresolver.blacklist(ai, 300);

  // Do 1000 resolutions and check that 3.0.0.3 is not selected, and that
  // the other addresses are selected roughly equally.
  std::map<std::string, int> counts;

  for (int ii = 0; ii < 1000; ++ii)
  {
    counts[RT(_sipresolver, "sprout.cw-ngv.com").resolve()]++;
  }

  EXPECT_EQ(0, counts["3.0.0.3:5060;transport=UDP"]);
  EXPECT_LT(333-5*15, counts["3.0.0.1:5060;transport=UDP"]);
  EXPECT_GT(333+5*15, counts["3.0.0.1:5060;transport=UDP"]);
  EXPECT_LT(333-5*15, counts["3.0.0.2:5060;transport=UDP"]);
  EXPECT_GT(333+5*15, counts["3.0.0.2:5060;transport=UDP"]);
  EXPECT_LT(333-5*15, counts["3.0.0.4:5060;transport=UDP"]);
  EXPECT_GT(333+5*15, counts["3.0.0.4:5060;transport=UDP"]);
}
<|MERGE_RESOLUTION|>--- conflicted
+++ resolved
@@ -147,11 +147,7 @@
     std::vector<AddrInfo> targets;
     std::string output;
 
-<<<<<<< HEAD
-    _resolver.resolve(_name, _af, _port, _transport, 1, targets);
-=======
     _resolver.resolve(_name, _af, _port, _transport, 1, targets, 0);
->>>>>>> 25d0fe19
     if (!targets.empty())
     {
       // Successful, so render AddrInfo as a string.
