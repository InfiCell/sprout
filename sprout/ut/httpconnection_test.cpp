/**
 * @file httpconnection_test.cpp UT for Sprout HttpConnection.
 *
 * Project Clearwater - IMS in the Cloud
 * Copyright (C) 2013  Metaswitch Networks Ltd
 *
 * This program is free software: you can redistribute it and/or modify it
 * under the terms of the GNU General Public License as published by the
 * Free Software Foundation, either version 3 of the License, or (at your
 * option) any later version, along with the "Special Exception" for use of
 * the program along with SSL, set forth below. This program is distributed
 * in the hope that it will be useful, but WITHOUT ANY WARRANTY;
 * without even the implied warranty of MERCHANTABILITY or FITNESS FOR
 * A PARTICULAR PURPOSE.  See the GNU General Public License for more
 * details. You should have received a copy of the GNU General Public
 * License along with this program.  If not, see
 * <http://www.gnu.org/licenses/>.
 *
 * The author can be reached by email at clearwater@metaswitch.com or by
 * post at Metaswitch Networks Ltd, 100 Church St, Enfield EN2 6BQ, UK
 *
 * Special Exception
 * Metaswitch Networks Ltd  grants you permission to copy, modify,
 * propagate, and distribute a work formed by combining OpenSSL with The
 * Software, or a work derivative of such a combination, even if such
 * copying, modification, propagation, or distribution would otherwise
 * violate the terms of the GPL. You must comply with the GPL in all
 * respects for all of the code used other than OpenSSL.
 * "OpenSSL" means OpenSSL toolkit software distributed by the OpenSSL
 * Project and licensed under the OpenSSL Licenses, or a work based on such
 * software and licensed under the OpenSSL Licenses.
 * "OpenSSL Licenses" means the OpenSSL License and Original SSLeay License
 * under which the OpenSSL Project distributes the OpenSSL toolkit software,
 * as those licenses appear in the file LICENSE-OPENSSL.
 */

///
///----------------------------------------------------------------------------

#include <string>
#include "gmock/gmock.h"
#include "gtest/gtest.h"
#include <json/reader.h>
#include <boost/algorithm/string.hpp>

#include "utils.h"
#include "sas.h"
#include "sasevent.h"
#include "httpconnection.h"
#include "basetest.hpp"
#include "fakecurl.hpp"
#include "test_interposer.hpp"
#include "test_utils.hpp"
#include "load_monitor.h"

using namespace std;
using ::testing::MatchesRegex;

/// Fixture for test.
class HttpConnectionTest : public BaseTest
{
  LoadMonitor _lm;
  LastValueCache _lvc;
  HttpConnection _http;
  HttpConnectionTest() :
    _lm(100000, 20, 10, 10),
    _lvc(num_known_stats, known_statnames, "6666", 10), // Short timeout to avoid shutdown delays.
    _http("cyrus",
          true,
          "connected_homers",
          &_lm,
          &_lvc,
          SASEvent::HttpLogLevel::PROTOCOL)
  {
    fakecurl_responses.clear();
    fakecurl_responses["http://cyrus/blah/blah/blah"] = "<?xml version=\"1.0\" encoding=\"UTF-8\"><boring>Document</boring>";
    fakecurl_responses["http://cyrus/blah/blah/wot"] = CURLE_REMOTE_FILE_NOT_FOUND;
    fakecurl_responses["http://cyrus/blah/blah/503"] = CURLE_HTTP_RETURNED_ERROR;
    fakecurl_responses["http://cyrus/up/up/up"] = "<message>ok, whatever...</message>";
    fakecurl_responses["http://cyrus/up/up/down"] = CURLE_REMOTE_ACCESS_DENIED;
    fakecurl_responses["http://cyrus/down/down/down"] = "<message>WHOOOOSH!!</message>";
    fakecurl_responses["http://cyrus/down/down/up"] = CURLE_RECV_ERROR;
    fakecurl_responses["http://cyrus/down/around"] = Response(CURLE_SEND_ERROR, "<message>Gotcha!</message>");
    fakecurl_responses["http://cyrus/delete_id"] = CURLE_OK;
    fakecurl_responses["http://cyrus/put_id"] = CURLE_OK;
    fakecurl_responses["http://cyrus/post_id"] = Response({"Location: test"});
  }

  virtual ~HttpConnectionTest()
  {
    fakecurl_responses.clear();
    fakecurl_requests.clear();
    cwtest_reset_time();
  }
};


TEST_F(HttpConnectionTest, SimpleKeyAuthGet)
{
  string output;
  long ret = _http.get("/blah/blah/blah", output, "gandalf", 0);
  EXPECT_EQ(200, ret);
  EXPECT_EQ("<?xml version=\"1.0\" encoding=\"UTF-8\"><boring>Document</boring>", output);
  Request& req = fakecurl_requests["http://cyrus/blah/blah/blah"];
  EXPECT_EQ("GET", req._method);
  EXPECT_FALSE(req._httpauth & CURLAUTH_DIGEST) << req._httpauth;
  EXPECT_EQ("", req._username);
  EXPECT_EQ("", req._password);
}

TEST_F(HttpConnectionTest, SimpleGetFailure)
{
  string output;
  long ret = _http.get("/blah/blah/wot", output, "gandalf", 0);
  EXPECT_EQ(404, ret);
  ret = _http.get("/blah/blah/503", output, "gandalf", 0);
  EXPECT_EQ(503, ret);
}

TEST_F(HttpConnectionTest, SimpleGetRetry)
{
  string output;

  // Warm up the connection.
  long ret = _http.get("/blah/blah/blah", output, "gandalf", 0);
  EXPECT_EQ(200, ret);

  // Get a failure on the connection and retry it.
  ret = _http.get("/down/around", output, "gandalf", 0);
  EXPECT_EQ(200, ret);
  EXPECT_EQ("<message>Gotcha!</message>", output);
}

TEST_F(HttpConnectionTest, ConnectionRecycle)
{
  // Warm up.
  string output;
  long ret = _http.get("/blah/blah/blah", output, "gandalf", 0);
  EXPECT_EQ(200, ret);

  // Wait a very short time.
  cwtest_advance_time_ms(10L);

  // Next request should be on same connection (it's possible but very
  // unlikely (~2e-4) that we'll choose to recycle already - let's
  // just take the risk of an occasional spurious test failure).
  ret = _http.get("/up/up/up", output, "legolas", 0);
  EXPECT_EQ(200, ret);
  Request& req = fakecurl_requests["http://cyrus/up/up/up"];
  EXPECT_FALSE(req._fresh);

  // Now wait a long time - much longer than the 1-minute average
  // recycle time.
  cwtest_advance_time_ms(10 * 60 * 1000L);

  // Next request should be on a different connection. Again, there's
  // a tiny chance (~5e-5) we'll fail here because we're still using
  // the same connection, but we'll take the risk.
  ret = _http.get("/down/down/down", output, "gimli", 0);
  EXPECT_EQ(200, ret);
  Request& req2 = fakecurl_requests["http://cyrus/down/down/down"];
  EXPECT_TRUE(req2._fresh);

  // Should be a single connection to the hardcoded fakecurl IP.
  EXPECT_EQ(1u, _http._server_count.size());
  EXPECT_EQ(1, _http._server_count["10.42.42.42"]);
}

TEST_F(HttpConnectionTest, SimplePost)
{
  std::map<std::string, std::string> head;
  long ret = _http.send_post("/post_id", "", head, 0);
  EXPECT_EQ(200, ret);
}

TEST_F(HttpConnectionTest, SimplePut)
{
  long ret = _http.send_put("/put_id", "", 0);
  EXPECT_EQ(200, ret);
}

TEST_F(HttpConnectionTest, SimpleDelete)
{
  long ret = _http.send_delete("/delete_id", 0);
  EXPECT_EQ(200, ret);
}

<<<<<<< HEAD
TEST_F(HttpConnectionTest, SASCorrelationHeader)
{
  string output;
  _http.get("/blah/blah/blah", output, "gandalf", 0);
  Request& req = fakecurl_requests["http://cyrus/blah/blah/blah"];

  // The CURL request should contain an X-SAS-HTTP-Branch-ID whose value is a
  // UUID.
  bool found_header = false;
  for(std::list<std::string>::iterator it = req._headers.begin();
      it != req._headers.end();
      ++it)
  {
    if (boost::starts_with(*it, "X-SAS-HTTP-Branch-ID"))
    {
      EXPECT_THAT(*it, MatchesRegex(
        "^X-SAS-HTTP-Branch-ID: *[0-9a-fA-F]{8}-"
                                "[0-9a-fA-F]{4}-"
                                "[0-9a-fA-F]{4}-"
                                "[0-9a-fA-F]{4}-"
                                "[0-9a-fA-F]{12}$"));
      found_header = true;
    }
  }
  EXPECT_TRUE(found_header);
=======
TEST_F(HttpConnectionTest, DeleteBody)
{
  long ret = _http.send_delete("/delete_id", "body", 0);
  EXPECT_EQ(200, ret);
>>>>>>> b673b75a
}<|MERGE_RESOLUTION|>--- conflicted
+++ resolved
@@ -185,7 +185,12 @@
   EXPECT_EQ(200, ret);
 }
 
-<<<<<<< HEAD
+TEST_F(HttpConnectionTest, DeleteBody)
+{
+  long ret = _http.send_delete("/delete_id", "body", 0);
+  EXPECT_EQ(200, ret);
+}
+
 TEST_F(HttpConnectionTest, SASCorrelationHeader)
 {
   string output;
@@ -211,10 +216,4 @@
     }
   }
   EXPECT_TRUE(found_header);
-=======
-TEST_F(HttpConnectionTest, DeleteBody)
-{
-  long ret = _http.send_delete("/delete_id", "body", 0);
-  EXPECT_EQ(200, ret);
->>>>>>> b673b75a
 }