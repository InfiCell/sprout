--- conflicted
+++ resolved
@@ -108,12 +108,7 @@
     _failures = 0;
   };
   void increment_attempts()
-<<<<<<< HEAD
   {
-    //printf("Incrementing attempts\n");
-=======
-  {  
->>>>>>> c3379c00
     _attempts++;
   };
   void increment_successes()
