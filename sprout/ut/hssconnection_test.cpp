/**
 * @file hssconnection_test.cpp UT for Sprout HSS connection.
 *
 * Project Clearwater - IMS in the Cloud
 * Copyright (C) 2013  Metaswitch Networks Ltd
 *
 * This program is free software: you can redistribute it and/or modify it
 * under the terms of the GNU General Public License as published by the
 * Free Software Foundation, either version 3 of the License, or (at your
 * option) any later version, along with the "Special Exception" for use of
 * the program along with SSL, set forth below. This program is distributed
 * in the hope that it will be useful, but WITHOUT ANY WARRANTY;
 * without even the implied warranty of MERCHANTABILITY or FITNESS FOR
 * A PARTICULAR PURPOSE.  See the GNU General Public License for more
 * details. You should have received a copy of the GNU General Public
 * License along with this program.  If not, see
 * <http://www.gnu.org/licenses/>.
 *
 * The author can be reached by email at clearwater@metaswitch.com or by
 * post at Metaswitch Networks Ltd, 100 Church St, Enfield EN2 6BQ, UK
 *
 * Special Exception
 * Metaswitch Networks Ltd  grants you permission to copy, modify,
 * propagate, and distribute a work formed by combining OpenSSL with The
 * Software, or a work derivative of such a combination, even if such
 * copying, modification, propagation, or distribution would otherwise
 * violate the terms of the GPL. You must comply with the GPL in all
 * respects for all of the code used other than OpenSSL.
 * "OpenSSL" means OpenSSL toolkit software distributed by the OpenSSL
 * Project and licensed under the OpenSSL Licenses, or a work based on such
 * software and licensed under the OpenSSL Licenses.
 * "OpenSSL Licenses" means the OpenSSL License and Original SSLeay License
 * under which the OpenSSL Project distributes the OpenSSL toolkit software,
 * as those licenses appear in the file LICENSE-OPENSSL.
 */

///
///----------------------------------------------------------------------------

#include <string>
#include "gtest/gtest.h"
#include <json/reader.h>

#include "utils.h"
#include "sas.h"
#include "hssconnection.h"
#include "basetest.hpp"
#include "fakecurl.hpp"
#include "fakelogger.hpp"

using namespace std;

/// Fixture for HssConnectionTest.
class HssConnectionTest : public BaseTest
{
  HSSConnection _hss;

  HssConnectionTest() :
    _hss("narcissus", NULL, NULL)
  {
    fakecurl_responses.clear();
    fakecurl_responses["http://narcissus/impi/privid69/digest"] = "{\"digest\": \"myhashhere\"}";
    fakecurl_responses["http://narcissus/impi/privid69/digest?public_id=pubid42"] = "{\"digest\": \"myhashhere\"}";
    fakecurl_responses["http://narcissus/impi/privid_corrupt/digest?public_id=pubid42"] = "{\"digest\"; \"myhashhere\"}";
    fakecurl_responses["http://narcissus/impi/privid69/digest?public_id=wrongpubid"] = CURLE_REMOTE_FILE_NOT_FOUND;
    fakecurl_responses_with_body[std::make_pair("http://narcissus/impu/pubid42/reg-data", "{\"reqtype\": \"reg\"}")] =
      "<?xml version=\"1.0\" encoding=\"UTF-8\"?>"
      "<ClearwaterRegData>"
      "<RegistrationState>REGISTERED</RegistrationState>"
      "<IMSSubscription>"
      "<ServiceProfile>"
      "<PublicIdentity>"
      "<Identity>sip:123@example.com</Identity>"
      "</PublicIdentity>"
      "<PublicIdentity>"
      "<Identity>sip:456@example.com</Identity>"
      "</PublicIdentity>"
        "<InitialFilterCriteria>"
          "<TriggerPoint>"
            "<ConditionTypeCNF>0</ConditionTypeCNF>"
            "<SPT>"
              "<ConditionNegated>0</ConditionNegated>"
              "<Group>0</Group>"
              "<Method>INVITE</Method>"
              "<Extension></Extension>"
            "</SPT>"
          "</TriggerPoint>"
          "<ApplicationServer>"
            "<ServerName>mmtel.narcissi.example.com</ServerName>"
            "<DefaultHandling>0</DefaultHandling>"
          "</ApplicationServer>"
        "</InitialFilterCriteria>"
      "</ServiceProfile>"
      "</IMSSubscription>"
      "</ClearwaterRegData>";
    fakecurl_responses_with_body[std::make_pair("http://narcissus/impu/pubid42/reg-data", "")] = fakecurl_responses_with_body[std::make_pair("http://narcissus/impu/pubid42/reg-data", "{\"reqtype\": \"reg\"}")];

    fakecurl_responses_with_body[std::make_pair("http://narcissus/impu/pubid42_malformed/reg-data", "{\"reqtype\": \"reg\"}")] =
      "<?xml version=\"1.0\" encoding=\"UTF-8\"?>"
              "<Grou";
    fakecurl_responses_with_body[std::make_pair("http://narcissus/impu/pubid43_malformed/reg-data", "{\"reqtype\": \"reg\"}")] =
      "<?xml version=\"1.0\" encoding=\"UTF-8\"?>"
      "<ClearwaterRegData>"
      "<RegistrationState>REGISTERED</RegistrationState>"
      "<NonsenseWord>"
      "<ServiceProfile>"
      "<PublicIdentity>"
      "<Identity>sip:123@example.com</Identity>"
      "</PublicIdentity>"
      "<PublicIdentity>"
      "<Identity>sip:456@example.com</Identity>"
      "</PublicIdentity>"
        "<InitialFilterCriteria>"
          "<TriggerPoint>"
            "<ConditionTypeCNF>0</ConditionTypeCNF>"
            "<SPT>"
              "<ConditionNegated>0</ConditionNegated>"
              "<Group>0</Group>"
              "<Method>INVITE</Method>"
              "<Extension></Extension>"
            "</SPT>"
          "</TriggerPoint>"
          "<ApplicationServer>"
            "<ServerName>mmtel.narcissi.example.com</ServerName>"
            "<DefaultHandling>0</DefaultHandling>"
          "</ApplicationServer>"
        "</InitialFilterCriteria>"
      "</ServiceProfile>"
      "</NonsenseWord>"
      "</ClearwaterRegData>";
    fakecurl_responses_with_body[std::make_pair("http://narcissus/impu/pubid44/reg-data", "{\"reqtype\": \"reg\"}")] = CURLE_REMOTE_FILE_NOT_FOUND;
    fakecurl_responses["http://narcissus/impi/privid69/registration-status?impu=pubid44"] = "{\"result-code\": 2001, \"scscf\": \"server-name\"}";
    fakecurl_responses["http://narcissus/impi/privid69/registration-status?impu=pubid44&visited-network=domain&auth-type=REG"] = "{\"result-code\": 2001, \"mandatory-capabilities\": [1, 2, 3], \"optional-capabilities\": []}";
    fakecurl_responses["http://narcissus/impu/pubid44/location"] = "{\"result-code\": 2001, \"scscf\": \"server-name\"}";
    fakecurl_responses["http://narcissus/impu/pubid44/location?auth-type=DEREG"] = "{\"result-code\": 2001, \"mandatory-capabilities\": [], \"optional-capabilities\": []}";
    fakecurl_responses["http://narcissus/impu/pubid44/location?originating=true&auth-type=CAPAB"] = "{\"result-code\": 2001, \"mandatory-capabilities\": [1, 2, 3], \"optional-capabilities\": []}";
<<<<<<< HEAD
    fakecurl_responses["http://narcissus/impu/pubid45/location"] = CURLE_REMOTE_FILE_NOT_FOUND;
=======
    fakecurl_responses_with_body[std::make_pair("http://narcissus/impu/pubid50/reg-data", "{\"reqtype\": \"call\"}")] =
      "<?xml version=\"1.0\" encoding=\"UTF-8\"?>"
      "<ClearwaterRegData>"
      "<RegistrationState>UNREGISTERED</RegistrationState>"
      "<IMSSubscription>"
      "</IMSSubscription>"
      "</ClearwaterRegData>";
    fakecurl_responses_with_body[std::make_pair("http://narcissus/impu/pubid50/reg-data", "{\"reqtype\": \"dereg-admin\"}")] =
      "<?xml version=\"1.0\" encoding=\"UTF-8\"?>"
      "<ClearwaterRegData>"
      "<RegistrationState>NOT_REGISTERED</RegistrationState>"
      "<IMSSubscription>"
      "</IMSSubscription>"
      "</ClearwaterRegData>";
    fakecurl_responses_with_body[std::make_pair("http://narcissus/impu/missingelement1/reg-data", "{\"reqtype\": \"reg\"}")] =
      "<?xml version=\"1.0\" encoding=\"UTF-8\"?>"
      "<ClearwaterRegData>"
      "<IMSSubscription>"
      "</IMSSubscription>"
      "</ClearwaterRegData>";
    fakecurl_responses_with_body[std::make_pair("http://narcissus/impu/missingelement2/reg-data", "{\"reqtype\": \"reg\"}")] =
      "<?xml version=\"1.0\" encoding=\"UTF-8\"?>"
      "<ClearwaterRegData>"
      "<RegistrationState>NOT_REGISTERED</RegistrationState>"
      "</ClearwaterRegData>";
    fakecurl_responses_with_body[std::make_pair("http://narcissus/impu/missingelement3/reg-data", "{\"reqtype\": \"reg\"}")] =
      "<?xml version=\"1.0\" encoding=\"UTF-8\"?>"
      "<C>"
      "<RegistrationState>NOT_REGISTERED</RegistrationState>"
      "<IMSSubscription>"
      "</IMSSubscription>"
      "</C>";


>>>>>>> 5c188201
 }

  virtual ~HssConnectionTest()
  {
  }
};

TEST_F(HssConnectionTest, SimpleDigest)
{
  Json::Value* actual;
  _hss.get_digest_data("privid69", "pubid42", actual, 0);
  ASSERT_TRUE(actual != NULL);
  EXPECT_EQ("myhashhere", actual->get("digest", "").asString());
  delete actual;
}

TEST_F(HssConnectionTest, CorruptDigest)
{
  Json::Value* actual;
  _hss.get_digest_data("privid_corrupt", "pubid42", actual, 0);
  ASSERT_TRUE(actual == NULL);
  EXPECT_TRUE(_log.contains("Failed to parse Homestead response"));
  delete actual;
}

TEST_F(HssConnectionTest, SimpleAssociatedUris)
{
  std::vector<std::string> uris;
  std::map<std::string, Ifcs> ifcs_map;
  std::string regstate;
  _hss.get_registration_data("pubid42", regstate, ifcs_map, uris, 0);
  EXPECT_EQ("REGISTERED", regstate);
  ASSERT_EQ(2u, uris.size());
  EXPECT_EQ("sip:123@example.com", uris[0]);
  EXPECT_EQ("sip:456@example.com", uris[1]);
}

TEST_F(HssConnectionTest, SimpleUnregistered)
{
  std::vector<std::string> uris;
  std::map<std::string, Ifcs> ifcs_map;
  std::string regstate;
  _hss.update_registration_state("pubid50", "", HSSConnection::CALL, regstate, ifcs_map, uris, 0);
  EXPECT_EQ("UNREGISTERED", regstate);
}

TEST_F(HssConnectionTest, SimpleNotRegistered)
{
  std::vector<std::string> uris;
  std::map<std::string, Ifcs> ifcs_map;
  std::string regstate;
  _hss.update_registration_state("pubid50", "", HSSConnection::DEREG_ADMIN, regstate, ifcs_map, uris, 0);
  EXPECT_EQ("NOT_REGISTERED", regstate);
}

TEST_F(HssConnectionTest, SimpleIfc)
{
  std::vector<std::string> uris;
  std::map<std::string, Ifcs> ifcs_map;
  std::string regstate;
  _hss.update_registration_state("pubid42", "", HSSConnection::REG, regstate, ifcs_map, uris, 0);
  EXPECT_FALSE(ifcs_map.empty());
}

TEST_F(HssConnectionTest, BadXML)
{
  std::vector<std::string> uris;
  std::map<std::string, Ifcs> ifcs_map;
  std::string regstate;
  _hss.update_registration_state("pubid42_malformed", "", HSSConnection::REG, regstate, ifcs_map, uris, 0);
  EXPECT_TRUE(uris.empty());
  EXPECT_TRUE(_log.contains("Failed to parse Homestead response"));
}


TEST_F(HssConnectionTest, BadXML2)
{
  std::vector<std::string> uris;
  std::map<std::string, Ifcs> ifcs_map;
  std::string regstate;
  _hss.update_registration_state("pubid43_malformed", "", HSSConnection::REG, regstate, ifcs_map, uris, 0);
  EXPECT_TRUE(uris.empty());
  EXPECT_TRUE(_log.contains("Malformed HSS XML"));
}

TEST_F(HssConnectionTest, BadXML_MissingRegistrationState)
{
  std::vector<std::string> uris;
  std::map<std::string, Ifcs> ifcs_map;
  std::string regstate;
  _hss.update_registration_state("missingelement1", "", HSSConnection::REG, regstate, ifcs_map, uris, 0);
  EXPECT_TRUE(uris.empty());
  EXPECT_TRUE(_log.contains("Malformed Homestead XML"));
}

TEST_F(HssConnectionTest, BadXML_MissingClearwaterRegData)
{
  std::vector<std::string> uris;
  std::map<std::string, Ifcs> ifcs_map;
  std::string regstate;
  _hss.update_registration_state("missingelement3", "", HSSConnection::REG, regstate, ifcs_map, uris, 0);
  EXPECT_TRUE(uris.empty());
  EXPECT_TRUE(_log.contains("Malformed Homestead XML"));
}

TEST_F(HssConnectionTest, BadXML_MissingIMSSubscription)
{
  std::vector<std::string> uris;
  std::map<std::string, Ifcs> ifcs_map;
  std::string regstate;
  _hss.update_registration_state("missingelement2", "", HSSConnection::REG, regstate, ifcs_map, uris, 0);
  EXPECT_TRUE(uris.empty());
  EXPECT_TRUE(_log.contains("Malformed HSS XML"));
}


TEST_F(HssConnectionTest, ServerFailure)
{
  std::vector<std::string> uris;
  std::map<std::string, Ifcs> ifcs_map;
  std::string regstate;
  _hss.update_registration_state("pubid44", "", HSSConnection::REG, regstate, ifcs_map, uris, 0);
  EXPECT_EQ("", regstate);
  EXPECT_TRUE(uris.empty());
  EXPECT_TRUE(_log.contains("http://narcissus/impu/pubid44/reg-data failed"));
}

TEST_F(HssConnectionTest, SimpleUserAuth)
{
  Json::Value* actual;
  _hss.get_user_auth_status("privid69", "pubid44", "", "", actual, 0);
  ASSERT_TRUE(actual != NULL);
  EXPECT_EQ("server-name", actual->get("scscf", "").asString());
  delete actual;
}

TEST_F(HssConnectionTest, FullUserAuth)
{
  Json::Value* actual;
  _hss.get_user_auth_status("privid69", "pubid44", "domain", "REG", actual, 0);
  ASSERT_TRUE(actual != NULL);
  EXPECT_EQ("2001", actual->get("result-code", "").asString());
  delete actual;
}

TEST_F(HssConnectionTest, SimpleLocation)
{
  Json::Value* actual;
  _hss.get_location_data("pubid44", false, "", actual, 0);
  ASSERT_TRUE(actual != NULL);
  EXPECT_EQ("server-name", actual->get("scscf", "").asString());
  delete actual;
}

TEST_F(HssConnectionTest, LocationWithAuthType)
{
  Json::Value* actual;
  _hss.get_location_data("pubid44", false, "DEREG", actual, 0);
  ASSERT_TRUE(actual != NULL);
  EXPECT_EQ("2001", actual->get("result-code", "").asString());
  delete actual;
}

TEST_F(HssConnectionTest, FullLocation)
{
  Json::Value* actual;
  _hss.get_location_data("pubid44", true, "CAPAB", actual, 0);
  ASSERT_TRUE(actual != NULL);
  EXPECT_EQ("2001", actual->get("result-code", "").asString());
  delete actual;
}

TEST_F(HssConnectionTest, LocationNotFound)
{
  Json::Value* actual;
  HTTPCode rc = _hss.get_location_data("pubid45", false, "", actual, 0);
  ASSERT_TRUE(actual == NULL);
  ASSERT_TRUE(rc == 404);
  delete actual;
}<|MERGE_RESOLUTION|>--- conflicted
+++ resolved
@@ -134,9 +134,7 @@
     fakecurl_responses["http://narcissus/impu/pubid44/location"] = "{\"result-code\": 2001, \"scscf\": \"server-name\"}";
     fakecurl_responses["http://narcissus/impu/pubid44/location?auth-type=DEREG"] = "{\"result-code\": 2001, \"mandatory-capabilities\": [], \"optional-capabilities\": []}";
     fakecurl_responses["http://narcissus/impu/pubid44/location?originating=true&auth-type=CAPAB"] = "{\"result-code\": 2001, \"mandatory-capabilities\": [1, 2, 3], \"optional-capabilities\": []}";
-<<<<<<< HEAD
     fakecurl_responses["http://narcissus/impu/pubid45/location"] = CURLE_REMOTE_FILE_NOT_FOUND;
-=======
     fakecurl_responses_with_body[std::make_pair("http://narcissus/impu/pubid50/reg-data", "{\"reqtype\": \"call\"}")] =
       "<?xml version=\"1.0\" encoding=\"UTF-8\"?>"
       "<ClearwaterRegData>"
@@ -169,9 +167,6 @@
       "<IMSSubscription>"
       "</IMSSubscription>"
       "</C>";
-
-
->>>>>>> 5c188201
  }
 
   virtual ~HssConnectionTest()
