/**
 * @file authentication_test.cpp UT for Sprout authentication module.
 *
 * Project Clearwater - IMS in the Cloud
 * Copyright (C) 2013  Metaswitch Networks Ltd
 *
 * This program is free software: you can redistribute it and/or modify it
 * under the terms of the GNU General Public License as published by the
 * Free Software Foundation, either version 3 of the License, or (at your
 * option) any later version, along with the "Special Exception" for use of
 * the program along with SSL, set forth below. This program is distributed
 * in the hope that it will be useful, but WITHOUT ANY WARRANTY;
 * without even the implied warranty of MERCHANTABILITY or FITNESS FOR
 * A PARTICULAR PURPOSE.  See the GNU General Public License for more
 * details. You should have received a copy of the GNU General Public
 * License along with this program.  If not, see
 * <http://www.gnu.org/licenses/>.
 *
 * The author can be reached by email at clearwater@metaswitch.com or by
 * post at Metaswitch Networks Ltd, 100 Church St, Enfield EN2 6BQ, UK
 *
 * Special Exception
 * Metaswitch Networks Ltd  grants you permission to copy, modify,
 * propagate, and distribute a work formed by combining OpenSSL with The
 * Software, or a work derivative of such a combination, even if such
 * copying, modification, propagation, or distribution would otherwise
 * violate the terms of the GPL. You must comply with the GPL in all
 * respects for all of the code used other than OpenSSL.
 * "OpenSSL" means OpenSSL toolkit software distributed by the OpenSSL
 * Project and licensed under the OpenSSL Licenses, or a work based on such
 * software and licensed under the OpenSSL Licenses.
 * "OpenSSL Licenses" means the OpenSSL License and Original SSLeay License
 * under which the OpenSSL Project distributes the OpenSSL toolkit software,
 * as those licenses appear in the file LICENSE-OPENSSL.
 */

extern "C" {
#include <pjlib-util.h>
}

#include <string>
#include <sstream>
#include "gmock/gmock.h"
#include "gtest/gtest.h"

#include "siptest.hpp"
#include "utils.h"
#include "stack.h"
#include "analyticslogger.h"
#include "localstore.h"
#include "avstore.h"
#include "hssconnection.h"
#include "authentication.h"
#include "fakelogger.hpp"
#include "fakehssconnection.hpp"
#include "fakechronosconnection.hpp"
#include "md5.h"

using namespace std;
using namespace std;
using testing::StrEq;
using testing::ElementsAre;
using testing::MatchesRegex;
using testing::HasSubstr;
using testing::Not;

/// Fixture for AuthenticationTest.
class AuthenticationTest : public SipTest
{
public:
  FakeLogger _log;

  static void SetUpTestCase()
  {
    SipTest::SetUpTestCase();

    _local_data_store = new LocalStore();
    _av_store = new AvStore(_local_data_store);
    _hss_connection = new FakeHSSConnection();
    _chronos_connection = new FakeChronosConnection();
    _analytics = new AnalyticsLogger("foo");
    delete _analytics->_logger;
    _analytics->_logger = NULL;
<<<<<<< HEAD
    pj_status_t ret = init_authentication("homedomain", _av_store, _hss_connection, NULL, _analytics);
=======
    pj_status_t ret = init_authentication("homedomain", _av_store, _hss_connection, _chronos_connection, _analytics);
>>>>>>> 008d71a6
    ASSERT_EQ(PJ_SUCCESS, ret);
  }

  static void TearDownTestCase()
  {
    destroy_authentication();
    delete _hss_connection;
    delete _chronos_connection;
    delete _analytics;
    delete _av_store;
    delete _local_data_store;

    SipTest::TearDownTestCase();
  }

  AuthenticationTest() : SipTest(&mod_auth)
  {
    _analytics->_logger = &_log;
  }

  ~AuthenticationTest()
  {
    _analytics->_logger = NULL;
  }

  /// Parses a WWW-Authenticate header to the list of parameters.
  void parse_www_authenticate(const std::string& www_auth_hdr,
                              std::map<std::string, std::string>& params)
  {
    std::string hdr = www_auth_hdr;
    ASSERT_THAT(hdr, MatchesRegex("WWW-Authenticate *: *Digest *.*"));
    hdr = hdr.substr(hdr.find_first_of(':') + 1);
    hdr = hdr.substr(hdr.find("Digest") + 6);

    // Should now be at the start of the parameter list (barring white-space).
    while (!hdr.empty())
    {
      std::string p;
      size_t i = hdr.find_first_of(',');
      if (i != string::npos)
      {
        p = hdr.substr(0, i);
        hdr = hdr.substr(i+1);
      }
      else
      {
        p = hdr;
        hdr = "";
      }

      i = p.find_first_of('=');
      if (i != string::npos)
      {
        std::string pname = p.substr(0,i);
        std::string pvalue = p.substr(i+1);
        Utils::trim(pname);
        Utils::trim(pvalue);
        if ((pvalue[0] == '"') && (pvalue[pvalue.length()-1] == '"'))
        {
          // Remove quotes around parameter.
          pvalue = pvalue.substr(1, pvalue.length()-2);
        }
        params[pname] = pvalue;
      }
      else
      {
        std::string pname = p;
        Utils::trim(pname);
        params[pname] = "";
      }
    }
  }


protected:
  static LocalStore* _local_data_store;
  static AvStore* _av_store;
  static FakeHSSConnection* _hss_connection;
  static FakeChronosConnection* _chronos_connection;
  static AnalyticsLogger* _analytics;
};

LocalStore* AuthenticationTest::_local_data_store;
AvStore* AuthenticationTest::_av_store;
FakeHSSConnection* AuthenticationTest::_hss_connection;
FakeChronosConnection* AuthenticationTest::_chronos_connection;
AnalyticsLogger* AuthenticationTest::_analytics;

class AuthenticationMessage
{
public:
  string _method;
  string _user;
  string _domain;
  bool _auth_hdr;
  string _auth_user;
  string _auth_realm;
  string _nonce;
  string _nc;
  string _cnonce;
  string _qop;
  string _uri;
  string _response;
  string _algorithm;
  string _opaque;
  string _integ_prot;
  string _auts;
  string _key;

  AuthenticationMessage(std::string method) :
    _method(method),
    _user("6505550001"),
    _domain("homedomain"),
    _auth_hdr(true),
    _auth_user("6505550001@homedomain"),
    _auth_realm("homedomain"),
    _nonce(""),
    _nc(""),
    _cnonce(""),
    _uri("sip:homedomain"),
    _response(""),
    _algorithm("MD5"),
    _opaque(""),
    _integ_prot(""),
    _auts(""),
    _key("")
  {
  }

  std::string hash2str(md5_byte_t* hash);

  void calculate_digest_response();

  string get();

};


std::string AuthenticationMessage::hash2str(md5_byte_t* hash)
{
  std::stringstream ss;
  for (int i = 0; i < 16; ++i)
  {
    ss << std::hex << std::setfill('0') << std::setw(2) << (unsigned short)hash[i];
  }
  return ss.str();
}


void AuthenticationMessage::calculate_digest_response()
{
  md5_state_t md5;
  md5_byte_t resp[16];

  std::string ha1;
  if (_algorithm == "AKAv1-MD5")
  {
    // Key is a plain text password, so convert to HA1
    md5_init(&md5);
    md5_append(&md5, (md5_byte_t*)_auth_user.data(), _auth_user.length());
    md5_append(&md5, (md5_byte_t*)":", 1);
    md5_append(&md5, (md5_byte_t*)_auth_realm.data(), _auth_realm.length());
    md5_append(&md5, (md5_byte_t*)":", 1);
    for (size_t ii = 0; ii < _key.length(); ii += 2)
    {
      md5_byte_t byte = pj_hex_digit_to_val(_key[ii]) * 16 +
                        pj_hex_digit_to_val(_key[ii+1]);
      md5_append(&md5, &byte, 1);
    }
    md5_finish(&md5, resp);
    ha1 = hash2str(resp);
  }
  else
  {
    // Key is already HA1.
    ha1 = _key;
  }

  // Calculate HA2
  md5_init(&md5);
  md5_append(&md5, (md5_byte_t*)_method.data(), _method.length());
  md5_append(&md5, (md5_byte_t*)":", 1);
  md5_append(&md5, (md5_byte_t*)_uri.data(), _uri.length());
  md5_finish(&md5, resp);
  std::string ha2 = hash2str(resp);

  // Calculate the response.
  md5_init(&md5);
  md5_append(&md5, (md5_byte_t*)ha1.data(), ha1.length());
  md5_append(&md5, (md5_byte_t*)":", 1);
  md5_append(&md5, (md5_byte_t*)_nonce.data(), _nonce.length());
  md5_append(&md5, (md5_byte_t*)":", 1);
  md5_append(&md5, (md5_byte_t*)_nc.data(), _nc.length());
  md5_append(&md5, (md5_byte_t*)":", 1);
  md5_append(&md5, (md5_byte_t*)_cnonce.data(), _cnonce.length());
  md5_append(&md5, (md5_byte_t*)":", 1);
  md5_append(&md5, (md5_byte_t*)_qop.data(), _qop.length());
  md5_append(&md5, (md5_byte_t*)":", 1);
  md5_append(&md5, (md5_byte_t*)ha2.data(), ha2.length());
  md5_finish(&md5, resp);
  _response = hash2str(resp);
}


string AuthenticationMessage::get()
{
  char buf[16384];

  if ((_response.empty()) &&
      (!_key.empty()))
  {
    // No response provided, but a key is provided, so calculate the response.
    calculate_digest_response();
  }

  int n = snprintf(buf, sizeof(buf),
                   "%1$s sip:%3$s SIP/2.0\r\n"
                   "Via: SIP/2.0/TCP 10.83.18.38:36530;rport;branch=z9hG4bKPjmo1aimuq33BAI4rjhgQgBr4sY5e9kSPI\r\n"
                   "Via: SIP/2.0/TCP 10.114.61.213:5061;received=23.20.193.43;branch=z9hG4bK+7f6b263a983ef39b0bbda2135ee454871+sip+1+a64de9f6\r\n"
                   "Max-Forwards: 68\r\n"
                   "Supported: outbound, path\r\n"
                   "To: <sip:%2$s@%3$s>\r\n"
                   "From: <sip:%2$s@%3$s>;tag=fc614d9c\r\n"
                   "Call-ID: OWZiOGFkZDQ4MGI1OTljNjlkZDkwNTdlMTE0NmUyOTY.\r\n"
                   "CSeq: 1 %1$s\r\n"
                   "Expires: 300\r\n"
                   "Allow: INVITE, ACK, CANCEL, OPTIONS, BYE, REFER, NOTIFY, MESSAGE, SUBSCRIBE, INFO\r\n"
                   "User-Agent: X-Lite release 5.0.0 stamp 67284\r\n"
                   "Contact: <sip:%2$s@uac.example.com:5060;rinstance=f0b20987985b61df;transport=TCP>\r\n"
                   "Route: <sip:sprout.ut.cw-ngv.com;transport=tcp;lr>\r\n"
                   "%4$s"
                   "Content-Length: 0\r\n"
                   "\r\n",
                   /*  1 */ _method.c_str(),
                   /*  2 */ _user.c_str(),
                   /*  3 */ _domain.c_str(),
                   /*  4 */ _auth_hdr ?
                              string("Authorization: Digest ")
                                .append((!_auth_user.empty()) ? string("username=\"").append(_auth_user).append("\", ") : "")
                                .append((!_auth_realm.empty()) ? string("realm=\"").append(_auth_realm).append("\", ") : "")
                                .append((!_nonce.empty()) ? string("nonce=\"").append(_nonce).append("\", ") : "")
                                .append((!_uri.empty()) ? string("uri=\"").append(_uri).append("\", ") : "")
                                .append((!_response.empty()) ? string("response=\"").append(_response).append("\", ") : "")
                                .append((!_opaque.empty()) ? string("opaque=\"").append(_opaque).append("\", ") : "")
                                .append((!_nc.empty()) ? string("nc=").append(_nc).append(", ") : "")
                                .append((!_cnonce.empty()) ? string("cnonce=\"").append(_cnonce).append("\", ") : "")
                                .append((!_qop.empty()) ? string("qop=").append(_qop).append(", ") : "")
                                .append((!_auts.empty()) ? string("auts=\"").append(_auts).append("\", ") : "")
                                .append((!_integ_prot.empty()) ? string("integrity-protected=\"").append(_integ_prot).append("\", ") : "")
                                .append((!_algorithm.empty()) ? string("algorithm=").append(_algorithm) : "")
                                .append("\r\n").c_str() :
                              ""
    );

  EXPECT_LT(n, (int)sizeof(buf));

  string ret(buf, n);
  //cout << ret <<endl;
  return ret;
}


TEST_F(AuthenticationTest, NoAuthorizationPort)
{
  // Test that the authentication module lets through all requests on ports
  // other than S-CSCF port.
  TransportFlow tp(TransportFlow::Protocol::TCP,
                   stack_data.icscf_port,
                   "10.83.18.37",
                   36531);
  AuthenticationMessage msg("INVITE");
  msg._auth_hdr = false;
  inject_msg(msg.get(), &tp);

  // Expect no response as Authentication module lets request through.
  ASSERT_EQ(0, txdata_count());
}


TEST_F(AuthenticationTest, NoAuthorizationNonReg)
{
  // Test that the authentication module lets through non-REGISTER requests
  // with no authorization header.
  AuthenticationMessage msg("INVITE");
  msg._auth_hdr = false;
  pj_bool_t ret = inject_msg_direct(msg.get());
  EXPECT_EQ(PJ_FALSE, ret);
}


TEST_F(AuthenticationTest, IntegrityProtected)
{
  // Test that the authentication module lets through REGISTER requests
  // with authorization headers indicating the request has been integrity
  // protected at the P-CSCF.  Note that these requests must not have a
  // response field in the authorization header, otherwise this will be
  // checked.
  pj_bool_t ret;

  AuthenticationMessage msg1("REGISTER");
  msg1._auth_hdr = true;
  msg1._integ_prot = "yes";
  ret = inject_msg_direct(msg1.get());
  EXPECT_EQ(PJ_FALSE, ret);

  AuthenticationMessage msg2("REGISTER");
  msg2._auth_hdr = true;
  msg2._integ_prot = "tls-yes";
  ret = inject_msg_direct(msg2.get());
  EXPECT_EQ(PJ_FALSE, ret);

  AuthenticationMessage msg3("REGISTER");
  msg3._auth_hdr = true;
  msg3._integ_prot = "ip-assoc-yes";
  ret = inject_msg_direct(msg3.get());
  EXPECT_EQ(PJ_FALSE, ret);
}


TEST_F(AuthenticationTest, DigestAuthSuccess)
{
  // Test a successful SIP Digest authentication flow.
  pjsip_tx_data* tdata;

  // Set up the HSS response for the AV query using a default private user identity.
  _hss_connection->set_result("/impi/6505550001%40homedomain/av?impu=sip%3A6505550001%40homedomain",
                              "{\"digest\":{\"realm\":\"homedomain\",\"qop\":\"auth\",\"ha1\":\"12345678123456781234567812345678\"}}");

  // Send in a REGISTER request with no authentication header.  This triggers
  // Digest authentication.
  AuthenticationMessage msg1("REGISTER");
  msg1._auth_hdr = false;
  inject_msg(msg1.get());

  // Expect a 401 Not Authorized response.
  ASSERT_EQ(1, txdata_count());
  tdata = current_txdata();
  RespMatcher(401).matches(tdata->msg);

  // Extract the nonce, nc, cnonce and qop fields from the WWW-Authenticate header.
  std::string auth = get_headers(tdata->msg, "WWW-Authenticate");
  std::map<std::string, std::string> auth_params;
  parse_www_authenticate(auth, auth_params);
  EXPECT_NE("", auth_params["nonce"]);
  EXPECT_EQ("auth", auth_params["qop"]);
  EXPECT_EQ("MD5", auth_params["algorithm"]);
  free_txdata();

  // Send a new REGISTER request with an authentication header including the
  // response.
  AuthenticationMessage msg2("REGISTER");
  msg2._algorithm = "MD5";
  msg2._key = "12345678123456781234567812345678";
  msg2._nonce = auth_params["nonce"];
  msg2._opaque = auth_params["opaque"];
  msg2._nc = "00000001";
  msg2._cnonce = "8765432187654321";
  msg2._qop = "auth";
  inject_msg(msg2.get());

  // Expect no response, as the authentication module has let the request through.
  ASSERT_EQ(0, txdata_count());

  _hss_connection->delete_result("/impi/6505550001%40homedomain/av?impu=sip%3A6505550001%40homedomain");
}


TEST_F(AuthenticationTest, DigestAuthFailBadResponse)
{
  // Test a failed SIP Digest authentication flow where the response is wrong.
  pjsip_tx_data* tdata;

  // Set up the HSS response for the AV query using a default private user identity.
  _hss_connection->set_result("/impi/6505550001%40homedomain/av?impu=sip%3A6505550001%40homedomain",
                              "{\"digest\":{\"realm\":\"homedomain\",\"qop\":\"auth\",\"ha1\":\"12345678123456781234567812345678\"}}");

  // Send in a REGISTER request with an authentication header, but with no
  // integrity protected parameter.  This triggers Digest authentication.
  AuthenticationMessage msg1("REGISTER");
  inject_msg(msg1.get());

  // Expect a 401 Not Authorized response.
  ASSERT_EQ(1, txdata_count());
  tdata = current_txdata();
  RespMatcher(401).matches(tdata->msg);

  // Extract the nonce, nc, cnonce and qop fields from the WWW-Authenticate header.
  std::string auth = get_headers(tdata->msg, "WWW-Authenticate");
  std::map<std::string, std::string> auth_params;
  parse_www_authenticate(auth, auth_params);
  EXPECT_NE("", auth_params["nonce"]);
  EXPECT_EQ("auth", auth_params["qop"]);
  EXPECT_EQ("MD5", auth_params["algorithm"]);
  free_txdata();

  // Send a new REGISTER request with an authentication header including a
  // bad response.
  AuthenticationMessage msg2("REGISTER");
  msg2._algorithm = "MD5";
  msg2._key = "12345678123456781234567812345678";
  msg2._nonce = auth_params["nonce"];
  msg2._opaque = auth_params["opaque"];
  msg2._nc = "00000001";
  msg2._cnonce = "8765432187654321";
  msg2._qop = "auth";
  msg2._response = "00000000000000000000000000000000";
  inject_msg(msg2.get());

  // Check 403 forbidden response.
  ASSERT_EQ(1, txdata_count());
  tdata = current_txdata();
  RespMatcher(403).matches(tdata->msg);
  free_txdata();

  _hss_connection->delete_result("/impi/6505550001%40homedomain/av?impu=sip%3A6505550001%40homedomain");
}


TEST_F(AuthenticationTest, DigestAuthFailBadIMPI)
{
  // Test a failed SIP Digest authentication flow where the IMPI is not found
  // in the database.
  pjsip_tx_data* tdata;

  // Set up the HSS response for the AV query using a default private user identity.
  _hss_connection->set_result("/impi/6505550001%40homedomain/av?impu=sip%3A6505550001%40homedomain",
                              "{\"digest\":{\"realm\":\"homedomain\",\"qop\":\"auth\",\"ha1\":\"12345678123456781234567812345678\"}}");

  // Send in a REGISTER request with an authentication header with a bad IMPI.
  AuthenticationMessage msg1("REGISTER");
  msg1._auth_hdr = true;
  msg1._auth_user = "unknown@homedomain";
  inject_msg(msg1.get());

  // Expect a 403 Forbidden response.
  ASSERT_EQ(1, txdata_count());
  tdata = current_txdata();
  RespMatcher(403).matches(tdata->msg);
  free_txdata();

  _hss_connection->delete_result("/impi/6505550001%40homedomain/av?impu=sip%3A6505550001%40homedomain");
}


TEST_F(AuthenticationTest, DigestAuthFailStale)
{
  // Test a failed SIP Digest authentication flow where the response is stale.
  pjsip_tx_data* tdata;

  // Set up the HSS response for the AV query the default private user identity.
  _hss_connection->set_result("/impi/6505550001%40homedomain/av?impu=sip%3A6505550001%40homedomain",
                              "{\"digest\":{\"realm\":\"homedomain\",\"qop\":\"auth\",\"ha1\":\"12345678123456781234567812345678\"}}");

  // Send in a REGISTER request with an authentication header with a response
  // to an old challenge.  The content of the challenge doesn't matter,
  // provided it has a response and a nonce that won't be found in the AV
  // store.
  AuthenticationMessage msg1("REGISTER");
  msg1._auth_hdr = true;
  msg1._algorithm = "MD5";
  msg1._key = "12345678123456781234567812345678";
  msg1._nonce = "abcdefabcdefabcdefabcdefabcdef";
  msg1._opaque = "123123";
  msg1._nc = "00000001";
  msg1._cnonce = "8765432187654321";
  msg1._qop = "auth";
  msg1._response = "00000000000000000000000000000000";
  inject_msg(msg1.get());

  // The authentication module should recognise this as a stale request and
  // respond with a challenge.
  ASSERT_EQ(1, txdata_count());
  tdata = current_txdata();
  RespMatcher(401).matches(tdata->msg);

  // Extract the nonce, nc, cnonce and qop fields from the WWW-Authenticate header.
  std::string auth = get_headers(tdata->msg, "WWW-Authenticate");
  std::map<std::string, std::string> auth_params;
  parse_www_authenticate(auth, auth_params);
  EXPECT_NE("", auth_params["nonce"]);
  EXPECT_EQ("auth", auth_params["qop"]);
  EXPECT_EQ("MD5", auth_params["algorithm"]);
  free_txdata();

  // Send a new REGISTER request with an authentication header including the
  // response.
  AuthenticationMessage msg2("REGISTER");
  msg2._algorithm = "MD5";
  msg2._key = "12345678123456781234567812345678";
  msg2._nonce = auth_params["nonce"];
  msg2._opaque = auth_params["opaque"];
  msg2._nc = "00000001";
  msg2._cnonce = "8765432187654321";
  msg2._qop = "auth";
  inject_msg(msg2.get());

  // Expect no response, as the authentication module has let the request through.
  ASSERT_EQ(0, txdata_count());

  _hss_connection->delete_result("/impi/6505550001%40homedomain/av?impu=sip%3A6505550001%40homedomain");
}


TEST_F(AuthenticationTest, AKAAuthSuccess)
{
  // Test a successful AKA authentication flow.
  pjsip_tx_data* tdata;

  // Set up the HSS response for the AV query using a default private user identity.
  // The keys in this test case are not consistent, but that won't matter for
  // the purposes of the test as Clearwater never itself runs the MILENAGE
  // algorithms to generate or extract keys.
  _hss_connection->set_result("/impi/6505550001%40homedomain/av/aka?impu=sip%3A6505550001%40homedomain",
                              "{\"aka\":{\"challenge\":\"87654321876543218765432187654321\","
                                        "\"response\":\"12345678123456781234567812345678\","
                                        "\"cryptkey\":\"0123456789abcdef\","
                                        "\"integritykey\":\"fedcba9876543210\"}}");

  // Send in a REGISTER request with an authentication header with
  // integrity-protected=no.  This triggers aka authentication.
  AuthenticationMessage msg1("REGISTER");
  msg1._integ_prot = "no";
  inject_msg(msg1.get());

  // Expect a 401 Not Authorized response.
  ASSERT_EQ(1, txdata_count());
  tdata = current_txdata();
  RespMatcher(401).matches(tdata->msg);

  // Extract the nonce, nc, cnonce and qop fields from the WWW-Authenticate header.
  std::string auth = get_headers(tdata->msg, "WWW-Authenticate");
  std::map<std::string, std::string> auth_params;
  parse_www_authenticate(auth, auth_params);
  EXPECT_EQ("87654321876543218765432187654321", auth_params["nonce"]);
  EXPECT_EQ("0123456789abcdef", auth_params["ck"]);
  EXPECT_EQ("fedcba9876543210", auth_params["ik"]);
  EXPECT_EQ("auth", auth_params["qop"]);
  EXPECT_EQ("AKAv1-MD5", auth_params["algorithm"]);
  free_txdata();

  // Send a new REGISTER request with an authentication header including the
  // response.
  AuthenticationMessage msg2("REGISTER");
  msg2._algorithm = "AKAv1-MD5";
  msg2._key = "12345678123456781234567812345678";
  msg2._nonce = auth_params["nonce"];
  msg2._opaque = auth_params["opaque"];
  msg2._nc = "00000001";
  msg2._cnonce = "8765432187654321";
  msg2._qop = "auth";
  msg2._integ_prot = "yes";
  inject_msg(msg2.get());

  // Expect no response, as the authentication module has let the request through.
  ASSERT_EQ(0, txdata_count());

  _hss_connection->delete_result("/impi/6505550001%40homedomain/av/aka?impu=sip%3A6505550001%40homedomain");
}


TEST_F(AuthenticationTest, AKAAuthFailBadResponse)
{
  // Test a failed AKA authentication flow where the response is wrong.
  pjsip_tx_data* tdata;

  // Set up the HSS response for the AV query using a default private user identity.
  // The keys in this test case are not consistent, but that won't matter for
  // the purposes of the test as Clearwater never itself runs the MILENAGE
  // algorithms to generate or extract keys.
  _hss_connection->set_result("/impi/6505550001%40homedomain/av/aka?impu=sip%3A6505550001%40homedomain",
                              "{\"aka\":{\"challenge\":\"87654321876543218765432187654321\","
                                        "\"response\":\"12345678123456781234567812345678\","
                                        "\"cryptkey\":\"0123456789abcdef\","
                                        "\"integritykey\":\"fedcba9876543210\"}}");

  // Send in a REGISTER request with an authentication header with
  // integrity-protected=no.  This triggers aka authentication.
  AuthenticationMessage msg1("REGISTER");
  msg1._integ_prot = "no";
  inject_msg(msg1.get());

  // Expect a 401 Not Authorized response.
  ASSERT_EQ(1, txdata_count());
  tdata = current_txdata();
  RespMatcher(401).matches(tdata->msg);

  // Extract the nonce, nc, cnonce and qop fields from the WWW-Authenticate header.
  std::string auth = get_headers(tdata->msg, "WWW-Authenticate");
  std::map<std::string, std::string> auth_params;
  parse_www_authenticate(auth, auth_params);
  EXPECT_EQ("87654321876543218765432187654321", auth_params["nonce"]);
  EXPECT_EQ("0123456789abcdef", auth_params["ck"]);
  EXPECT_EQ("fedcba9876543210", auth_params["ik"]);
  EXPECT_EQ("auth", auth_params["qop"]);
  EXPECT_EQ("AKAv1-MD5", auth_params["algorithm"]);
  free_txdata();

  // Send a new REGISTER request with an authentication header with an incorrect
  // response.
  AuthenticationMessage msg2("REGISTER");
  msg2._algorithm = "AKAv1-MD5";
  msg2._key = "12345678123456781234567812345678";
  msg2._nonce = auth_params["nonce"];
  msg2._opaque = auth_params["opaque"];
  msg2._nc = "00000001";
  msg2._cnonce = "8765432187654321";
  msg2._qop = "auth";
  msg2._response = "00000000000000000000000000000000";
  msg2._integ_prot = "yes";
  inject_msg(msg2.get());

  // Check 403 forbidden response.
  ASSERT_EQ(1, txdata_count());
  tdata = current_txdata();
  RespMatcher(403).matches(tdata->msg);
  free_txdata();

  _hss_connection->delete_result("/impi/6505550001%40homedomain/av/aka?impu=sip%3A6505550001%40homedomain");
}


TEST_F(AuthenticationTest, AKAAuthResyncSuccess)
{
  // Test an AKA authentication flow that initially fails because the client
  // sequence number if out of sync with the HSS sequence number.
  pjsip_tx_data* tdata;

  // Set up the HSS response for the AV query using a default private user identity.
  // The keys in this test case are not consistent, but that won't matter for
  // the purposes of the test as Clearwater never itself runs the MILENAGE
  // algorithms to generate or extract keys.
  _hss_connection->set_result("/impi/6505550001%40homedomain/av/aka?impu=sip%3A6505550001%40homedomain",
                              "{\"aka\":{\"challenge\":\"87654321876543218765432187654321\","
                                        "\"response\":\"12345678123456781234567812345678\","
                                        "\"cryptkey\":\"0123456789abcdef\","
                                        "\"integritykey\":\"fedcba9876543210\"}}");

  // Send in a REGISTER request with an authentication header with
  // integrity-protected=no.  This triggers aka authentication.
  AuthenticationMessage msg1("REGISTER");
  msg1._integ_prot = "no";
  inject_msg(msg1.get());

  // Expect a 401 Not Authorized response.
  ASSERT_EQ(1, txdata_count());
  tdata = current_txdata();
  RespMatcher(401).matches(tdata->msg);

  // Extract the nonce, nc, cnonce and qop fields from the WWW-Authenticate header.
  std::string auth = get_headers(tdata->msg, "WWW-Authenticate");
  std::map<std::string, std::string> auth_params;
  parse_www_authenticate(auth, auth_params);
  EXPECT_EQ("87654321876543218765432187654321", auth_params["nonce"]);
  EXPECT_EQ("0123456789abcdef", auth_params["ck"]);
  EXPECT_EQ("fedcba9876543210", auth_params["ik"]);
  EXPECT_EQ("auth", auth_params["qop"]);
  EXPECT_EQ("AKAv1-MD5", auth_params["algorithm"]);
  free_txdata();

  // Set up a second HSS response for the resync query from the authentication
  // module.
  _hss_connection->set_result("/impi/6505550001%40homedomain/av/aka?impu=sip%3A6505550001%40homedomain&autn=876543218765432132132132132132",
                              "{\"aka\":{\"challenge\":\"12345678123456781234567812345678\","
                                        "\"response\":\"87654321876543218765432187654321\","
                                        "\"cryptkey\":\"fedcba9876543210\","
                                        "\"integritykey\":\"0123456789abcdef\"}}");

  // Send a new REGISTER request with an authentication header with a correct
  // response, but with an auts parameter indicating the sequence number in
  // the nonce was out of sync.
  AuthenticationMessage msg2("REGISTER");
  msg2._algorithm = "AKAv1-MD5";
  msg2._key = "12345678123456781234567812345678";
  msg2._nonce = auth_params["nonce"];
  msg2._opaque = auth_params["opaque"];
  msg2._nc = "00000001";
  msg2._cnonce = "8765432187654321";
  msg2._qop = "auth";
  msg2._auts = "32132132132132";
  msg2._integ_prot = "yes";
  inject_msg(msg2.get());

  // Expect another 401 Not Authorized response with a new challenge.
  ASSERT_EQ(1, txdata_count());
  tdata = current_txdata();
  RespMatcher(401).matches(tdata->msg);

  // Extract the nonce, nc, cnonce and qop fields from the WWW-Authenticate header.
  auth = get_headers(tdata->msg, "WWW-Authenticate");
  auth_params.clear();
  parse_www_authenticate(auth, auth_params);
  EXPECT_EQ("12345678123456781234567812345678", auth_params["nonce"]);
  EXPECT_EQ("fedcba9876543210", auth_params["ck"]);
  EXPECT_EQ("0123456789abcdef", auth_params["ik"]);
  EXPECT_EQ("auth", auth_params["qop"]);
  EXPECT_EQ("AKAv1-MD5", auth_params["algorithm"]);
  free_txdata();

  // Send a new REGISTER request with an authentication header with a correct
  // response to the second challenge.
  AuthenticationMessage msg3("REGISTER");
  msg3._algorithm = "AKAv1-MD5";
  msg3._key = "87654321876543218765432187654321";
  msg3._nonce = auth_params["nonce"];
  msg3._opaque = auth_params["opaque"];
  msg3._nc = "00000001";
  msg3._cnonce = "8765432187654321";
  msg3._qop = "auth";
  msg3._integ_prot = "yes";
  inject_msg(msg3.get());

  // Expect no response, as the authentication module has let the request through.
  ASSERT_EQ(0, txdata_count());

  _hss_connection->delete_result("/impi/6505550001%40homedomain/av/aka?impu=sip%3A6505550001%40homedomain&autn=876543218765432132132132132132");
  _hss_connection->delete_result("/impi/6505550001%40homedomain/av/aka?impu=sip%3A6505550001%40homedomain");
}


TEST_F(AuthenticationTest, AKAAuthResyncFail)
{
  // Test an AKA authentication flow that initially fails because the client
  // sequence number if out of sync with the HSS sequence number.  The resync
  // fails because the auts parameter is malformed.
  pjsip_tx_data* tdata;

  // Set up the HSS response for the AV query using a default private user identity.
  // The keys in this test case are not consistent, but that won't matter for
  // the purposes of the test as Clearwater never itself runs the MILENAGE
  // algorithms to generate or extract keys.
  _hss_connection->set_result("/impi/6505550001%40homedomain/av/aka?impu=sip%3A6505550001%40homedomain",
                              "{\"aka\":{\"challenge\":\"87654321876543218765432187654321\","
                                        "\"response\":\"12345678123456781234567812345678\","
                                        "\"cryptkey\":\"0123456789abcdef\","
                                        "\"integritykey\":\"fedcba9876543210\"}}");

  // Send in a REGISTER request with an authentication header with
  // integrity-protected=no.  This triggers aka authentication.
  AuthenticationMessage msg1("REGISTER");
  msg1._integ_prot = "no";
  inject_msg(msg1.get());

  // Expect a 401 Not Authorized response.
  ASSERT_EQ(1, txdata_count());
  tdata = current_txdata();
  RespMatcher(401).matches(tdata->msg);

  // Extract the nonce, nc, cnonce and qop fields from the WWW-Authenticate header.
  std::string auth = get_headers(tdata->msg, "WWW-Authenticate");
  std::map<std::string, std::string> auth_params;
  parse_www_authenticate(auth, auth_params);
  EXPECT_EQ("87654321876543218765432187654321", auth_params["nonce"]);
  EXPECT_EQ("0123456789abcdef", auth_params["ck"]);
  EXPECT_EQ("fedcba9876543210", auth_params["ik"]);
  EXPECT_EQ("auth", auth_params["qop"]);
  EXPECT_EQ("AKAv1-MD5", auth_params["algorithm"]);
  free_txdata();

  // Send a new REGISTER request with an authentication header with a correct
  // response, but with an auts parameter indicating the sequence number in
  // the nonce was out of sync.
  AuthenticationMessage msg2("REGISTER");
  msg2._algorithm = "AKAv1-MD5";
  msg2._key = "12345678123456781234567812345678";
  msg2._nonce = auth_params["nonce"];
  msg2._opaque = auth_params["opaque"];
  msg2._nc = "00000001";
  msg2._cnonce = "8765432187654321";
  msg2._qop = "auth";
  msg2._auts = "321321321321";    // Too short
  inject_msg(msg2.get());

  // Expect a 403 Forbidden response.
  ASSERT_EQ(1, txdata_count());
  tdata = current_txdata();
  RespMatcher(403).matches(tdata->msg);
  free_txdata();

  _hss_connection->delete_result("/impi/6505550001%40homedomain/av/aka?impu=sip%3A6505550001%40homedomain");
}


TEST_F(AuthenticationTest, AuthCorruptAV)
{
  // Test a handling of corrupt Authentication Vectors from Homestead.
  pjsip_tx_data* tdata;

  // Set up the HSS response for the AV query using a default private user
  // identity, with no aka or digest body.
  _hss_connection->set_result("/impi/6505550001%40homedomain/av/aka?impu=sip%3A6505550001%40homedomain",
                              "{}");

  // Send in a REGISTER request with an authentication header with
  // integrity-protected=no.  This triggers aka authentication.
  AuthenticationMessage msg1("REGISTER");
  msg1._integ_prot = "no";
  inject_msg(msg1.get());

  // Expect a 403 Forbidden response.
  ASSERT_EQ(1, txdata_count());
  tdata = current_txdata();
  RespMatcher(403).matches(tdata->msg);
  free_txdata();

  _hss_connection->delete_result("/impi/6505550001%40homedomain/av/aka?impu=sip%3A6505550001%40homedomain");

  // Set up the HSS response for the AV query using a default private user
  // identity, with a malformed aka body.
  _hss_connection->set_result("/impi/6505550001%40homedomain/av/aka?impu=sip%3A6505550001%40homedomain",
                              "{\"aka\":{\"challenge\":\"87654321876543218765432187654321\","
                                        "\"cryptkey\":\"0123456789abcdef\","
                                        "\"integritykey\":\"fedcba9876543210\"}}");

  // Send in a REGISTER request with an authentication header with
  // integrity-protected=no.  This triggers aka authentication.
  AuthenticationMessage msg2("REGISTER");
  msg2._integ_prot = "no";
  inject_msg(msg2.get());

  // Expect a 403 Forbidden response.
  ASSERT_EQ(1, txdata_count());
  tdata = current_txdata();
  RespMatcher(403).matches(tdata->msg);
  free_txdata();

  _hss_connection->delete_result("/impi/6505550001%40homedomain/av/aka?impu=sip%3A6505550001%40homedomain");

  // Set up the HSS response for the AV query the default private user identity,
  // with a malformed digest body.
  _hss_connection->set_result("/impi/6505550001%40homedomain/av?impu=sip%3A6505550001%40homedomain",
                              "{\"digest\":{\"realm\":\"homedomain\","
                                           "\"ha1\":\"12345678123456781234567812345678\"}}");

  // Send in a REGISTER request with no authentication header.  This triggers
  // Digest authentication.
  AuthenticationMessage msg3("REGISTER");
  msg3._auth_hdr = false;
  inject_msg(msg3.get());

  // Expect a 403 Forbidden response.
  ASSERT_EQ(1, txdata_count());
  tdata = current_txdata();
  RespMatcher(403).matches(tdata->msg);
  free_txdata();

  _hss_connection->delete_result("/impi/6505550001%40homedomain/av?impu=sip%3A6505550001%40homedomain");
}

<|MERGE_RESOLUTION|>--- conflicted
+++ resolved
@@ -81,11 +81,7 @@
     _analytics = new AnalyticsLogger("foo");
     delete _analytics->_logger;
     _analytics->_logger = NULL;
-<<<<<<< HEAD
-    pj_status_t ret = init_authentication("homedomain", _av_store, _hss_connection, NULL, _analytics);
-=======
-    pj_status_t ret = init_authentication("homedomain", _av_store, _hss_connection, _chronos_connection, _analytics);
->>>>>>> 008d71a6
+    pj_status_t ret = init_authentication("homedomain", _av_store, _hss_connection, NULL, _chronos_connection, _analytics);
     ASSERT_EQ(PJ_SUCCESS, ret);
   }
 
