--- conflicted
+++ resolved
@@ -88,11 +88,8 @@
                   sip_string_to_request_type.cpp \
                   snmp_row.cpp \
                   snmp_scalar.cpp \
-<<<<<<< HEAD
-                  ralf_processor.cpp
-=======
+                  ralf_processor.cpp \
                   uri_classifier.cpp
->>>>>>> cceb0afd
 
 TARGET_SOURCES_BUILD := main.cpp
 
