--- conflicted
+++ resolved
@@ -337,13 +337,6 @@
           xml_node<>* as_ext = as->first_node("Extension");
           if (as_ext)
           {
-<<<<<<< HEAD
-            LOG_DEBUG("Found (triggered) server %s at priority %d", server_name->value(), (int)priority);
-            as_map.insert(std::pair<int32_t, std::string>(priority, server_name->value()));
-            // @@@ KSW Parse the URI and ensure it is parsable and a
-            // SIP URI here. If it's invalid, ignore it (seems the
-            // only sensible option).
-=======
             as_invocation.include_register_request = does_child_node_exist(as_ext, "IncludeRegisterRequest");
             as_invocation.include_register_response = does_child_node_exist(as_ext, "IncludeRegisterResponse");
           } else {
@@ -355,7 +348,9 @@
           {
             LOG_INFO("Found (triggered) server %s at priority %d", as_invocation.server_name.c_str(), (int)priority);
             as_map.insert(std::pair<int32_t, AsInvocation>(priority, as_invocation));
->>>>>>> 62698c41
+            // @@@ KSW Parse the URI and ensure it is parsable and a
+            // SIP URI here. If it's invalid, ignore it (seems the
+            // only sensible option).
           }
         }
       } else {
