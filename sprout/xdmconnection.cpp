/**
 * @file xdmconnection.cpp HSSConnection class methods.
 *
 * Project Clearwater - IMS in the Cloud
 * Copyright (C) 2013  Metaswitch Networks Ltd
 *
 * This program is free software: you can redistribute it and/or modify it
 * under the terms of the GNU General Public License as published by the
 * Free Software Foundation, either version 3 of the License, or (at your
 * option) any later version, along with the "Special Exception" for use of
 * the program along with SSL, set forth below. This program is distributed
 * in the hope that it will be useful, but WITHOUT ANY WARRANTY;
 * without even the implied warranty of MERCHANTABILITY or FITNESS FOR
 * A PARTICULAR PURPOSE.  See the GNU General Public License for more
 * details. You should have received a copy of the GNU General Public
 * License along with this program.  If not, see
 * <http://www.gnu.org/licenses/>.
 *
 * The author can be reached by email at clearwater@metaswitch.com or by
 * post at Metaswitch Networks Ltd, 100 Church St, Enfield EN2 6BQ, UK
 *
 * Special Exception
 * Metaswitch Networks Ltd  grants you permission to copy, modify,
 * propagate, and distribute a work formed by combining OpenSSL with The
 * Software, or a work derivative of such a combination, even if such
 * copying, modification, propagation, or distribution would otherwise
 * violate the terms of the GPL. You must comply with the GPL in all
 * respects for all of the code used other than OpenSSL.
 * "OpenSSL" means OpenSSL toolkit software distributed by the OpenSSL
 * Project and licensed under the OpenSSL Licenses, or a work based on such
 * software and licensed under the OpenSSL Licenses.
 * "OpenSSL Licenses" means the OpenSSL License and Original SSLeay License
 * under which the OpenSSL Project distributes the OpenSSL toolkit software,
 * as those licenses appear in the file LICENSE-OPENSSL.
 */

///

#include <curl/curl.h>
#include <iostream>
#include <fstream>

#include "utils.h"
#include "log.h"
#include "sas.h"
#include "sasevent.h"
#include "httpconnection.h"
#include "xdmconnection.h"
#include "accumulator.h"

/// Main constructor.
XDMConnection::XDMConnection(const std::string& server) :
  _http(new HttpConnection(server,
                           true,
                           SASEvent::TX_XDM_GET_BASE,
                           "connected_homers")),
  _latency_stat("xdm_latency_us")
{
}

/// Constructor supplying own connection. For UT use. Ownership passes
/// to this object.
XDMConnection::XDMConnection(HttpConnection* http) :
  _http(http),
  _latency_stat("xdm_latency_us")
{
}

XDMConnection::~XDMConnection()
{
  delete _http;
  _http = NULL;
}

bool XDMConnection::get_simservs(const std::string& user,
                                 std::string& xml_data,
                                 const std::string& password,
                                 SAS::TrailId trail)
{
<<<<<<< HEAD
  std::string url = "/org.etsi.ngn.simservs/users/" + Utils::url_escape(user) + "/simservs.xml";
  HTTPCode http_code = _http->get(url, xml_data, user, trail);
  return (http_code == HTTP_OK);
=======
  Utils::StopWatch stopWatch;
  stopWatch.start();

  bool rc = _http->get("/org.etsi.ngn.simservs/users/" + Utils::url_escape(user) + "/simservs.xml", xml_data, user, trail);

  unsigned long latency_us;
  if (stopWatch.stop(latency_us))
  {
    _latency_stat.accumulate(latency_us);
  }

  return rc;
>>>>>>> 546d5af7
}
<|MERGE_RESOLUTION|>--- conflicted
+++ resolved
@@ -77,15 +77,11 @@
                                  const std::string& password,
                                  SAS::TrailId trail)
 {
-<<<<<<< HEAD
-  std::string url = "/org.etsi.ngn.simservs/users/" + Utils::url_escape(user) + "/simservs.xml";
-  HTTPCode http_code = _http->get(url, xml_data, user, trail);
-  return (http_code == HTTP_OK);
-=======
   Utils::StopWatch stopWatch;
   stopWatch.start();
 
-  bool rc = _http->get("/org.etsi.ngn.simservs/users/" + Utils::url_escape(user) + "/simservs.xml", xml_data, user, trail);
+  std::string url = "/org.etsi.ngn.simservs/users/" + Utils::url_escape(user) + "/simservs.xml";
+  HTTPCode http_code = _http->get(url, xml_data, user, trail);
 
   unsigned long latency_us;
   if (stopWatch.stop(latency_us))
@@ -93,6 +89,5 @@
     _latency_stat.accumulate(latency_us);
   }
 
-  return rc;
->>>>>>> 546d5af7
+  return (http_code == HTTP_OK);
 }
