/**
 * @file memcachedstore.cpp Memcached-backed implementation of the registration data store.
 *
 * Project Clearwater - IMS in the Cloud
 * Copyright (C) 2013  Metaswitch Networks Ltd
 *
 * This program is free software: you can redistribute it and/or modify it
 * under the terms of the GNU General Public License as published by the
 * Free Software Foundation, either version 3 of the License, or (at your
 * option) any later version, along with the "Special Exception" for use of
 * the program along with SSL, set forth below. This program is distributed
 * in the hope that it will be useful, but WITHOUT ANY WARRANTY;
 * without even the implied warranty of MERCHANTABILITY or FITNESS FOR
 * A PARTICULAR PURPOSE.  See the GNU General Public License for more
 * details. You should have received a copy of the GNU General Public
 * License along with this program.  If not, see
 * <http://www.gnu.org/licenses/>.
 *
 * The author can be reached by email at clearwater@metaswitch.com or by
 * post at Metaswitch Networks Ltd, 100 Church St, Enfield EN2 6BQ, UK
 *
 * Special Exception
 * Metaswitch Networks Ltd  grants you permission to copy, modify,
 * propagate, and distribute a work formed by combining OpenSSL with The
 * Software, or a work derivative of such a combination, even if such
 * copying, modification, propagation, or distribution would otherwise
 * violate the terms of the GPL. You must comply with the GPL in all
 * respects for all of the code used other than OpenSSL.
 * "OpenSSL" means OpenSSL toolkit software distributed by the OpenSSL
 * Project and licensed under the OpenSSL Licenses, or a work based on such
 * software and licensed under the OpenSSL Licenses.
 * "OpenSSL Licenses" means the OpenSSL License and Original SSLeay License
 * under which the OpenSSL Project distributes the OpenSSL toolkit software,
 * as those licenses appear in the file LICENSE-OPENSSL.
 */

///
///

#include "memcachedstore.h"

// Common STL includes.
#include <cassert>
#include <vector>
#include <map>
#include <set>
#include <list>
#include <queue>
#include <string>
#include <iostream>
#include <sstream>
#include <fstream>
#include <iomanip>
#include <algorithm>
#include <time.h>

#include "memcachedstorefactory.h"
#include "log.h"

namespace RegData {

<<<<<<< HEAD
  /// Create a new store object, using the memcached implementation.
  ///
  /// For syntax of servers see
  /// http://docs.libmemcached.org/libmemcached_configuration.html#description,
  /// e.g., "localhost:11211".
  RegData::Store* create_memcached_store(const std::list<std::string>& servers,
                                         ///< list of servers to be used
                                         int connections,
                                         bool binary)
                                         ///< size of pool (used as init and
                                         /// max)
  {
    return new MemcachedStore(servers, connections, binary);
=======
/// Create a new store object, using the memcached implementation.
///
/// For syntax of servers see
/// http://docs.libmemcached.org/libmemcached_configuration.html#description,
/// e.g., "localhost:11211".
RegData::Store* create_memcached_store(const std::list<std::string>& servers,
                                       ///< list of servers to be used
                                       int connections)
                                       ///< size of pool (used as init and
                                       /// max)
{
  return new MemcachedStore(servers, connections);
}

/// Destroy a store object which used the memcached implementation.
void destroy_memcached_store(RegData::Store* store)
{
  delete (RegData::MemcachedStore*)store;
}

/// Constructor: get a handle to the memcached connection pool of interest.
///
/// For syntax of servers see
/// http://docs.libmemcached.org/libmemcached_configuration.html#description,
/// e.g., "localhost:11211".
MemcachedStore::MemcachedStore(const std::list<std::string>& servers,
                               ///< list of servers to be used
                               int pool_size)
                               ///< size of pool (used as init and max)
{
  // Create the options string to connect to the servers.
  std::string options;
  for (std::list<std::string>::const_iterator i = servers.begin();
       i != servers.end();
       ++i)
  {
    options += "--SERVER=" + (*i) + " ";
>>>>>>> ec78e122
  }
  options += "--BINARY-PROTOCOL";
  //options += " --CONNECT-TIMEOUT=200";
  options += " --POOL-MIN=" + to_string<int>(pool_size, std::dec) + " --POOL-MAX=" + to_string<int>(pool_size, std::dec);

  _pool = memcached_pool(options.c_str(), options.length());
}

MemcachedStore::~MemcachedStore()
{
  memcached_pool_destroy(_pool);
}

/// Wipe the contents of all the memcached servers immediately, if we can
/// get a connection.  If not, does nothing.
void MemcachedStore::flush_all()
{
  memcached_return_t rc;

  // Try to get a connection
  struct timespec wait_time;
  wait_time.tv_sec = 0;
  wait_time.tv_nsec = 100 * 1000 * 1000;
  memcached_st* st = memcached_pool_fetch(_pool, &wait_time, &rc);

  if (st != NULL)
  {
    // Got one: use it to wipe out the contents of the servers immediately.
    rc = memcached_flush(st, 0);
    memcached_pool_release(_pool, st);
  }
}

<<<<<<< HEAD
  /// Constructor: get a handle to the memcached connection pool of interest.
  ///
  /// For syntax of servers see
  /// http://docs.libmemcached.org/libmemcached_configuration.html#description,
  /// e.g., "localhost:11211".
  MemcachedStore::MemcachedStore(const std::list<std::string>& servers, ///< list of servers to be used
                                 int pool_size,                         ///< size of pool (used as init and max)
                                 bool binary)                           ///< set to true to use binary protocol
  {
    // Create the options string to connect to the servers.
    std::string options;
    for (std::list<std::string>::const_iterator i = servers.begin();
         i != servers.end();
         ++i)
    {
      options += "--SERVER=" + (*i) + " ";
    }
    options += "--SUPPORT-CAS";
    if (binary)
    {
      options += " --BINARY-PROTOCOL";
    }
    options += " --POOL-MIN=" + to_string<int>(pool_size, std::dec) + " --POOL-MAX=" + to_string<int>(pool_size, std::dec);

    _pool = memcached_pool(options.c_str(), options.length());

    if (_pool == NULL)
    {
      LOG_ERROR("Failed to connected to memcached store: %s", options.c_str());
    }
  }
=======
// LCOV_EXCL_START - need real memcached to test

/// Retrieve the AoR data for a given SIP URI, creating it if there isn't
/// any already, and returning NULL if we can't get a connection.
AoR* MemcachedStore::get_aor_data(const std::string& aor_id)
                                  ///< the SIP URI
{
  memcached_return_t rc;
  MemcachedAoR* aor_data = NULL;
>>>>>>> ec78e122

  // Try to get a connection
  struct timespec wait_time;
  wait_time.tv_sec = 0;
  wait_time.tv_nsec = 100 * 1000 * 1000;
  memcached_st* st = memcached_pool_fetch(_pool, &wait_time, &rc);

  if (st != NULL)
  {
    // Got one: use it.
    const char* key_ptr = aor_id.data();
    const size_t key_len = aor_id.length();
    rc = memcached_mget(st, &key_ptr, &key_len, 1);
    if (memcached_success(rc))
    {
      memcached_result_st result;
      memcached_result_create(st, &result);
      memcached_fetch_result(st, &result, &rc);

      if (memcached_success(rc))
      {
        aor_data = deserialize_aor(std::string(memcached_result_value(&result), memcached_result_length(&result)));
        aor_data->set_cas(memcached_result_cas(&result));
        memcached_result_free(&result);
        int now = time(NULL);
        expire_bindings(aor_data, now);
      }
      else
      {
        // AoR does not exist, so create it.
        aor_data = new MemcachedAoR();
      }
    }
    else
    {
      // memcached_mget failed, so log error.
      LOG_ERROR("memcached_mget command failed, rc = %d (%s)",
                rc,
                memcached_strerror(st, rc));
    }
    memcached_pool_release(_pool, st);
  }
  else
  {
    LOG_ERROR("Failed to get memcached_st for get_aor_data, %d", rc);
  }

  return (AoR*)aor_data;
}

/// Update the data for a particular address of record.  Writes the data
/// atomically.  If the underlying data has changed since it was last
/// read, the update is rejected and this returns false; if the update
/// succeeds, this returns true.
///
/// If a connection cannot be obtained, returns a random boolean based on
/// data found on the call stack at the point of entry.
bool MemcachedStore::set_aor_data(const std::string& aor_id,
                                  ///< the SIP URI
                                  AoR* data)
                                  ///< the data to store
{
  memcached_return_t rc;
  MemcachedAoR* aor_data = (MemcachedAoR*)data;

  // Try to get a connection.
  struct timespec wait_time;
  wait_time.tv_sec = 0;
  wait_time.tv_nsec = 100 * 1000 * 1000;
  memcached_st* st = memcached_pool_fetch(_pool, &wait_time, &rc);

  if (st != NULL)
  {
    // Got one: use it.
    //
    // Expire any old bindings before writing to the server.  In theory,
    // if there are no bindings left we could delete the entry, but this
    // may cause concurrency problems because memcached does not support
    // cas on delete operations.  In this case we do a memcached_cas with
    // an effectively immediate expiry time.
    int now = time(NULL);
    int max_expires = expire_bindings(aor_data, now);
    std::string value = serialize_aor(aor_data);
    if (aor_data->get_cas() == 0)
    {
      // New record, so attempt to add.  This will fail if someone else
      // gets there first.
      rc = memcached_add(st, aor_id.data(), aor_id.length(), value.data(), value.length(), max_expires, 0);
    }
    else
    {
      // This is an update to an existing record, so use memcached_cas
      // to make sure it is atomic.
      rc = memcached_cas(st, aor_id.data(), aor_id.length(), value.data(), value.length(), max_expires, 0, aor_data->get_cas());
    }

    if (!memcached_success(rc))
    {
      LOG_ERROR("memcached_%s command failed, rc = %d (%s), expiry = %d",
                (aor_data->get_cas() == 0) ? "add" : "cas",
                rc,
                memcached_strerror(st, rc),
                max_expires - now);
    }

    memcached_pool_release(_pool, st);
  }
  else
  {
    LOG_ERROR("Failed to get memcached_st for set_aor_data, %d", rc);
  }

  return memcached_success(rc);
}

// LCOV_EXCL_STOP

/// Serialize the contents of an AoR.
std::string MemcachedStore::serialize_aor(MemcachedAoR* aor_data)
{
  std::ostringstream oss(std::ostringstream::out|std::ostringstream::binary);

  int num_bindings = aor_data->bindings().size();
  oss.write((const char *)&num_bindings, sizeof(int));

  for (AoR::Bindings::const_iterator i = aor_data->bindings().begin();
       i != aor_data->bindings().end();
       ++i)
  {
    oss << i->first << '\0';

    AoR::Binding* b = i->second;
    oss << b->_uri << '\0';
    oss << b->_cid << '\0';
    oss.write((const char *)&b->_cseq, sizeof(int));
    oss.write((const char *)&b->_expires, sizeof(int));
    oss.write((const char *)&b->_priority, sizeof(int));
    int num_params = b->_params.size();
    oss.write((const char *)&num_params, sizeof(int));
    for (std::list<std::pair<std::string, std::string> >::const_iterator i = b->_params.begin();
         i != b->_params.end();
         ++i)
    {
      oss << i->first << '\0' << i->second << '\0';
    }
    int num_path_hdrs = b->_path_headers.size();
    oss.write((const char *)&num_path_hdrs, sizeof(int));
    for (std::list<std::string>::const_iterator i = b->_path_headers.begin();
         i != b->_path_headers.end();
         ++i)
    {
      oss << *i << '\0';
    }
  }

  return oss.str();
}

/// Deserialize the contents of an AoR
MemcachedAoR* MemcachedStore::deserialize_aor(const std::string& s)
{
  std::istringstream iss(s, std::istringstream::in|std::istringstream::binary);

  MemcachedAoR* aor_data = new MemcachedAoR();
  int num_bindings;
  iss.read((char *)&num_bindings, sizeof(int));
  LOG_DEBUG("There are %d bindings", num_bindings);

  for (int ii = 0; ii < num_bindings; ++ii)
  {
    // Extract the binding identifier into a string.
    std::string binding_id;
    getline(iss, binding_id, '\0');

    AoR::Binding* b = aor_data->get_binding(binding_id);

    // Now extract the various fixed binding parameters.
    getline(iss, b->_uri, '\0');
    getline(iss, b->_cid, '\0');
    iss.read((char *)&b->_cseq, sizeof(int));
    iss.read((char *)&b->_expires, sizeof(int));
    iss.read((char *)&b->_priority, sizeof(int));

    int num_params;
    iss.read((char *)&num_params, sizeof(int));
    LOG_DEBUG("Binding has %d params", num_params);
    b->_params.resize(num_params);
    for (std::list<std::pair<std::string, std::string> >::iterator i = b->_params.begin();
         i != b->_params.end();
         ++i)
    {
      getline(iss, i->first, '\0');
      getline(iss, i->second, '\0');
      LOG_DEBUG("Read param %s = %s", i->first.c_str(), i->second.c_str());
    }

    int num_paths = 0;
    iss.read((char *)&num_paths, sizeof(int));
    b->_path_headers.resize(num_paths);
    LOG_DEBUG("Binding has %d paths", num_paths);
    for (std::list<std::string>::iterator i = b->_path_headers.begin();
         i != b->_path_headers.end();
         ++i)
    {
      getline(iss, *i, '\0');
      LOG_DEBUG("Read path %s", i->c_str());
    }
  }

  return aor_data;
}

} // namespace RegData
<|MERGE_RESOLUTION|>--- conflicted
+++ resolved
@@ -34,9 +34,6 @@
  * as those licenses appear in the file LICENSE-OPENSSL.
  */
 
-///
-///
-
 #include "memcachedstore.h"
 
 // Common STL includes.
@@ -59,21 +56,6 @@
 
 namespace RegData {
 
-<<<<<<< HEAD
-  /// Create a new store object, using the memcached implementation.
-  ///
-  /// For syntax of servers see
-  /// http://docs.libmemcached.org/libmemcached_configuration.html#description,
-  /// e.g., "localhost:11211".
-  RegData::Store* create_memcached_store(const std::list<std::string>& servers,
-                                         ///< list of servers to be used
-                                         int connections,
-                                         bool binary)
-                                         ///< size of pool (used as init and
-                                         /// max)
-  {
-    return new MemcachedStore(servers, connections, binary);
-=======
 /// Create a new store object, using the memcached implementation.
 ///
 /// For syntax of servers see
@@ -81,9 +63,11 @@
 /// e.g., "localhost:11211".
 RegData::Store* create_memcached_store(const std::list<std::string>& servers,
                                        ///< list of servers to be used
-                                       int connections)
+                                       int connections,
                                        ///< size of pool (used as init and
                                        /// max)
+                                       bool binary)
+                                       ///< use binary protocol?
 {
   return new MemcachedStore(servers, connections);
 }
@@ -101,8 +85,10 @@
 /// e.g., "localhost:11211".
 MemcachedStore::MemcachedStore(const std::list<std::string>& servers,
                                ///< list of servers to be used
-                               int pool_size)
+                               int pool_size
                                ///< size of pool (used as init and max)
+                               bool binary)
+                               ///< use binary protocol?
 {
   // Create the options string to connect to the servers.
   std::string options;
@@ -111,13 +97,21 @@
        ++i)
   {
     options += "--SERVER=" + (*i) + " ";
->>>>>>> ec78e122
-  }
-  options += "--BINARY-PROTOCOL";
-  //options += " --CONNECT-TIMEOUT=200";
+  }
+  options += "--SUPPORT-CAS";
+  if (binary)
+  {
+    options += " --BINARY-PROTOCOL";
+  }
+  options += " --CONNECT-TIMEOUT=200";
   options += " --POOL-MIN=" + to_string<int>(pool_size, std::dec) + " --POOL-MAX=" + to_string<int>(pool_size, std::dec);
 
   _pool = memcached_pool(options.c_str(), options.length());
+
+  if (_pool == NULL)
+  {
+    LOG_ERROR("Failed to connected to memcached store: %s", options.c_str());
+  }
 }
 
 MemcachedStore::~MemcachedStore()
@@ -145,39 +139,6 @@
   }
 }
 
-<<<<<<< HEAD
-  /// Constructor: get a handle to the memcached connection pool of interest.
-  ///
-  /// For syntax of servers see
-  /// http://docs.libmemcached.org/libmemcached_configuration.html#description,
-  /// e.g., "localhost:11211".
-  MemcachedStore::MemcachedStore(const std::list<std::string>& servers, ///< list of servers to be used
-                                 int pool_size,                         ///< size of pool (used as init and max)
-                                 bool binary)                           ///< set to true to use binary protocol
-  {
-    // Create the options string to connect to the servers.
-    std::string options;
-    for (std::list<std::string>::const_iterator i = servers.begin();
-         i != servers.end();
-         ++i)
-    {
-      options += "--SERVER=" + (*i) + " ";
-    }
-    options += "--SUPPORT-CAS";
-    if (binary)
-    {
-      options += " --BINARY-PROTOCOL";
-    }
-    options += " --POOL-MIN=" + to_string<int>(pool_size, std::dec) + " --POOL-MAX=" + to_string<int>(pool_size, std::dec);
-
-    _pool = memcached_pool(options.c_str(), options.length());
-
-    if (_pool == NULL)
-    {
-      LOG_ERROR("Failed to connected to memcached store: %s", options.c_str());
-    }
-  }
-=======
 // LCOV_EXCL_START - need real memcached to test
 
 /// Retrieve the AoR data for a given SIP URI, creating it if there isn't
@@ -187,7 +148,6 @@
 {
   memcached_return_t rc;
   MemcachedAoR* aor_data = NULL;
->>>>>>> ec78e122
 
   // Try to get a connection
   struct timespec wait_time;
