--- conflicted
+++ resolved
@@ -74,15 +74,13 @@
                   handlers.cpp \
                   ipv6utils.cpp \
                   contact_filtering.cpp \
-<<<<<<< HEAD
                   sproutletproxy.cpp \
                   sproutletappserver.cpp \
                   scscfsproutlet.cpp \
                   bgcfsproutlet.cpp \
                   icscfsproutlet.cpp
-=======
+                  contact_filtering.cpp \
                   localroaming.cpp
->>>>>>> d6a660ab
 
 TARGET_SOURCES_BUILD := main.cpp
 
@@ -137,11 +135,8 @@
                        mock_sas.cpp \
                        contact_filtering_test.cpp \
                        appserver_test.cpp \
-<<<<<<< HEAD
 											 scscf_test.cpp
-=======
                        localroaming_test.cpp
->>>>>>> d6a660ab
 
 # Put the interposer in here, so it will be loaded before pjsip.
 TARGET_EXTRA_OBJS_TEST := gmock-all.o \
