/**
 * @file main.cpp
 *
 * Project Clearwater - IMS in the Cloud
 * Copyright (C) 2013  Metaswitch Networks Ltd
 *
 * This program is free software: you can redistribute it and/or modify it
 * under the terms of the GNU General Public License as published by the
 * Free Software Foundation, either version 3 of the License, or (at your
 * option) any later version, along with the "Special Exception" for use of
 * the program along with SSL, set forth below. This program is distributed
 * in the hope that it will be useful, but WITHOUT ANY WARRANTY;
 * without even the implied warranty of MERCHANTABILITY or FITNESS FOR
 * A PARTICULAR PURPOSE.  See the GNU General Public License for more
 * details. You should have received a copy of the GNU General Public
 * License along with this program.  If not, see
 * <http://www.gnu.org/licenses/>.
 *
 * The author can be reached by email at clearwater@metaswitch.com or by
 * post at Metaswitch Networks Ltd, 100 Church St, Enfield EN2 6BQ, UK
 *
 * Special Exception
 * Metaswitch Networks Ltd  grants you permission to copy, modify,
 * propagate, and distribute a work formed by combining OpenSSL with The
 * Software, or a work derivative of such a combination, even if such
 * copying, modification, propagation, or distribution would otherwise
 * violate the terms of the GPL. You must comply with the GPL in all
 * respects for all of the code used other than OpenSSL.
 * "OpenSSL" means OpenSSL toolkit software distributed by the OpenSSL
 * Project and licensed under the OpenSSL Licenses, or a work based on such
 * software and licensed under the OpenSSL Licenses.
 * "OpenSSL Licenses" means the OpenSSL License and Original SSLeay License
 * under which the OpenSSL Project distributes the OpenSSL toolkit software,
 * as those licenses appear in the file LICENSE-OPENSSL.
 */

extern "C" {
#include <pjsip.h>
#include <pjlib-util.h>
#include <pjlib.h>
}

#include <unistd.h>
#include <sys/types.h>
#include <sys/stat.h>
#include <fcntl.h>
#include <signal.h>
#include <errno.h>
#include <semaphore.h>

// Common STL includes.
#include <cassert>
#include <vector>
#include <map>
#include <set>
#include <list>
#include <queue>
#include <string>


#include "logger.h"
#include "utils.h"
#include "analyticslogger.h"
#include "regdata.h"
#include "stack.h"
#include "hssconnection.h"
#include "xdmconnection.h"
#include "stateful_proxy.h"
#include "websockets.h"
#include "callservices.h"
#include "registrar.h"
#include "authentication.h"
#include "options.h"
#include "memcachedstorefactory.h"
#include "localstorefactory.h"
#include "enumservice.h"
#include "bgcfservice.h"
#include "pjutils.h"
#include "log.h"
#include "zmq_lvc.h"
#include "quiescing_manager.h"

struct options
{
  std::string            system_name;
  int                    trusted_port;
  int                    untrusted_port;
  std::string            local_host;
  std::string            home_domain;
  std::string            sprout_domain;
  std::string            bono_domain;
  std::string            alias_hosts;
  pj_bool_t              edge_proxy;
  std::string            upstream_proxy;
  int                    upstream_proxy_port;
  int                    upstream_proxy_connections;
  int                    upstream_proxy_recycle;
  pj_bool_t              ibcf;
  std::string            trusted_hosts;
  pj_bool_t              auth_enabled;
  std::string            auth_realm;
  std::string            auth_config;
  std::string            sas_server;
  std::string            hss_server;
  std::string            xdm_server;
  std::string            store_servers;
  std::string            remote_store_servers;
  std::string            enum_server;
  std::string            enum_suffix;
  std::string            enum_file;
  pj_bool_t              analytics_enabled;
  std::string            analytics_directory;
  int                    reg_max_expires;
  int                    pjsip_threads;
  int                    worker_threads;
  pj_bool_t              log_to_file;
  std::string            log_directory;
  int                    log_level;
  pj_bool_t              interactive;
  pj_bool_t              daemon;
};


static sem_t term_sem;

static pj_bool_t quiescing = PJ_FALSE;
static sem_t quiescing_sem;
QuiescingManager *quiescing_mgr;

const static int QUIESCE_SIGNAL = SIGQUIT;
const static int UNQUIESCE_SIGNAL = SIGUSR1;

static void usage(void)
{
  puts("Options:\n"
       "\n"
       " -s, --system <name>        System name for SAS logging (defaults to local host name)\n"
       " -t, --trusted-port N       Set local trusted listener port to N\n"
       " -u, --untrusted-port N     Set local untrusted listener port to N\n"
       " -l, --localhost <name>     Override the local host name\n"
       " -D, --domain <name>        Override the home domain name\n"
       " -c, --sprout-domain <name> Override the sprout cluster domain name\n"
       " -b, --bono-domain <name>   Override the bono cluster domain name\n"
       " -n, --alias <names>        Optional list of alias host names\n"
       " -e, --edge-proxy <name>[:<port>[:<connections>[:<recycle time>]]]\n"
       "                            Operate as an edge proxy using the specified node\n"
       "                            as the upstream proxy.  Optionally specifies the port,\n"
       "                            the number of parallel connections to create, and how\n"
       "                            often to recycle these connections (by default a\n"
       "                            single connection to the trusted port is used and never\n"
       "                            recycled).\n"
       " -I, --ibcf <IP addresses>  Operate as an IBCF accepting SIP flows from\n"
       "                            the pre-configured list of IP addresses\n"
       " -R, --realm <realm>        Use specified realm for authentication\n"
       "                            (if not specified, local host name is used)\n"
       " -M, --memstore <servers>   Use memcached store on comma-separated list of\n"
       "                            servers for registration state\n"
       "                            (otherwise uses local store)\n"
       " -m, --remote-memstore <servers>\n"
       "                            Use remote memcached store on comma-separated list of\n"
       "                            servers for registration state\n"
       "                            (otherwise uses no remote memcached store)\n"
       " -S, --sas <ipv4>           Use specified host as software assurance\n"
       "                            server.  Otherwise uses localhost\n"
       " -H, --hss <server>         Name/IP address of HSS server\n"
       " -X, --xdms <server>        Name/IP address of XDM server\n"
       " -E, --enum <server>        Name/IP address of ENUM server (can't be enabled at same\n"
       "                            time as -f)\n"
       " -x, --enum-suffix <suffix> Suffix appended to ENUM domains (default: .e164.arpa)\n"
       " -f, --enum-file <file>     JSON ENUM config file (can't be enabled at same time as\n"
       "                            -E)\n"
       " -r, --reg-max-expires <expiry>\n"
       "                            The maximum allowed registration period (in seconds)\n"
       " -p, --pjsip_threads N      Number of PJSIP threads (default: 1)\n"
       " -w, --worker_threads N     Number of worker threads (default: 1)\n"
       " -a, --analytics <directory>\n"
       "                            Generate analytics logs in specified directory\n"
       " -F, --log-file <directory>\n"
       "                            Log to file in specified directory\n"
       " -L, --log-level N          Set log level to N (default: 4)\n"
       " -d, --daemon               Run as daemon\n"
       " -i, --interactive          Run in foreground with interactive menu\n"
       " -h, --help                 Show this help screen\n"
    );
}


static pj_status_t init_options(int argc, char *argv[], struct options *options)
{
  struct pj_getopt_option long_opt[] = {
    { "system",            required_argument, 0, 's'},
    { "trusted-port",      required_argument, 0, 't'},
    { "untrusted-port",    required_argument, 0, 'u'},
    { "localhost",         required_argument, 0, 'l'},
    { "domain",            required_argument, 0, 'D'},
    { "sprout-domain",     required_argument, 0, 'c'},
    { "bono-domain",       required_argument, 0, 'b'},
    { "alias",             required_argument, 0, 'n'},
    { "edge-proxy",        required_argument, 0, 'e'},
    { "ibcf",              required_argument, 0, 'I'},
    { "auth",              required_argument, 0, 'A'},
    { "realm",             required_argument, 0, 'R'},
    { "memstore",          required_argument, 0, 'M'},
    { "remote-memstore",   required_argument, 0, 'm'},
    { "sas",               required_argument, 0, 'S'},
    { "hss",               required_argument, 0, 'H'},
    { "xdms",              required_argument, 0, 'X'},
    { "enum",              required_argument, 0, 'E'},
    { "enum-suffix",       required_argument, 0, 'x'},
    { "enum-file",         required_argument, 0, 'f'},
    { "reg-max-expires",   required_argument, 0, 'r'},
    { "pjsip-threads",     required_argument, 0, 'p'},
    { "worker-threads",    required_argument, 0, 'w'},
    { "analytics",         required_argument, 0, 'a'},
    { "log-file",          required_argument, 0, 'F'},
    { "log-level",         required_argument, 0, 'L'},
    { "daemon",            no_argument,       0, 'd'},
    { "interactive",       no_argument,       0, 'i'},
    { "help",              no_argument,       0, 'h'},
    { NULL,                0, 0, 0}
  };
  int c;
  int opt_ind;
  int reg_max_expires;

  pj_optind = 0;
  while((c=pj_getopt_long(argc, argv, "s:t:u:l:D:c:b:n:e:I:A:R:M:S:H:X:E:x:f:r:p:w:a:F:L:dih", long_opt, &opt_ind))!=-1) {
    switch (c) {
    case 's':
      options->system_name = std::string(pj_optarg);
      fprintf(stdout, "System name is set to %s\n", pj_optarg);
      break;

    case 't':
      options->trusted_port = atoi(pj_optarg);
      fprintf(stdout, "Trusted Port is set to %d\n", options->trusted_port);
      break;

    case 'u':
      options->untrusted_port = atoi(pj_optarg);
      fprintf(stdout, "Untrusted Port is set to %d\n", options->untrusted_port);
      break;

    case 'l':
      options->local_host = std::string(pj_optarg);
      fprintf(stdout, "Override local host name set to %s\n", pj_optarg);
      break;

    case 'D':
      options->home_domain = std::string(pj_optarg);
      fprintf(stdout, "Override home domain set to %s\n", pj_optarg);
      break;

    case 'c':
      options->sprout_domain = std::string(pj_optarg);
      fprintf(stdout, "Override sprout cluster domain set to %s\n", pj_optarg);
      break;

    case 'b':
      options->bono_domain = std::string(pj_optarg);
      fprintf(stdout, "Override bono cluster domain set to %s\n", pj_optarg);
      break;

    case 'n':
      options->alias_hosts = std::string(pj_optarg);
      fprintf(stdout, "Alias host names = %s\n", pj_optarg);
      break;

    case 'e':
      {
        std::vector<std::string> upstream_proxy_options;
        Utils::split_string(std::string(pj_optarg), ':', upstream_proxy_options, 0, false);
        options->upstream_proxy = upstream_proxy_options[0];
        options->upstream_proxy_port = 0;
        options->upstream_proxy_connections = 1;
        options->upstream_proxy_recycle = 0;
        if (upstream_proxy_options.size() > 1)
        {
          options->upstream_proxy_port = atoi(upstream_proxy_options[1].c_str());
          if (upstream_proxy_options.size() > 2)
          {
            options->upstream_proxy_connections = atoi(upstream_proxy_options[2].c_str());
            if (upstream_proxy_options.size() > 3)
            {
              options->upstream_proxy_recycle = atoi(upstream_proxy_options[3].c_str());
            }
          }
        }
        fprintf(stdout, "Upstream proxy is set to %s", options->upstream_proxy.c_str());
        if (options->upstream_proxy_port != 0)
        {
          fprintf(stdout, ":%d", options->upstream_proxy_port);
        }
        fprintf(stdout, "\n");
        fprintf(stdout, "  connections = %d\n", options->upstream_proxy_connections);
        fprintf(stdout, "  recycle time = %d seconds\n", options->upstream_proxy_recycle);
        options->edge_proxy = PJ_TRUE;
      }
      break;

    case 'I':
      options->ibcf = PJ_TRUE;
      options->trusted_hosts = std::string(pj_optarg);
      fprintf(stdout, "IBCF mode enabled, trusted hosts = %s\n", pj_optarg);
      break;

    case 'R':
      options->auth_realm = std::string(pj_optarg);
      fprintf(stdout, "Authentication realm %s\n", pj_optarg);
      break;

    case 'M':
      options->store_servers = std::string(pj_optarg);
      fprintf(stdout, "Using memcached store on servers %s\n", pj_optarg);
      break;

    case 'm':
      options->remote_store_servers = std::string(pj_optarg);
      fprintf(stdout, "Using remote memcached store on servers %s\n", pj_optarg);
      break;

    case 'S':
      options->sas_server = std::string(pj_optarg);
      fprintf(stdout, "SAS set to %s\n", pj_optarg);
      break;

    case 'H':
      options->hss_server = std::string(pj_optarg);
      fprintf(stdout, "HSS server set to %s\n", pj_optarg);
      break;

    case 'X':
      options->xdm_server = std::string(pj_optarg);
      fprintf(stdout, "XDM server set to %s\n", pj_optarg);
      break;

    case 'E':
      options->enum_server = std::string(pj_optarg);
      fprintf(stdout, "ENUM server set to %s\n", pj_optarg);
      break;

    case 'x':
      options->enum_suffix = std::string(pj_optarg);
      fprintf(stdout, "ENUM suffix set to %s\n", pj_optarg);
      break;

    case 'f':
      options->enum_file = std::string(pj_optarg);
      fprintf(stdout, "ENUM file set to %s\n", pj_optarg);
      break;

    case 'r':
      reg_max_expires = atoi(pj_optarg);

      if (reg_max_expires > 0)
      {
        options->reg_max_expires = reg_max_expires;
        fprintf(stdout, "Maximum registration period set to %d seconds\n",
                options->reg_max_expires);
      }
      else
      {
        // The parameter could be invalid either because it's -ve, or it's not
        // an integer (in which case atoi returns 0). Log, but don't store it.
        LOG_WARNING("Invalid value for reg_max_expires: '%s'. "
                    "The default value of %d will be used.",
                    pj_optarg, options->reg_max_expires);
      }
      break;

    case 'p':
      options->pjsip_threads = atoi(pj_optarg);
      fprintf(stdout, "Use %d PJSIP threads\n", options->pjsip_threads);
      break;

    case 'w':
      options->worker_threads = atoi(pj_optarg);
      fprintf(stdout, "Use %d worker threads\n", options->worker_threads);
      break;

    case 'a':
      options->analytics_enabled = PJ_TRUE;
      options->analytics_directory = std::string(pj_optarg);
      fprintf(stdout, "Analytics directory set to %s\n", pj_optarg);
      break;

    case 'L':
      options->log_level = atoi(pj_optarg);
      fprintf(stdout, "Log level set to %s\n", pj_optarg);
      break;

    case 'F':
      options->log_to_file = PJ_TRUE;
      options->log_directory = std::string(pj_optarg);
      fprintf(stdout, "Log directory set to %s\n", pj_optarg);
      break;

    case 'd':
      options->daemon = PJ_TRUE;
      break;

    case 'i':
      options->interactive = PJ_TRUE;
      break;

    case 'h':
      usage();
      return -1;

    default:
      fprintf(stdout, "Unknown option. Run with --help for help.\n");
      return -1;
    }
  }

  // If the upstream proxy port is not set, default it to the trusted port.
  // We couldn't do this earlier because the trusted port might be set after
  // the upstream proxy.
  if (options->upstream_proxy_port == 0)
  {
    options->upstream_proxy_port = options->trusted_port;
  }

  return PJ_SUCCESS;
}


int daemonize()
{
  LOG_STATUS("Switching to daemon mode");

  pid_t pid = fork();
  if (pid == -1)
  {
    // Fork failed, return error.
    return errno;
  }
  else if (pid > 0)
  {
    // Parent process, fork successful, so exit.
    exit(0);
  }

  // Must now be running in the context of the child process.

  // Redirect standard files to /dev/null
  if (freopen("/dev/null", "r", stdin) == NULL)
    return errno;
  if (freopen("/dev/null", "w", stdout) == NULL)
    return errno;
  if (freopen("/dev/null", "w", stderr) == NULL)
    return errno;

  if (setsid() == -1)
  {
    // Create a new session to divorce the child from the tty of the parent.
    return errno;
  }

  signal(SIGHUP, SIG_IGN);

  umask(0);

  return 0;
}


// Signal handler that simply dumps the stack and then crashes out.
void exception_handler(int sig)
{
  // Reset the signal handlers so that another exception will cause a crash.
  signal(SIGABRT, SIG_DFL);
  signal(SIGSEGV, SIG_DFL);

  // Log the signal, along with a backtrace.
  LOG_BACKTRACE("Signal %d caught", sig);

  // Dump a core.
  abort();
}


// Signal handler that receives requests to (un)quiesce.
void quiesce_unquiesce_handler(int sig)
{
  // Set the flag indicating whether we're quiescing or not.
  if (sig == QUIESCE_SIGNAL)
  {
    LOG_STATUS("Quiesce signal received");
    quiescing = PJ_TRUE;
  }
  else
  {
    LOG_STATUS("Unquiesce signal received");
    quiescing = PJ_FALSE;
  }

  // Wake up the thread that acts on the notification (don't act on it in this
  // thread since we're in a signal handler).
  sem_post(&quiescing_sem);
}


// Signal handler that triggers sprout termination.
void terminate_handler(int sig)
{
  sem_post(&term_sem);
}


void *quiesce_unquiesce_thread_func(void *dummy)
{
   // First register the thread with PJSIP.
  pj_thread_desc desc;
  pj_thread_t *thread;
  pj_status_t status;

  status = pj_thread_register("Quiesce/unquiesce thread", desc, &thread);

  if (status != PJ_SUCCESS) {
    LOG_ERROR("Error creating quiesce/unquiesce thread (status = %d). "
              "This function will not be available",
              status);
    return NULL;
  }

  pj_bool_t curr_quiescing = PJ_FALSE;
  pj_bool_t new_quiescing = quiescing;

  while (PJ_TRUE)
  {
    // Only act if the quiescing state has changed.
    if (curr_quiescing != new_quiescing)
    {
      curr_quiescing = new_quiescing;

      if (new_quiescing) {
        quiescing_mgr->quiesce();
      } else {
        quiescing_mgr->unquiesce();
      }
    }

    // Wait for the quiescing flag to be written to and read in the new value.
    // Read into a local variable to avoid issues if the flag changes under our
    // feet.
    //
    // Note that sem_wait is a cancel point, so calling pthread_cancel on this
    // thread while it is waiting on the semaphore will cause it to cancel.
    sem_wait(&quiescing_sem);
    new_quiescing = quiescing;
  }

  return NULL;
}

class QuiesceCompleteHandler : public QuiesceCompletionInterface
{
public:
  void quiesce_complete()
  {
    sem_post(&term_sem);
  }
};


/*
 * main()
 */
int main(int argc, char *argv[])
{
  pj_status_t status;
  struct options opt;

  HSSConnection* hss_connection = NULL;
  XDMConnection* xdm_connection = NULL;
  CallServices* call_services = NULL;
  IfcHandler* ifc_handler = NULL;
  AnalyticsLogger* analytics_logger = NULL;
  EnumService* enum_service = NULL;
  BgcfService* bgcf_service = NULL;
  pthread_t quiesce_unquiesce_thread;

  // Set up our exception signal handler for asserts and segfaults.
  signal(SIGABRT, exception_handler);
  signal(SIGSEGV, exception_handler);

  // Mask off SIGHUP from this thread and all child threads, as this will be
  // handled by a dedicated thread.
  sigset_t sset;
  sigemptyset(&sset);
  sigaddset(&sset, SIGHUP);
  pthread_sigmask(SIG_BLOCK, &sset, NULL);

  // Initialize the semaphore that unblocks the quiesce thread, and the thread
  // itself.
  sem_init(&quiescing_sem, 0, 0);
  pthread_create(&quiesce_unquiesce_thread,
                 NULL,
                 quiesce_unquiesce_thread_func,
                 NULL);

  // Set up our signal handler for (un)quiesce signals.
  signal(QUIESCE_SIGNAL, quiesce_unquiesce_handler);
  signal(UNQUIESCE_SIGNAL, quiesce_unquiesce_handler);

  sem_init(&term_sem, 0, 0);
  signal(SIGTERM, terminate_handler);

  // Create a new quiescing manager instance and register our completion handler
  // with it.
  quiescing_mgr = new QuiescingManager();
  quiescing_mgr->register_completion_handler(new QuiesceCompleteHandler());

  opt.edge_proxy = PJ_FALSE;
  opt.upstream_proxy_port = 0;
  opt.ibcf = PJ_FALSE;
  opt.trusted_port = 0;
  opt.untrusted_port = 0;
  opt.auth_enabled = PJ_FALSE;
  opt.sas_server = "127.0.0.1";
  opt.enum_suffix = ".e164.arpa";
  opt.reg_max_expires = 300;
  opt.pjsip_threads = 1;
  opt.worker_threads = 1;
  opt.analytics_enabled = PJ_FALSE;
  opt.log_to_file = PJ_FALSE;
  opt.log_level = 0;
  opt.daemon = PJ_FALSE;
  opt.interactive = PJ_FALSE;

  status = init_options(argc, argv, &opt);
  if (status != PJ_SUCCESS)
  {
    return 1;
  }

  Log::setLoggingLevel(opt.log_level);
  LOG_STATUS("Log level set to %d", opt.log_level);

  if (opt.daemon && opt.interactive)
  {
    LOG_ERROR("Cannot specify both --daemon and --interactive");
    return 1;
  }

  if ((opt.trusted_port == 0) && (opt.untrusted_port == 0))
  {
    LOG_ERROR("Must specify at least one listener port");
    return 1;
  }

  if (opt.auth_enabled)
  {
    if (opt.hss_server == "")
    {
      LOG_ERROR("Authentication enable, but no HSS server specified");
      return 1;
    }
  }

  if ((opt.xdm_server != "") && (opt.hss_server == ""))
  {
    LOG_ERROR("XDM server configured for services, but no HSS server specified");
    return 1;
  }

  if ((opt.store_servers != "") &&
      (opt.auth_enabled) &&
      (opt.worker_threads == 1))
  {
    LOG_WARNING("Use multiple threads for good performance when using memstore and/or authentication");
  }

  if (opt.daemon)
  {
    int errnum = daemonize();
    if (errnum != 0)
    {
      LOG_ERROR("Failed to convert to daemon, %d (%s)", errnum, strerror(errnum));
      exit(0);
    }
  }

  if (opt.edge_proxy && (opt.reg_max_expires != 0))
  {
    LOG_WARNING("A registration expiry period should not be specified for an edge proxy");
  }

  if ((!opt.enum_server.empty()) &&
      (!opt.enum_file.empty()))
  {
    LOG_WARNING("Both ENUM server and ENUM file lookup enabled - ignoring ENUM file");
  }

  // Ensure our random numbers are unpredictable.
  unsigned int seed;
  pj_time_val now;
  pj_gettimeofday(&now);
  seed = (unsigned int)now.sec ^ (unsigned int)now.msec ^ getpid();
  srand(seed);

  init_pjsip_logging(opt.log_level, opt.log_to_file, opt.log_directory);

  if ((opt.log_to_file) && (opt.log_directory != ""))
  {
    // Work out the program name from argv[0], stripping anything before the final slash.
    char* prog_name = argv[0];
    char* slash_ptr = rindex(argv[0], '/');
    if (slash_ptr != NULL) {
      prog_name = slash_ptr + 1;
    }
    Log::setLogger(new Logger(opt.log_directory, prog_name));
  }

  if (opt.analytics_enabled)
  {
    analytics_logger = new AnalyticsLogger(opt.analytics_directory);
  }

  // Initialize the PJSIP stack and associated subsystems.
  status = init_stack(opt.edge_proxy,
                      opt.system_name,
                      opt.sas_server,
                      opt.trusted_port,
                      opt.untrusted_port,
                      opt.local_host,
                      opt.home_domain,
                      opt.sprout_domain,
                      opt.bono_domain,
                      opt.alias_hosts,
                      opt.pjsip_threads,
                      opt.worker_threads,
                      quiescing_mgr);

  if (status != PJ_SUCCESS)
  {
    LOG_ERROR("Error initializing stack %s", PJUtils::pj_status_to_string(status).c_str());
    return 1;
  }

  RegData::Store* registrar_store = NULL;
  if (opt.store_servers != "")
  {
    // Use memcached store.
    LOG_STATUS("Using memcached compatible store with ASCII protocol");
    registrar_store = RegData::create_memcached_store(false, opt.store_servers);
  }
  else
  {
    // Use local store.
    LOG_STATUS("Using local store");
    registrar_store = RegData::create_local_store();
  }

  if (registrar_store == NULL)
  {
    LOG_ERROR("Failed to connect to data store");
    exit(0);
  }

  RegData::Store* remote_reg_store = NULL;
  if (opt.remote_store_servers != "")
  {
    // Use remote memcached store too.
    LOG_STATUS("Using remote memcached compatible store with ASCII protocol");
    std::list<std::string> servers;
    Utils::split_string(opt.remote_store_servers, ',', servers, 0, true);
    remote_reg_store = RegData::create_memcached_store(servers, 100, false);
  }

  if (opt.hss_server != "")
  {
    // Create a connection to the HSS.
    LOG_STATUS("Creating connection to HSS %s", opt.hss_server.c_str());
    hss_connection = new HSSConnection(opt.hss_server);
  }

  if (opt.xdm_server != "")
  {
    // Create a connection to the XDMS.
    LOG_STATUS("Creating connection to XDMS %s", opt.xdm_server.c_str());
    xdm_connection = new XDMConnection(opt.xdm_server);
  }

  if (xdm_connection != NULL)
  {
    LOG_STATUS("Creating call services handler");
    call_services = new CallServices(xdm_connection);
  }

  if (hss_connection != NULL)
  {
    LOG_STATUS("Initializing iFC handler");
    ifc_handler = new IfcHandler();
  }

  // Initialise the OPTIONS handling module.
  status = init_options();

  if (!opt.edge_proxy)
  {
    status = init_authentication(opt.auth_realm, hss_connection, analytics_logger);

    // Create Enum and BGCF services required for SIP router.
    if (!opt.enum_server.empty())
    {
      enum_service = new DNSEnumService(opt.enum_server, opt.enum_suffix);
    }
    else if (!opt.enum_file.empty())
    {
      enum_service = new JSONEnumService(opt.enum_file);
    }
    bgcf_service = new BgcfService();
  }

  status = init_stateful_proxy(registrar_store,
                               remote_reg_store,
                               call_services,
                               ifc_handler,
                               opt.edge_proxy,
                               opt.upstream_proxy,
                               opt.upstream_proxy_port,
                               opt.upstream_proxy_connections,
                               opt.upstream_proxy_recycle,
                               opt.ibcf,
                               opt.trusted_hosts,
                               analytics_logger,
                               enum_service,
                               bgcf_service,
                               hss_connection,
                               quiescing_mgr);
  if (status != PJ_SUCCESS)
  {
    LOG_ERROR("Error initializing stateful proxy, %s",
              PJUtils::pj_status_to_string(status).c_str());
    return 1;
  }

  // An edge proxy doesn't handle registrations, it passes them through.
  pj_bool_t registrar_enabled = !opt.edge_proxy;
  if (registrar_enabled)
  {
    status = init_registrar(registrar_store,
                            remote_reg_store,
                            hss_connection,
                            analytics_logger,
                            ifc_handler,
                            opt.reg_max_expires);
    if (status != PJ_SUCCESS)
    {
      LOG_ERROR("Error initializing registrar, %s",
                PJUtils::pj_status_to_string(status).c_str());

      return 1;
    }
  }

  // Only the edge proxies need to handle websockets
  pj_bool_t websockets_enabled = opt.edge_proxy;
  if (websockets_enabled)
  {
    status = init_websockets();
    if (status != PJ_SUCCESS)
    {
      LOG_ERROR("Error initializing websockets, %s",
                PJUtils::pj_status_to_string(status).c_str());

      return 1;
    }
  }

  status = start_stack();
  if (status != PJ_SUCCESS)
  {
    LOG_ERROR("Error starting SIP stack, %s", PJUtils::pj_status_to_string(status).c_str());
    return 1;
  }

  // Wait here until the quite semaphore is signaled.
  sem_wait(&term_sem);

  stop_stack();
  // We must unregister stack modules here because this terminates the
  // transaction layer, which can otherwise generate work for other modules
  // after they have unregistered.
  unregister_stack_modules();
  if (registrar_enabled)
  {
    destroy_registrar();
  }
  if (websockets_enabled)
  {
    destroy_websockets();
  }
  destroy_stateful_proxy();
  if (opt.auth_enabled)
  {
    destroy_authentication();
  }
  destroy_options();
  destroy_stack();

  delete ifc_handler;
  delete call_services;
  delete hss_connection;
  delete xdm_connection;
  delete enum_service;
  delete bgcf_service;
  delete quiescing_mgr;

  if (opt.store_servers != "")
  {
    RegData::destroy_memcached_store(registrar_store);
  }
  else
  {
    RegData::destroy_local_store(registrar_store);
  }

<<<<<<< HEAD
  if (remote_reg_store != NULL)
  {
    RegData::destroy_memcached_store(remote_reg_store);
  }
=======
  // Unregister the handlers that use semaphores (so we can safely destroy
  // them).
  signal(QUIESCE_SIGNAL, SIG_DFL);
  signal(UNQUIESCE_SIGNAL, SIG_DFL);
  signal(SIGTERM, SIG_DFL);

  // Cancel the (un)quiesce thread (so that we can safely destroy the semaphore
  // it uses).
  pthread_cancel(quiesce_unquiesce_thread);
  pthread_join(quiesce_unquiesce_thread, NULL);

  sem_destroy(&quiescing_sem);
  sem_destroy(&term_sem);
>>>>>>> 546d5af7

  return 0;
}


<|MERGE_RESOLUTION|>--- conflicted
+++ resolved
@@ -764,9 +764,7 @@
   {
     // Use remote memcached store too.
     LOG_STATUS("Using remote memcached compatible store with ASCII protocol");
-    std::list<std::string> servers;
-    Utils::split_string(opt.remote_store_servers, ',', servers, 0, true);
-    remote_reg_store = RegData::create_memcached_store(servers, 100, false);
+    remote_reg_store = RegData::create_memcached_store(false, opt.remote_store_servers);
   }
 
   if (opt.hss_server != "")
@@ -918,12 +916,11 @@
     RegData::destroy_local_store(registrar_store);
   }
 
-<<<<<<< HEAD
   if (remote_reg_store != NULL)
   {
     RegData::destroy_memcached_store(remote_reg_store);
   }
-=======
+
   // Unregister the handlers that use semaphores (so we can safely destroy
   // them).
   signal(QUIESCE_SIGNAL, SIG_DFL);
@@ -937,7 +934,6 @@
 
   sem_destroy(&quiescing_sem);
   sem_destroy(&term_sem);
->>>>>>> 546d5af7
 
   return 0;
 }
