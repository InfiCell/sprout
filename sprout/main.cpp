--- conflicted
+++ resolved
@@ -552,7 +552,6 @@
   signal(SIGABRT, exception_handler);
   signal(SIGSEGV, exception_handler);
 
-<<<<<<< HEAD
   // Mask off SIGHUP from this thread and all child threads, as this will be
   // handled by a dedicated thread.
   sigset_t sset;
@@ -560,11 +559,6 @@
   sigaddset(&sset, SIGHUP);
   pthread_sigmask(SIG_BLOCK, &sset, NULL);
 
-  // opt.system_name = "";
-  // opt.local_host = "";
-  // opt.home_domain = "";
-  // opt.alias_hosts = "";
-=======
   // Initialize the semaphore that unblocks the quiesce thread, and the thread
   // itself.
   sem_init(&quiescing_sem, 0, 0);
@@ -585,7 +579,6 @@
   quiescing_mgr = new QuiescingManager();
   quiescing_mgr->register_completion_handler(new QuiesceCompleteHandler());
 
->>>>>>> 3e6f2315
   opt.edge_proxy = PJ_FALSE;
   opt.upstream_proxy_port = 0;
   opt.ibcf = PJ_FALSE;
