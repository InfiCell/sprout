/**
 * @file main.cpp
 *
 * Project Clearwater - IMS in the Cloud
 * Copyright (C) 2013  Metaswitch Networks Ltd
 *
 * This program is free software: you can redistribute it and/or modify it
 * under the terms of the GNU General Public License as published by the
 * Free Software Foundation, either version 3 of the License, or (at your
 * option) any later version, along with the "Special Exception" for use of
 * the program along with SSL, set forth below. This program is distributed
 * in the hope that it will be useful, but WITHOUT ANY WARRANTY;
 * without even the implied warranty of MERCHANTABILITY or FITNESS FOR
 * A PARTICULAR PURPOSE.  See the GNU General Public License for more
 * details. You should have received a copy of the GNU General Public
 * License along with this program.  If not, see
 * <http://www.gnu.org/licenses/>.
 *
 * The author can be reached by email at clearwater@metaswitch.com or by
 * post at Metaswitch Networks Ltd, 100 Church St, Enfield EN2 6BQ, UK
 *
 * Special Exception
 * Metaswitch Networks Ltd  grants you permission to copy, modify,
 * propagate, and distribute a work formed by combining OpenSSL with The
 * Software, or a work derivative of such a combination, even if such
 * copying, modification, propagation, or distribution would otherwise
 * violate the terms of the GPL. You must comply with the GPL in all
 * respects for all of the code used other than OpenSSL.
 * "OpenSSL" means OpenSSL toolkit software distributed by the OpenSSL
 * Project and licensed under the OpenSSL Licenses, or a work based on such
 * software and licensed under the OpenSSL Licenses.
 * "OpenSSL Licenses" means the OpenSSL License and Original SSLeay License
 * under which the OpenSSL Project distributes the OpenSSL toolkit software,
 * as those licenses appear in the file LICENSE-OPENSSL.
 */

extern "C" {
#include <pjsip.h>
#include <pjlib-util.h>
#include <pjlib.h>
}

#include <unistd.h>
#include <sys/types.h>
#include <sys/stat.h>
#include <fcntl.h>
#include <signal.h>
#include <errno.h>
#include <semaphore.h>

// Common STL includes.
#include <cassert>
#include <vector>
#include <map>
#include <set>
#include <list>
#include <queue>
#include <string>

#include "ipv6utils.h"
#include "logger.h"
#include "utils.h"
#include "cfgoptions.h"
#include "sasevent.h"
#include "analyticslogger.h"
#include "regstore.h"
#include "stack.h"
#include "hssconnection.h"
#include "xdmconnection.h"
#include "stateful_proxy.h"
#include "websockets.h"
#include "mmtel.h"
#include "subscription.h"
#include "registrar.h"
#include "authentication.h"
#include "options.h"
#include "enumservice.h"
#include "bgcfservice.h"
#include "pjutils.h"
#include "log.h"
#include "zmq_lvc.h"
#include "quiescing_manager.h"
#include "load_monitor.h"
#include "memcachedstore.h"
#include "localstore.h"
#include "scscfselector.h"
#include "chronosconnection.h"
#include "handlers.h"
#include "httpstack.h"
#include "sproutlet.h"
#include "sproutletproxy.h"
#include "pluginloader.h"

enum OptionTypes
{
  OPT_DEFAULT_SESSION_EXPIRES=256+1,
  OPT_ADDITIONAL_HOME_DOMAINS,
  OPT_EMERGENCY_REG_ACCEPTED,
  OPT_SUB_MAX_EXPIRES,
  OPT_MAX_CALL_LIST_LENGTH,
  OPT_MEMENTO_THREADS,
  OPT_CALL_LIST_TTL,
  OPT_MEMENTO_ENABLED,
  OPT_GEMINI_ENABLED
};


const static struct pj_getopt_option long_opt[] =
{
  { "pcscf",             required_argument, 0, 'p'},
  { "scscf",             required_argument, 0, 's'},
  { "icscf",             required_argument, 0, 'i'},
  { "webrtc-port",       required_argument, 0, 'w'},
  { "localhost",         required_argument, 0, 'l'},
  { "domain",            required_argument, 0, 'D'},
  { "additional-domains", required_argument, 0, OPT_ADDITIONAL_HOME_DOMAINS},
  { "scscf_uri",         required_argument, 0, 'c'},
  { "alias",             required_argument, 0, 'n'},
  { "routing-proxy",     required_argument, 0, 'r'},
  { "ibcf",              required_argument, 0, 'I'},
  { "external-icscf",    required_argument, 0, 'j'},
  { "auth",              required_argument, 0, 'A'},
  { "realm",             required_argument, 0, 'R'},
  { "memstore",          required_argument, 0, 'M'},
  { "remote-memstore",   required_argument, 0, 'm'},
  { "sas",               required_argument, 0, 'S'},
  { "hss",               required_argument, 0, 'H'},
  { "record-routing-model", required_argument, 0, 'C'},
  { "default-session-expires", required_argument, 0, OPT_DEFAULT_SESSION_EXPIRES},
  { "xdms",              required_argument, 0, 'X'},
  { "chronos",           required_argument, 0, 'K'},
  { "ralf",              required_argument, 0, 'G'},
  { "enum",              required_argument, 0, 'E'},
  { "enum-suffix",       required_argument, 0, 'x'},
  { "enum-file",         required_argument, 0, 'f'},
  { "enforce-user-phone", no_argument,      0, 'u'},
  { "enforce-global-only-lookups", no_argument, 0, 'g'},
  { "reg-max-expires",   required_argument, 0, 'e'},
  { "sub-max-expires",   required_argument, 0, OPT_SUB_MAX_EXPIRES},
  { "pjsip-threads",     required_argument, 0, 'P'},
  { "worker-threads",    required_argument, 0, 'W'},
  { "analytics",         required_argument, 0, 'a'},
  { "authentication",    no_argument,       0, 'A'},
  { "log-file",          required_argument, 0, 'F'},
  { "http_address",      required_argument, 0, 'T'},
  { "http_port",         required_argument, 0, 'o'},
  { "http_threads",      required_argument, 0, 'q'},
  { "billing-cdf",       required_argument, 0, 'B'},
  { "allow-emergency-registration", no_argument, 0, OPT_EMERGENCY_REG_ACCEPTED},
  { "max-call-list-length", required_argument, 0, OPT_MAX_CALL_LIST_LENGTH},
  { "memento-threads", required_argument, 0, OPT_MEMENTO_THREADS},
  { "call-list-ttl", required_argument, 0, OPT_CALL_LIST_TTL},
  { "memento-enabled", no_argument, 0, OPT_MEMENTO_ENABLED},
  { "gemini-enabled", no_argument, 0, OPT_GEMINI_ENABLED},
  { "log-level",         required_argument, 0, 'L'},
  { "daemon",            no_argument,       0, 'd'},
  { "interactive",       no_argument,       0, 't'},
  { "help",              no_argument,       0, 'h'},
  { NULL,                0, 0, 0}
};

static std::string pj_options_description = "p:s:i:l:D:c:C:n:e:I:A:R:M:S:H:T:o:q:X:E:x:f:u:g:r:P:w:a:F:L:K:G:B:dth";

static sem_t term_sem;

static pj_bool_t quiescing = PJ_FALSE;
static sem_t quiescing_sem;
QuiescingManager* quiescing_mgr;

const static int QUIESCE_SIGNAL = SIGQUIT;
const static int UNQUIESCE_SIGNAL = SIGUSR1;

const static int TARGET_LATENCY = 100000;
const static int MAX_TOKENS = 20;
const static float INITIAL_TOKEN_RATE = 10.0;
const static float MIN_TOKEN_RATE = 10.0;

static void usage(void)
{
  puts("Options:\n"
       "\n"
       " -p, --pcscf <untrusted port>,<trusted port>\n"
       "                            Enable P-CSCF function with the specified ports\n"
       " -i, --icscf <port>         Enable I-CSCF function on the specified port\n"
       " -s, --scscf <port>         Enable S-CSCF function on the specified port\n"
       " -w, --webrtc-port N        Set local WebRTC listener port to N\n"
       "                            If not specified WebRTC support will be disabled\n"
       " -l, --localhost [<hostname>|<private hostname>,<public hostname>]\n"
       "                            Override the local host name with the specified\n"
       "                            hostname(s) or IP address(es).  If one name/address\n"
       "                            is specified it is used as both private and public names.\n"
       " -D, --domain <name>        Override the home domain name\n"
       "     --additional-domains <names>\n"
       "                            Comma-separated list of additional home domain names\n"
       " -c, --scscf-uri <name>     Override the Sprout S-CSCF cluster domain URI.  This URI\n"
       "                            must route requests to the S-CSCF port on the Sprout\n"
       "                            cluster, either by specifying the port explicitly or\n"
       "                            using DNS SRV records to specify the port.  (If not\n"
       "                            specified this defaults to sip:<localhost>:<scscf port>;transport=TCP)\n"
       " -n, --alias <names>        Optional list of alias host names\n"
       " -r, --routing-proxy <name>[,<port>[,<connections>[,<recycle time>]]]\n"
       "                            Operate as an access proxy using the specified node\n"
       "                            as the upstream routing proxy.  Optionally specifies the port,\n"
       "                            the number of parallel connections to create, and how\n"
       "                            often to recycle these connections (by default a\n"
       "                            single connection to the trusted port is used and never\n"
       "                            recycled).\n"
       " -I, --ibcf <IP addresses>  Operate as an IBCF accepting SIP flows from\n"
       "                            the pre-configured list of IP addresses\n"
       " -j, --external-icscf <I-CSCF URI>\n"
       "                            Route calls to specified external I-CSCF\n"
       " -R, --realm <realm>        Use specified realm for authentication\n"
       "                            (if not specified, local host name is used)\n"
       " -M, --memstore <config_file>\n"
       "                            Enables local memcached store for registration state and\n"
       "                            specifies configuration file\n"
       "                            (otherwise uses local store)\n"
       " -m, --remote-memstore <config file>\n"
       "                            Enabled remote memcached store for geo-redundant storage\n"
       "                            of registration state, and specifies configuration file\n"
       "                            (otherwise uses no remote memcached store)\n"
       " -S, --sas <ipv4>,<system name>\n"
       "                            Use specified host as Service Assurance Server and specified\n"
       "                            system name to identify this system to SAS.  If this option isn't\n"
       "                            specified SAS is disabled\n"
       " -H, --hss <server>         Name/IP address of HSS server\n"
       " -K, --chronos              Name/IP address of chronos service\n"
       " -C, --record-routing-model <model>\n"
       "                            If 'pcscf', Sprout Record-Routes itself only on initiation of\n"
       "                            originating processing and completion of terminating\n"
       "                            processing. If 'pcscf,icscf', it also Record-Routes on completion\n"
       "                            of originating processing and initiation of terminating\n"
       "                            processing (i.e. when it receives or sends to an I-CSCF).\n"
       "                            If 'pcscf,icscf,as', it also Record-Routes between every AS.\n"
       " -G, --ralf <server>        Name/IP address of Ralf (Rf) billing server.\n"
       " -X, --xdms <server>        Name/IP address of XDM server\n"
       " -E, --enum <server>        Name/IP address of ENUM server (can't be enabled at same\n"
       "                            time as -f)\n"
       " -x, --enum-suffix <suffix> Suffix appended to ENUM domains (default: .e164.arpa)\n"
       " -f, --enum-file <file>     JSON ENUM config file (can't be enabled at same time as\n"
       "                            -E)\n"
       " -u, --enforce-user-phone   Controls whether ENUM lookups are only done on SIP URIs if they\n"
       "                            contain the SIP URI parameter user=phone (defaults to false)\n"
       " -g, --enforce-global-only-lookups\n"
       "                            Controls whether ENUM lookups are only done when the URI\n"
       "                            contains a global number (defaults to false)\n"
       " -e, --reg-max-expires <expiry>\n"
       "                            The maximum allowed registration period (in seconds)\n"
       "     --sub-max-expires <expiry>\n"
       "                            The maximum allowed subscription period (in seconds)\n"
       "     --default-session-expires <expiry>\n"
       "                            The session expiry period to request (in seconds)\n"
       " -T  --http_address <server>\n"
       "                            Specify the HTTP bind address\n"
       " -o  --http_port <port>     Specify the HTTP bind port\n"
       " -q  --http_threads N       Number of HTTP threads (default: 1)\n"
       " -P, --pjsip_threads N      Number of PJSIP threads (default: 1)\n"
       " -B, --billing-cdf <server> Billing CDF server\n"
       " -W, --worker_threads N     Number of worker threads (default: 1)\n"
       " -a, --analytics <directory>\n"
       "                            Generate analytics logs in specified directory\n"
       " -A, --authentication       Enable authentication\n"
       "     --allow-emergency-registration\n"
       "                            Allow the P-CSCF to acccept emergency registrations.\n"
       "                            Only valid if -p/pcscf is specified.\n"
       "                            WARNING: If this is enabled, all emergency registrations are accepted,\n"
       "                            but they are not policed.\n"
       "                            This parameter is only intended to be enabled during testing.\n"
       "     --max-call-list-length N\n"
       "                            Maximum number of complete call list entries to store. If this is 0,\n"
       "                            then there is no limit (default: 0)\n"
       "     --memento-threads N    Number of Memento threads (default: 25)\n"
       "     --call-list-ttl N      Time to store call lists entries (default: 604800)\n"
       "     --memento-enabled      Whether the memento AS is enabled (default: false)\n"
       "     --gemini-enabled       Whether the gemini AS is enabled (default: false)\n"
       " -F, --log-file <directory>\n"
       "                            Log to file in specified directory\n"
       " -L, --log-level N          Set log level to N (default: 4)\n"
       " -d, --daemon               Run as daemon\n"
       " -t, --interactive          Run in foreground with interactive menu\n"
       " -h, --help                 Show this help screen\n"
      );
}


/// Parse a string representing a port.
/// @returns The port number as an int, or zero if the port is invalid.
int parse_port(const std::string& port_str)
{
  int port = atoi(port_str.c_str());

  if ((port < 0) || (port > 0xFFFF))
  {
    port = 0;
  }

  return port;
}


static pj_status_t init_logging_options(int argc, char* argv[], struct options* options)
{
  int c;
  int opt_ind;

  pj_optind = 0;
  while ((c = pj_getopt_long(argc, argv, pj_options_description.c_str(), long_opt, &opt_ind)) != -1)
  {
    switch (c)
    {
    case 'L':
      options->log_level = atoi(pj_optarg);
      fprintf(stdout, "Log level set to %s\n", pj_optarg);
      break;

    case 'F':
      options->log_to_file = PJ_TRUE;
      options->log_directory = std::string(pj_optarg);
      fprintf(stdout, "Log directory set to %s\n", pj_optarg);
      break;

    case 'd':
      options->daemon = PJ_TRUE;
      break;

    case 't':
      options->interactive = PJ_TRUE;
      break;

    default:
      // Ignore other options at this point
      break;
    }
  }

  return PJ_SUCCESS;
}

static pj_status_t init_options(int argc, char* argv[], struct options* options)
{
  int c;
  int opt_ind;
  int reg_max_expires;
  int sub_max_expires;

  pj_optind = 0;
  while ((c = pj_getopt_long(argc, argv, pj_options_description.c_str(), long_opt, &opt_ind)) != -1)
  {
    switch (c)
    {
    case 'p':
      {
        std::vector<std::string> pcscf_options;
        Utils::split_string(std::string(pj_optarg), ',', pcscf_options, 0, false);
        if (pcscf_options.size() == 2)
        {
          options->pcscf_untrusted_port = parse_port(pcscf_options[0]);
          options->pcscf_trusted_port = parse_port(pcscf_options[1]);
        }

        if ((options->pcscf_untrusted_port != 0) &&
            (options->pcscf_trusted_port != 0))
        {
          LOG_INFO("P-CSCF enabled on ports %d (untrusted) and %d (trusted)",
                   options->pcscf_untrusted_port, options->pcscf_trusted_port);
          options->pcscf_enabled = true;
        }
        else
        {
          LOG_ERROR("P-CSCF ports %s invalid", pj_optarg);
          return -1;
        }
      }
      break;

    case 's':
      options->scscf_port = parse_port(std::string(pj_optarg));
      if (options->scscf_port != 0)
      {
        LOG_INFO("S-CSCF enabled on port %d", options->scscf_port);
        options->scscf_enabled = true;
      }
      else
      {
        LOG_ERROR("S-CSCF port %s is invalid\n", pj_optarg);
        return -1;
      }
      break;

    case 'i':
      options->icscf_port = parse_port(std::string(pj_optarg));
      if (options->icscf_port != 0)
      {
        LOG_INFO("I-CSCF enabled on port %d", options->icscf_port);
        options->icscf_enabled = true;
      }
      else
      {
        LOG_ERROR("I-CSCF port %s is invalid", pj_optarg);
        return -1;
      }
      break;

    case 'w':
      options->webrtc_port = parse_port(std::string(pj_optarg));
      if (options->webrtc_port != 0)
      {
        LOG_INFO("WebRTC port is set to %d", options->webrtc_port);
      }
      else
      {
        LOG_ERROR("WebRTC port %s is invalid", pj_optarg);
        return -1;
      }
      break;

    case 'C':
      if (strcmp(pj_optarg, "pcscf") == 0)
      {
        options->record_routing_model = 1;
      }
      else if (strcmp(pj_optarg, "pcscf,icscf") == 0)
      {
        options->record_routing_model = 2;
      }
      else if (strcmp(pj_optarg, "pcscf,icscf,as") == 0)
      {
        options->record_routing_model = 3;
      }
      else
      {
        LOG_ERROR("--record-routing-model must be one of 'pcscf', 'pcscf,icscf', or 'pcscf,icscf,as'");
        return -1;
      }
      LOG_INFO("Record-Routing model is set to %d", options->record_routing_model);
      break;

    case 'l':
      {
        std::vector<std::string> localhost_options;
        Utils::split_string(std::string(pj_optarg), ',', localhost_options, 0, false);
        if (localhost_options.size() == 1)
        {
          options->local_host = localhost_options[0];
          options->public_host = localhost_options[0];
          LOG_INFO("Override private and public local host names %s",
                   options->local_host.c_str());
        }
        else if (localhost_options.size() == 2)
        {
          options->local_host = localhost_options[0];
          options->public_host = localhost_options[1];
          LOG_INFO("Override private local host name to %s",
                  options->local_host.c_str());
          LOG_INFO("Override public local host name to %s",
                  options->public_host.c_str());
        }
        else
        {
          LOG_WARNING("Invalid --local-host option, ignored");
        }
      }
      break;

    case 'D':
      options->home_domain = std::string(pj_optarg);
      LOG_INFO("Override home domain set to %s", pj_optarg);
      break;

    case OPT_ADDITIONAL_HOME_DOMAINS:
      options->additional_home_domains = std::string(pj_optarg);
      LOG_INFO("Additional home domains set to %s", pj_optarg);
      break;

    case 'c':
      options->scscf_uri = std::string(pj_optarg);
      LOG_INFO("Override sprout cluster URI set to %s", pj_optarg);
      break;

    case 'n':
      options->alias_hosts = std::string(pj_optarg);
      LOG_INFO("Alias host names = %s", pj_optarg);
      break;

    case 'r':
      {
        std::vector<std::string> upstream_proxy_options;
        Utils::split_string(std::string(pj_optarg), ',', upstream_proxy_options, 0, false);
        options->upstream_proxy = upstream_proxy_options[0];
        options->upstream_proxy_port = 0;
        options->upstream_proxy_connections = 1;
        options->upstream_proxy_recycle = 0;
        if (upstream_proxy_options.size() > 1)
        {
          options->upstream_proxy_port = atoi(upstream_proxy_options[1].c_str());
          if (upstream_proxy_options.size() > 2)
          {
            options->upstream_proxy_connections = atoi(upstream_proxy_options[2].c_str());
            if (upstream_proxy_options.size() > 3)
            {
              options->upstream_proxy_recycle = atoi(upstream_proxy_options[3].c_str());
            }
          }
        }
        LOG_INFO("Upstream proxy is set to %s:%d", options->upstream_proxy.c_str(), options->upstream_proxy_port);
        LOG_INFO("  connections = %d", options->upstream_proxy_connections);
        LOG_INFO("  recycle time = %d seconds", options->upstream_proxy_recycle);
      }
      break;

    case 'I':
      options->ibcf = PJ_TRUE;
      options->trusted_hosts = std::string(pj_optarg);
      LOG_INFO("IBCF mode enabled, trusted hosts = %s", pj_optarg);
      break;

    case 'j':
      options->external_icscf_uri = std::string(pj_optarg);
      LOG_INFO("External I-CSCF URI = %s", pj_optarg);
      break;

    case 'R':
      options->auth_realm = std::string(pj_optarg);
      LOG_INFO("Authentication realm %s", pj_optarg);
      break;

    case 'M':
      options->store_servers = std::string(pj_optarg);
      LOG_INFO("Using memcached store with configuration file %s", pj_optarg);
      break;

    case 'm':
      options->remote_store_servers = std::string(pj_optarg);
      LOG_INFO("Using remote memcached store with configuration file %s", pj_optarg);
      break;

    case 'S':
      {
        std::vector<std::string> sas_options;
        Utils::split_string(std::string(pj_optarg), ',', sas_options, 0, false);
        if (sas_options.size() == 2)
        {
          options->sas_server = sas_options[0];
          options->sas_system_name = sas_options[1];
          LOG_INFO("SAS set to %s", options->sas_server.c_str());
          LOG_INFO("System name is set to %s", options->sas_system_name.c_str());
        }
        else
        {
          LOG_WARNING("Invalid --sas option, SAS disabled");
        }
      }
      break;

    case 'H':
      options->hss_server = std::string(pj_optarg);
      LOG_INFO("HSS server set to %s", pj_optarg);
      break;

    case 'X':
      options->xdm_server = std::string(pj_optarg);
      LOG_INFO("XDM server set to %s", pj_optarg);
      break;

    case 'K':
      options->chronos_service = std::string(pj_optarg);
      LOG_INFO("Chronos service set to %s", pj_optarg);
      break;

    case 'G':
      options->ralf_server = std::string(pj_optarg);
      fprintf(stdout, "Ralf server set to %s\n", pj_optarg);
      break;

    case 'E':
      options->enum_server = std::string(pj_optarg);
      LOG_INFO("ENUM server set to %s", pj_optarg);
      break;

    case 'x':
      options->enum_suffix = std::string(pj_optarg);
      LOG_INFO("ENUM suffix set to %s", pj_optarg);
      break;

    case 'f':
      options->enum_file = std::string(pj_optarg);
      LOG_INFO("ENUM file set to %s", pj_optarg);
      break;

    case 'u':
      options->enforce_user_phone = true;
      LOG_INFO("ENUM lookups only done on SIP URIs containing user=phone");
      break;

    case 'g':
      options->enforce_global_only_lookups = true;
      LOG_INFO("ENUM lookups only done on URIs containing a global number");
      break;

    case 'e':
      reg_max_expires = atoi(pj_optarg);

      if (reg_max_expires > 0)
      {
        options->reg_max_expires = reg_max_expires;
        LOG_INFO("Maximum registration period set to %d seconds\n",
                 options->reg_max_expires);
      }
      else
      {
        // The parameter could be invalid either because it's -ve, or it's not
        // an integer (in which case atoi returns 0). Log, but don't store it.
        LOG_WARNING("Invalid value for reg_max_expires: '%s'. "
                    "The default value of %d will be used.",
                    pj_optarg, options->reg_max_expires);
      }
      break;

    case OPT_SUB_MAX_EXPIRES:
      sub_max_expires = atoi(pj_optarg);

      if (sub_max_expires > 0)
      {
        options->sub_max_expires = sub_max_expires;
        LOG_INFO("Maximum registration period set to %d seconds\n",
                 options->sub_max_expires);
      }
      else
      {
        // The parameter could be invalid either because it's -ve, or it's not
        // an integer (in which case atoi returns 0). Log, but don't store it.
        LOG_WARNING("Invalid value for sub_max_expires: '%s'. "
                    "The default value of %d will be used.",
                    pj_optarg, options->sub_max_expires);
      }
      break;

    case 'P':
      options->pjsip_threads = atoi(pj_optarg);
      LOG_INFO("Use %d PJSIP threads", options->pjsip_threads);
      break;

    case 'W':
      options->worker_threads = atoi(pj_optarg);
      LOG_INFO("Use %d worker threads", options->worker_threads);
      break;

    case 'a':
      options->analytics_enabled = PJ_TRUE;
      options->analytics_directory = std::string(pj_optarg);
      LOG_INFO("Analytics directory set to %s", pj_optarg);
      break;

    case 'A':
      options->auth_enabled = PJ_TRUE;
      LOG_INFO("Authentication enabled");
      break;

    case 'T':
      options->http_address = std::string(pj_optarg);
      LOG_INFO("HTTP address set to %s", pj_optarg);
      break;

    case 'o':
      options->http_port = parse_port(std::string(pj_optarg));
      if (options->http_port != 0)
      {
        LOG_INFO("HTTP port set to %d", options->http_port);
      }
      else
      {
        LOG_ERROR("HTTP port %s is invalid", pj_optarg);
        return -1;
      }
      break;

    case 'q':
      options->http_threads = atoi(pj_optarg);
      LOG_INFO("Use %d HTTP threads", options->http_threads);
      break;

    case 'B':
      options->billing_cdf = std::string(pj_optarg);
      LOG_INFO("Use %s as billing cdf server", options->billing_cdf.c_str());
      break;

    case 'L':
    case 'F':
    case 'd':
    case 't':
      // Ignore L, F, d and t - these are handled by init_logging_options
      break;

    case OPT_DEFAULT_SESSION_EXPIRES:
      options->default_session_expires = atoi(pj_optarg);
      LOG_INFO("Default session expiry set to %d",
               options->default_session_expires);
      break;

    case OPT_EMERGENCY_REG_ACCEPTED:
      options->emerg_reg_accepted = PJ_TRUE;
      LOG_INFO("Emergency registrations accepted");
      break;

    case OPT_MAX_CALL_LIST_LENGTH:
      options->max_call_list_length = atoi(pj_optarg);
      LOG_INFO("Max call list length set to %d",
               options->max_call_list_length);
      break;

    case OPT_MEMENTO_THREADS:
      options->memento_threads = atoi(pj_optarg);
      LOG_INFO("Number of memento threads set to %d",
               options->memento_threads);
      break;

    case OPT_CALL_LIST_TTL:
      options->call_list_ttl = atoi(pj_optarg);
      LOG_INFO("Call list TTL set to %d",
               options->call_list_ttl);
      break;

    case OPT_MEMENTO_ENABLED:
      options->memento_enabled = PJ_TRUE;
      LOG_INFO("Memento AS is enabled");
      break;

    case OPT_GEMINI_ENABLED:
      options->gemini_enabled = PJ_TRUE;
      LOG_INFO("Gemini AS is enabled");
      break;

    case 'h':
      usage();
      return -1;

    default:
      LOG_ERROR("Unknown option. Run with --help for help.");
      return -1;
    }
  }

  // If the upstream proxy port is not set, default it to the trusted port.
  // We couldn't do this earlier because the trusted port might be set after
  // the upstream proxy.
  if (options->upstream_proxy_port == 0)
  {
    options->upstream_proxy_port = options->pcscf_trusted_port;
  }

  return PJ_SUCCESS;
}


int daemonize()
{
  LOG_STATUS("Switching to daemon mode");

  pid_t pid = fork();
  if (pid == -1)
  {
    // Fork failed, return error.
    return errno;
  }
  else if (pid > 0)
  {
    // Parent process, fork successful, so exit.
    exit(0);
  }

  // Must now be running in the context of the child process.

  // Redirect standard files to /dev/null
  if (freopen("/dev/null", "r", stdin) == NULL)
  {
    return errno;
  }
  if (freopen("/dev/null", "w", stdout) == NULL)
  {
    return errno;
  }
  if (freopen("/dev/null", "w", stderr) == NULL)
  {
    return errno;
  }

  if (setsid() == -1)
  {
    // Create a new session to divorce the child from the tty of the parent.
    return errno;
  }

  signal(SIGHUP, SIG_IGN);

  umask(0);

  return 0;
}


// Signal handler that simply dumps the stack and then crashes out.
void exception_handler(int sig)
{
  // Reset the signal handlers so that another exception will cause a crash.
  signal(SIGABRT, SIG_DFL);
  signal(SIGSEGV, SIG_DFL);

  // Log the signal, along with a backtrace.
  LOG_BACKTRACE("Signal %d caught", sig);

  // Ensure the log files are complete - the core file created by abort() below
  // will trigger the log files to be copied to the diags bundle
  LOG_COMMIT();

  // Dump a core.
  abort();
}


// Signal handler that receives requests to (un)quiesce.
void quiesce_unquiesce_handler(int sig)
{
  // Set the flag indicating whether we're quiescing or not.
  if (sig == QUIESCE_SIGNAL)
  {
    LOG_STATUS("Quiesce signal received");
    quiescing = PJ_TRUE;
  }
  else
  {
    LOG_STATUS("Unquiesce signal received");
    quiescing = PJ_FALSE;
  }

  // Wake up the thread that acts on the notification (don't act on it in this
  // thread since we're in a signal handler).
  sem_post(&quiescing_sem);
}


// Signal handler that triggers sprout termination.
void terminate_handler(int sig)
{
  sem_post(&term_sem);
}


void* quiesce_unquiesce_thread_func(void* dummy)
{
  // First register the thread with PJSIP.
  pj_thread_desc desc;
  pj_thread_t* thread;
  pj_status_t status;

  status = pj_thread_register("Quiesce/unquiesce thread", desc, &thread);

  if (status != PJ_SUCCESS)
  {
    LOG_ERROR("Error creating quiesce/unquiesce thread (status = %d). "
              "This function will not be available",
              status);
    return NULL;
  }

  pj_bool_t curr_quiescing = PJ_FALSE;
  pj_bool_t new_quiescing = quiescing;

  while (PJ_TRUE)
  {
    // Only act if the quiescing state has changed.
    if (curr_quiescing != new_quiescing)
    {
      curr_quiescing = new_quiescing;

      if (new_quiescing)
      {
        quiescing_mgr->quiesce();
      }
      else
      {
        quiescing_mgr->unquiesce();
      }
    }

    // Wait for the quiescing flag to be written to and read in the new value.
    // Read into a local variable to avoid issues if the flag changes under our
    // feet.
    //
    // Note that sem_wait is a cancel point, so calling pthread_cancel on this
    // thread while it is waiting on the semaphore will cause it to cancel.
    sem_wait(&quiescing_sem);
    new_quiescing = quiescing;
  }

  return NULL;
}

class QuiesceCompleteHandler : public QuiesceCompletionInterface
{
public:
  void quiesce_complete()
  {
    sem_post(&term_sem);
  }
};

<<<<<<< HEAD
/// Unregisters HTTP threads with PJSIP on termination.  PJSIP doesn't actually
/// need to be called in this case, but we do need to free off the thread
/// descriptor block that was allocated when the thread was registered.
void unreg_httpthread_with_pjsip(void* thread_desc)
{
  delete (pj_thread_desc*)thread_desc;
}

/// Registers HTTP threads with PJSIP so we can use PJSIP APIs on these threads
void reg_httpthread_with_pjsip(evhtp_t * htp, evthr_t * httpthread, void * arg)
{
  pj_thread_desc* thread_desc = new pj_thread_desc;
  pj_thread_t *thread = 0;
=======
/// Registers HTTP threads with PJSIP so we can use PJSIP APIs on these threads
void reg_httpthread_with_pjsip(evhtp_t* htp, evthr_t* httpthread, void* arg)
{
  pj_thread_desc thread_desc;
  pj_thread_t* thread = 0;
>>>>>>> 8177b2a8

  pthread_cleanup_push(unreg_httpthread_with_pjsip, thread_desc);

  if (!pj_thread_is_registered())
  {
    pj_status_t thread_reg_status = pj_thread_register("SproutHTTPThread", *thread_desc, &thread);

    if (thread_reg_status != PJ_SUCCESS)
    {
      LOG_ERROR("Failed to register thread with pjsip");
    }
  }
}


// Objects that must be shared with dynamically linked sproutlets must be
// globally scoped.
LoadMonitor* load_monitor = NULL;
HSSConnection* hss_connection = NULL;
RegStore* local_reg_store = NULL;
RegStore* remote_reg_store = NULL;
HttpConnection* ralf_connection = NULL;
HttpResolver* http_resolver = NULL;
ACRFactory* scscf_acr_factory = NULL;
EnumService* enum_service = NULL;


/*
 * main()
 */
int main(int argc, char* argv[])
{
  pj_status_t status;
  struct options opt;

  Logger* analytics_logger_logger = NULL;
  AnalyticsLogger* analytics_logger = NULL;
  pthread_t quiesce_unquiesce_thread;
  DnsCachedResolver* dns_resolver = NULL;
  SIPResolver* sip_resolver = NULL;
  Store* local_data_store = NULL;
  Store* remote_data_store = NULL;
  AvStore* av_store = NULL;
  ChronosConnection* chronos_connection = NULL;
  ACRFactory* pcscf_acr_factory = NULL;
  pj_bool_t websockets_enabled = PJ_FALSE;
  AccessLogger* access_logger = NULL;
  SproutletProxy* sproutlet_proxy = NULL;
  std::list<Sproutlet*> sproutlets;

  // Set up our exception signal handler for asserts and segfaults.
  signal(SIGABRT, exception_handler);
  signal(SIGSEGV, exception_handler);

  // Initialize the semaphore that unblocks the quiesce thread, and the thread
  // itself.
  sem_init(&quiescing_sem, 0, 0);
  pthread_create(&quiesce_unquiesce_thread,
                 NULL,
                 quiesce_unquiesce_thread_func,
                 NULL);

  // Set up our signal handler for (un)quiesce signals.
  signal(QUIESCE_SIGNAL, quiesce_unquiesce_handler);
  signal(UNQUIESCE_SIGNAL, quiesce_unquiesce_handler);

  sem_init(&term_sem, 0, 0);
  signal(SIGTERM, terminate_handler);

  // Create a new quiescing manager instance and register our completion handler
  // with it.
  quiescing_mgr = new QuiescingManager();
  quiescing_mgr->register_completion_handler(new QuiesceCompleteHandler());

  opt.pcscf_enabled = false;
  opt.pcscf_trusted_port = 0;
  opt.pcscf_untrusted_port = 0;
  opt.upstream_proxy_port = 0;
  opt.webrtc_port = 0;
  opt.ibcf = PJ_FALSE;
  opt.scscf_enabled = false;
  opt.scscf_port = 0;
  opt.external_icscf_uri = "";
  opt.auth_enabled = PJ_FALSE;
  opt.enum_suffix = ".e164.arpa";
  opt.enforce_user_phone = false;
  opt.enforce_global_only_lookups = false;
  opt.reg_max_expires = 300;
  opt.sub_max_expires = 300;
  opt.icscf_enabled = false;
  opt.icscf_port = 0;
  opt.sas_server = "0.0.0.0";
  opt.pjsip_threads = 1;
  opt.record_routing_model = 1;
  opt.default_session_expires = 10 * 60;
  opt.worker_threads = 1;
  opt.analytics_enabled = PJ_FALSE;
  opt.http_address = "0.0.0.0";
  opt.http_port = 9888;
  opt.http_threads = 1;
  opt.billing_cdf = "";
  opt.emerg_reg_accepted = PJ_FALSE;
  opt.max_call_list_length = 0;
  opt.memento_threads = 25;
  opt.call_list_ttl = 604800;
  opt.memento_enabled = PJ_FALSE;
  opt.gemini_enabled = PJ_FALSE;
  opt.log_to_file = PJ_FALSE;
  opt.log_level = 0;
  opt.daemon = PJ_FALSE;
  opt.interactive = PJ_FALSE;

  status = init_logging_options(argc, argv, &opt);

  if (status != PJ_SUCCESS)
  {
    return 1;
  }

  if (opt.daemon && opt.interactive)
  {
    LOG_ERROR("Cannot specify both --daemon and --interactive");
    return 1;
  }

  if (opt.daemon)
  {
    int errnum = daemonize();
    if (errnum != 0)
    {
      LOG_ERROR("Failed to convert to daemon, %d (%s)", errnum, strerror(errnum));
      exit(0);
    }
  }

  Log::setLoggingLevel(opt.log_level);
  init_pjsip_logging(opt.log_level, opt.log_to_file, opt.log_directory);

  if ((opt.log_to_file) && (opt.log_directory != ""))
  {
    // Work out the program name from argv[0], stripping anything before the final slash.
    char* prog_name = argv[0];
    char* slash_ptr = rindex(argv[0], '/');
    if (slash_ptr != NULL)
    {
      prog_name = slash_ptr + 1;
    }
    Log::setLogger(new Logger(opt.log_directory, prog_name));

    LOG_STATUS("Access logging enabled to %s", opt.log_directory.c_str());
    access_logger = new AccessLogger(opt.log_directory);
  }

  LOG_STATUS("Log level set to %d", opt.log_level);

  std::stringstream options_ss;
  for (int ii = 0; ii < argc; ii++)
  {
    options_ss << argv[ii];
    options_ss << " ";
  }
  std::string options = "Command-line options were: " + options_ss.str();

  LOG_INFO(options.c_str());

  status = init_options(argc, argv, &opt);
  if (status != PJ_SUCCESS)
  {
    return 1;
  }

  if (opt.analytics_enabled)
  {
    analytics_logger_logger = new Logger(opt.analytics_directory, std::string("log"));
    analytics_logger_logger->set_flags(Logger::ADD_TIMESTAMPS|Logger::FLUSH_ON_WRITE);
    analytics_logger = new AnalyticsLogger(analytics_logger_logger);
  }

  if ((!opt.pcscf_enabled) && (!opt.scscf_enabled) && (!opt.icscf_enabled))
  {
    LOG_ERROR("Must enable P-CSCF, S-CSCF or I-CSCF");
    return 1;
  }

  if ((opt.pcscf_enabled) && ((opt.scscf_enabled) || (opt.icscf_enabled)))
  {
    LOG_ERROR("Cannot enable both P-CSCF and S/I-CSCF");
    return 1;
  }

  if ((opt.pcscf_enabled) &&
      (opt.upstream_proxy == ""))
  {
    LOG_ERROR("Cannot enable P-CSCF without specifying --routing-proxy");
    return 1;
  }

  if ((opt.ibcf) && (!opt.pcscf_enabled))
  {
    LOG_ERROR("Cannot enable IBCF without also enabling P-CSCF");
    return 1;
  }

  if ((opt.webrtc_port != 0 ) && (!opt.pcscf_enabled))
  {
    LOG_ERROR("Cannot enable WebRTC without also enabling P-CSCF");
    return 1;
  }

  if (((opt.scscf_enabled) || (opt.icscf_enabled)) &&
      (opt.hss_server == ""))
  {
    LOG_ERROR("S/I-CSCF enabled with no Homestead server");
    return 1;
  }

  if ((opt.auth_enabled) && (opt.hss_server == ""))
  {
    LOG_ERROR("Authentication enable, but no Homestead server specified");
    return 1;
  }

  if ((opt.xdm_server != "") && (opt.hss_server == ""))
  {
    LOG_ERROR("XDM server configured for services, but no Homestead server specified");
    return 1;
  }

  if ((opt.pcscf_enabled) && (opt.hss_server != ""))
  {
    LOG_WARNING("Homestead server configured on P-CSCF, ignoring");
  }

  if ((opt.pcscf_enabled) && (opt.xdm_server != ""))
  {
    LOG_WARNING("XDM server configured on P-CSCF, ignoring");
  }

  if (opt.scscf_enabled && (opt.chronos_service == ""))
  {
    LOG_ERROR("S-CSCF enabled with no Chronos service");
    return 1;
  }

  if ((opt.store_servers != "") &&
      (opt.auth_enabled) &&
      (opt.worker_threads == 1))
  {
    LOG_WARNING("Use multiple threads for good performance when using memstore and/or authentication");
  }

  if ((opt.pcscf_enabled) && (opt.reg_max_expires != 0))
  {
    LOG_WARNING("A registration expiry period should not be specified for P-CSCF");
  }

  if ((!opt.enum_server.empty()) &&
      (!opt.enum_file.empty()))
  {
    LOG_WARNING("Both ENUM server and ENUM file lookup enabled - ignoring ENUM file");
  }

  if ((opt.memento_enabled) &&
      ((opt.max_call_list_length == 0) &&
       (opt.call_list_ttl == 0)))
  {
    LOG_ERROR("Can't have an unlimited maximum call length and a unlimited TTL for the call list store");
    return 1;
  }

  // Ensure our random numbers are unpredictable.
  unsigned int seed;
  pj_time_val now;
  pj_gettimeofday(&now);
  seed = (unsigned int)now.sec ^ (unsigned int)now.msec ^ getpid();
  srand(seed);

  // Start the load monitor
  load_monitor = new LoadMonitor(TARGET_LATENCY, MAX_TOKENS, INITIAL_TOKEN_RATE, MIN_TOKEN_RATE);

  // Create a DNS resolver and a SIP specific resolver.
  dns_resolver = new DnsCachedResolver("127.0.0.1");
  sip_resolver = new SIPResolver(dns_resolver);

  // Initialize the PJSIP stack and associated subsystems.
  status = init_stack(opt.sas_system_name,
                      opt.sas_server,
                      opt.pcscf_trusted_port,
                      opt.pcscf_untrusted_port,
                      opt.scscf_port,
                      opt.icscf_port,
                      opt.local_host,
                      opt.public_host,
                      opt.home_domain,
                      opt.additional_home_domains,
                      opt.scscf_uri,
                      opt.alias_hosts,
                      sip_resolver,
                      opt.pjsip_threads,
                      opt.worker_threads,
                      opt.record_routing_model,
                      opt.default_session_expires,
                      quiescing_mgr,
                      load_monitor,
                      opt.billing_cdf);

  if (status != PJ_SUCCESS)
  {
    LOG_ERROR("Error initializing stack %s", PJUtils::pj_status_to_string(status).c_str());
    return 1;
  }

  // Now that we know the address family, create an HttpResolver too.
  http_resolver = new HttpResolver(dns_resolver, stack_data.addr_family);

  if (opt.ralf_server != "")
  {
    // Create HttpConnection pool for Ralf Rf billing interface.
    ralf_connection = new HttpConnection(opt.ralf_server,
                                         false,
                                         http_resolver,
                                         "connected_ralfs",
                                         load_monitor,
                                         stack_data.stats_aggregator,
                                         SASEvent::HttpLogLevel::PROTOCOL);
  }

  // Initialise the OPTIONS handling module.
  status = init_options();

  if (opt.hss_server != "")
  {
    // Create a connection to the HSS.
    LOG_STATUS("Creating connection to HSS %s", opt.hss_server.c_str());
    hss_connection = new HSSConnection(opt.hss_server,
                                       http_resolver,
                                       load_monitor,
                                       stack_data.stats_aggregator);
  }

  if (opt.scscf_enabled)
  {
    // Create ENUM service required for S-CSCF.
    if (!opt.enum_server.empty())
    {
      enum_service = new DNSEnumService(opt.enum_server, opt.enum_suffix);
    }
    else if (!opt.enum_file.empty())
    {
      enum_service = new JSONEnumService(opt.enum_file);
    }
  }

  if (opt.chronos_service != "")
  {
    std::string port_str = std::to_string(opt.http_port);
    std::string chronos_callback_host = "127.0.0.1:" + port_str;

    // We want Chronos to call back to its local sprout instance so that we can
    // handle Sprouts failing without missing timers.
    if (is_ipv6(opt.http_address))
    {
      chronos_callback_host = "[::1]:" + port_str;
    }

    // Create a connection to Chronos.
    LOG_STATUS("Creating connection to Chronos %s using %s as the callback URI",
               opt.chronos_service.c_str(),
               chronos_callback_host.c_str());
    chronos_connection = new ChronosConnection(opt.chronos_service,
                                               chronos_callback_host,
                                               http_resolver);
  }

  if (opt.pcscf_enabled)
  {
    // Create an ACR factory for the P-CSCF.
    pcscf_acr_factory = (ralf_connection != NULL) ?
                (ACRFactory*)new RalfACRFactory(ralf_connection, PCSCF) :
                new ACRFactory();

    // Launch stateful proxy as P-CSCF.
    status = init_stateful_proxy(NULL,
                                 NULL,
                                 NULL,
                                 NULL,
                                 true,
                                 opt.upstream_proxy,
                                 opt.upstream_proxy_port,
                                 opt.upstream_proxy_connections,
                                 opt.upstream_proxy_recycle,
                                 opt.ibcf,
                                 opt.trusted_hosts,
                                 analytics_logger,
                                 NULL,
                                 false,
                                 false,
                                 NULL,
                                 NULL,
                                 pcscf_acr_factory,
                                 NULL,
                                 NULL,
                                 "",
                                 quiescing_mgr,
                                 NULL,
                                 opt.icscf_enabled,
                                 opt.scscf_enabled,
                                 opt.emerg_reg_accepted);
    if (status != PJ_SUCCESS)
    {
      LOG_ERROR("Failed to enable P-CSCF edge proxy");
      return 1;
    }

    pj_bool_t websockets_enabled = (opt.webrtc_port != 0);
    if (websockets_enabled)
    {
      status = init_websockets((unsigned short)opt.webrtc_port);
      if (status != PJ_SUCCESS)
      {
        LOG_ERROR("Error initializing websockets, %s",
                  PJUtils::pj_status_to_string(status).c_str());

        return 1;
      }
    }
  }

  if (opt.scscf_enabled)
  {
    scscf_acr_factory = (ralf_connection != NULL) ?
                      (ACRFactory*)new RalfACRFactory(ralf_connection, SCSCF) :
                      new ACRFactory();

    if (opt.store_servers != "")
    {
      // Use memcached store.
      LOG_STATUS("Using memcached compatible store with ASCII protocol");
      local_data_store = (Store*)new MemcachedStore(false, opt.store_servers);
      if (opt.remote_store_servers != "")
      {
        // Use remote memcached store too.
        LOG_STATUS("Using remote memcached compatible store with ASCII protocol");
        remote_data_store = (Store*)new MemcachedStore(false, opt.remote_store_servers);
      }
    }
    else
    {
      // Use local store.
      LOG_STATUS("Using local store");
      local_data_store = (Store*)new LocalStore();
    }

    if (local_data_store == NULL)
    {
      LOG_ERROR("Failed to connect to data store");
      exit(0);
    }

    // Create local and optionally remote registration data stores.
    local_reg_store = new RegStore(local_data_store, chronos_connection);
    remote_reg_store = (remote_data_store != NULL) ? new RegStore(remote_data_store, chronos_connection) : NULL;

    if (opt.auth_enabled)
    {
      // Create an AV store using the local store and initialise the authentication
      // module.  We don't create a AV store using the remote data store as
      // Authentication Vectors are only stored for a short period after the
      // relevant challenge is sent.
      LOG_STATUS("Initialise S-CSCF authentication module");
      av_store = new AvStore(local_data_store);
      status = init_authentication(opt.auth_realm,
                                   av_store,
                                   hss_connection,
                                   chronos_connection,
                                   scscf_acr_factory,
                                   analytics_logger);
    }

    // Launch the registrar.
    status = init_registrar(local_reg_store,
                            remote_reg_store,
                            hss_connection,
                            analytics_logger,
                            scscf_acr_factory,
                            opt.reg_max_expires);

    if (status != PJ_SUCCESS)
    {
      LOG_ERROR("Failed to enable S-CSCF registrar");
      return 1;
    }

    // Launch the subscription module.
    status = init_subscription(local_reg_store,
                               remote_reg_store,
                               hss_connection,
                               scscf_acr_factory,
                               analytics_logger,
                               opt.sub_max_expires);

    if (status != PJ_SUCCESS)
    {
      LOG_ERROR("Failed to enable subscription module");
      return 1;
    }
  }

  // Load the sproutlet plugins.
  PluginLoader* loader = new PluginLoader("/usr/share/clearwater/sprout/plugins", opt);
  loader->load(sproutlets);

  if (!sproutlets.empty())
  {
    // There are Sproutlets loaded, so start the Sproutlet proxy.
    std::unordered_set<std::string> host_aliases;
    host_aliases.insert(opt.local_host);
    host_aliases.insert(opt.public_host);
    host_aliases.insert(opt.home_domain);
    host_aliases.insert(stack_data.home_domains.begin(),
                        stack_data.home_domains.end());
    host_aliases.insert(stack_data.aliases.begin(),
                        stack_data.aliases.end());

    sproutlet_proxy = new SproutletProxy(stack_data.endpt,
                                         PJSIP_MOD_PRIORITY_UA_PROXY_LAYER+3,
                                         std::string(stack_data.scscf_uri.ptr,
                                                     stack_data.scscf_uri.slen),
                                         host_aliases,
                                         sproutlets);
    if (sproutlet_proxy == NULL)
    {
      LOG_ERROR("Failed to create SproutletProxy");
      return 1;
    }
  }

  status = start_stack();
  if (status != PJ_SUCCESS)
  {
    LOG_ERROR("Error starting SIP stack, %s", PJUtils::pj_status_to_string(status).c_str());
    return 1;
  }

  HttpStack* http_stack = NULL;
  if (opt.scscf_enabled)
  {
    http_stack = HttpStack::get_instance();

    RegistrationTimeoutTask::Config reg_timeout_config(local_reg_store, remote_reg_store, hss_connection);
    AuthTimeoutTask::Config auth_timeout_config(av_store, hss_connection);
    DeregistrationTask::Config deregistration_config(local_reg_store, remote_reg_store, hss_connection, sip_resolver);

    // The RegistrationTimeoutTask and AuthTimeoutTask both handle
    // chronos requests, so use the ChronosHandler.
    ChronosHandler<RegistrationTimeoutTask, RegistrationTimeoutTask::Config> reg_timeout_handler(&reg_timeout_config);
    ChronosHandler<AuthTimeoutTask, AuthTimeoutTask::Config> auth_timeout_handler(&auth_timeout_config);
    HttpStackUtils::SpawningHandler<DeregistrationTask, DeregistrationTask::Config> deregistration_handler(&deregistration_config);

    try
    {
      http_stack->initialize();
      http_stack->configure(opt.http_address, opt.http_port, opt.http_threads, access_logger);
      http_stack->register_handler("^/timers$",
                                   &reg_timeout_handler);
      http_stack->register_handler("^/authentication-timeout$",
                                   &auth_timeout_handler);
      http_stack->register_handler("^/registrations?*$",
                                   &deregistration_handler);
      http_stack->start(&reg_httpthread_with_pjsip);
    }
    catch (HttpStack::Exception& e)
    {
      LOG_ERROR("Caught HttpStack::Exception - %s - %d\n", e._func, e._rc);
    }
  }

  // Wait here until the quite semaphore is signaled.
  sem_wait(&term_sem);

  if (opt.scscf_enabled)
  {
    try
    {
      http_stack->stop();
      http_stack->wait_stopped();
    }
    catch (HttpStack::Exception& e)
    {
      LOG_ERROR("Caught HttpStack::Exception - %s - %d\n", e._func, e._rc);
    }
  }

  stop_stack();
  // We must unregister stack modules here because this terminates the
  // transaction layer, which can otherwise generate work for other modules
  // after they have unregistered.
  unregister_stack_modules();

  // Destroy the Sproutlet Proxy.
  delete sproutlet_proxy;

  // Unload any dynamically loaded sproutlets and delete the loader.
  loader->unload();
  delete loader;

  if (opt.scscf_enabled)
  {
    destroy_subscription();
    destroy_registrar();
    if (opt.auth_enabled)
    {
      destroy_authentication();
    }
    delete chronos_connection;
  }
  if (opt.pcscf_enabled)
  {
    if (websockets_enabled)
    {
      destroy_websockets();
    }
    destroy_stateful_proxy();
    delete pcscf_acr_factory;
  }

  destroy_options();
  destroy_stack();

  delete hss_connection;
  delete quiescing_mgr;
  delete load_monitor;
  delete local_reg_store;
  delete remote_reg_store;
  delete av_store;
  delete local_data_store;
  delete remote_data_store;
  delete ralf_connection;
  delete enum_service;
  delete scscf_acr_factory;

  delete sip_resolver;
  delete http_resolver;
  delete dns_resolver;

  delete analytics_logger;
  delete analytics_logger_logger;

  // Unregister the handlers that use semaphores (so we can safely destroy
  // them).
  signal(QUIESCE_SIGNAL, SIG_DFL);
  signal(UNQUIESCE_SIGNAL, SIG_DFL);
  signal(SIGTERM, SIG_DFL);

  // Cancel the (un)quiesce thread (so that we can safely destroy the semaphore
  // it uses).
  pthread_cancel(quiesce_unquiesce_thread);
  pthread_join(quiesce_unquiesce_thread, NULL);

  sem_destroy(&quiescing_sem);
  sem_destroy(&term_sem);

  return 0;
}


<|MERGE_RESOLUTION|>--- conflicted
+++ resolved
@@ -904,33 +904,24 @@
   }
 };
 
-<<<<<<< HEAD
-/// Unregisters HTTP threads with PJSIP on termination.  PJSIP doesn't actually
-/// need to be called in this case, but we do need to free off the thread
-/// descriptor block that was allocated when the thread was registered.
-void unreg_httpthread_with_pjsip(void* thread_desc)
-{
-  delete (pj_thread_desc*)thread_desc;
-}
 
 /// Registers HTTP threads with PJSIP so we can use PJSIP APIs on these threads
 void reg_httpthread_with_pjsip(evhtp_t * htp, evthr_t * httpthread, void * arg)
 {
-  pj_thread_desc* thread_desc = new pj_thread_desc;
-  pj_thread_t *thread = 0;
-=======
-/// Registers HTTP threads with PJSIP so we can use PJSIP APIs on these threads
-void reg_httpthread_with_pjsip(evhtp_t* htp, evthr_t* httpthread, void* arg)
-{
-  pj_thread_desc thread_desc;
-  pj_thread_t* thread = 0;
->>>>>>> 8177b2a8
-
-  pthread_cleanup_push(unreg_httpthread_with_pjsip, thread_desc);
-
   if (!pj_thread_is_registered())
   {
-    pj_status_t thread_reg_status = pj_thread_register("SproutHTTPThread", *thread_desc, &thread);
+    // The thread descriptor must stay in scope for the lifetime of the thread
+    // so we must allocate it from heap.  However, this will leak because
+    // there is no way of freeing it when the thread terminates (HttpStack
+    // does not support a thread termination callback and pthread_cleanup_push
+    // won't work in this case).  This is okay for now because HttpStack
+    // just creates a pool of threads at start of day.
+    pj_thread_desc* td = (pj_thread_desc*)malloc(sizeof(pj_thread_desc));
+    pj_thread_t *thread = 0;
+
+    pj_status_t thread_reg_status = pj_thread_register("SproutHTTPThread",
+                                                       *td,
+                                                       &thread);
 
     if (thread_reg_status != PJ_SUCCESS)
     {
