/**
 * @file main.cpp
 *
 * Project Clearwater - IMS in the Cloud
 * Copyright (C) 2013  Metaswitch Networks Ltd
 *
 * This program is free software: you can redistribute it and/or modify it
 * under the terms of the GNU General Public License as published by the
 * Free Software Foundation, either version 3 of the License, or (at your
 * option) any later version, along with the "Special Exception" for use of
 * the program along with SSL, set forth below. This program is distributed
 * in the hope that it will be useful, but WITHOUT ANY WARRANTY;
 * without even the implied warranty of MERCHANTABILITY or FITNESS FOR
 * A PARTICULAR PURPOSE.  See the GNU General Public License for more
 * details. You should have received a copy of the GNU General Public
 * License along with this program.  If not, see
 * <http://www.gnu.org/licenses/>.
 *
 * The author can be reached by email at clearwater@metaswitch.com or by
 * post at Metaswitch Networks Ltd, 100 Church St, Enfield EN2 6BQ, UK
 *
 * Special Exception
 * Metaswitch Networks Ltd  grants you permission to copy, modify,
 * propagate, and distribute a work formed by combining OpenSSL with The
 * Software, or a work derivative of such a combination, even if such
 * copying, modification, propagation, or distribution would otherwise
 * violate the terms of the GPL. You must comply with the GPL in all
 * respects for all of the code used other than OpenSSL.
 * "OpenSSL" means OpenSSL toolkit software distributed by the OpenSSL
 * Project and licensed under the OpenSSL Licenses, or a work based on such
 * software and licensed under the OpenSSL Licenses.
 * "OpenSSL Licenses" means the OpenSSL License and Original SSLeay License
 * under which the OpenSSL Project distributes the OpenSSL toolkit software,
 * as those licenses appear in the file LICENSE-OPENSSL.
 */

extern "C" {
#include <pjsip.h>
#include <pjlib-util.h>
#include <pjlib.h>
}

#include <unistd.h>
#include <sys/types.h>
#include <sys/stat.h>
#include <fcntl.h>
#include <signal.h>
#include <errno.h>
#include <semaphore.h>


// Common STL includes.
#include <cassert>
#include <vector>
#include <map>
#include <set>
#include <list>
#include <queue>
#include <string>
#include <boost/filesystem.hpp>

#include "ipv6utils.h"
#include "logger.h"
#include "utils.h"
#include "cfgoptions.h"
#include "sasevent.h"
#include "analyticslogger.h"
#include "regstore.h"
#include "stack.h"
#include "hssconnection.h"
#include "xdmconnection.h"
#include "stateful_proxy.h"
#include "websockets.h"
#include "mmtel.h"
#include "subscription.h"
#include "registrar.h"
#include "authentication.h"
#include "options.h"
#include "dnsresolver.h"
#include "enumservice.h"
#include "bgcfservice.h"
#include "pjutils.h"
#include "log.h"
#include "zmq_lvc.h"
#include "quiescing_manager.h"
#include "load_monitor.h"
#include "memcachedstore.h"
#include "localstore.h"
#include "scscfselector.h"
#include "chronosconnection.h"
#include "handlers.h"
#include "httpstack.h"
#include "sproutlet.h"
#include "sproutletproxy.h"
#include "pluginloader.h"
#include "sprout_pd_definitions.h"
#include "alarm.h"
#include "communicationmonitor.h"
#include "common_sip_processing.h"
#include "thread_dispatcher.h"

enum OptionTypes
{
  OPT_DEFAULT_SESSION_EXPIRES=256+1,
  OPT_ADDITIONAL_HOME_DOMAINS,
  OPT_EMERGENCY_REG_ACCEPTED,
  OPT_SUB_MAX_EXPIRES,
  OPT_MAX_CALL_LIST_LENGTH,
  OPT_MEMENTO_THREADS,
  OPT_CALL_LIST_TTL,
  OPT_ALARMS_ENABLED,
  OPT_DNS_SERVER,
  OPT_TARGET_LATENCY_US,
  OPT_MEMCACHED_WRITE_FORMAT,
  OPT_OVERRIDE_NPDI,
  OPT_MAX_TOKENS,
  OPT_INIT_TOKEN_RATE,
  OPT_MIN_TOKEN_RATE,
  OPT_CASS_TARGET_LATENCY_US
};


const static struct pj_getopt_option long_opt[] =
{
  { "pcscf",                        required_argument, 0, 'p'},
  { "scscf",                        required_argument, 0, 's'},
  { "icscf",                        required_argument, 0, 'i'},
  { "webrtc-port",                  required_argument, 0, 'w'},
  { "localhost",                    required_argument, 0, 'l'},
  { "domain",                       required_argument, 0, 'D'},
  { "additional-domains",           required_argument, 0, OPT_ADDITIONAL_HOME_DOMAINS},
  { "scscf_uri",                    required_argument, 0, 'c'},
  { "alias",                        required_argument, 0, 'n'},
  { "routing-proxy",                required_argument, 0, 'r'},
  { "ibcf",                         required_argument, 0, 'I'},
  { "external-icscf",               required_argument, 0, 'j'},
  { "auth",                         required_argument, 0, 'A'},
  { "realm",                        required_argument, 0, 'R'},
  { "memstore",                     required_argument, 0, 'M'},
  { "remote-memstore",              required_argument, 0, 'm'},
  { "sas",                          required_argument, 0, 'S'},
  { "hss",                          required_argument, 0, 'H'},
  { "record-routing-model",         required_argument, 0, 'C'},
  { "default-session-expires",      required_argument, 0, OPT_DEFAULT_SESSION_EXPIRES},
  { "target-latency-us",            required_argument, 0, OPT_TARGET_LATENCY_US},
  { "xdms",                         required_argument, 0, 'X'},
  { "chronos",                      required_argument, 0, 'K'},
  { "ralf",                         required_argument, 0, 'G'},
  { "dns-server",                   required_argument, 0, OPT_DNS_SERVER },
  { "enum",                         required_argument, 0, 'E'},
  { "enum-suffix",                  required_argument, 0, 'x'},
  { "enum-file",                    required_argument, 0, 'f'},
  { "enforce-user-phone",           no_argument,       0, 'u'},
  { "enforce-global-only-lookups",  no_argument,       0, 'g'},
  { "reg-max-expires",              required_argument, 0, 'e'},
  { "sub-max-expires",              required_argument, 0, OPT_SUB_MAX_EXPIRES},
  { "pjsip-threads",                required_argument, 0, 'P'},
  { "worker-threads",               required_argument, 0, 'W'},
  { "analytics",                    required_argument, 0, 'a'},
  { "authentication",               no_argument,       0, 'A'},
  { "log-file",                     required_argument, 0, 'F'},
  { "http_address",                 required_argument, 0, 'T'},
  { "http_port",                    required_argument, 0, 'o'},
  { "http_threads",                 required_argument, 0, 'q'},
  { "billing-cdf",                  required_argument, 0, 'B'},
  { "allow-emergency-registration", no_argument,       0, OPT_EMERGENCY_REG_ACCEPTED},
  { "max-call-list-length",         required_argument, 0, OPT_MAX_CALL_LIST_LENGTH},
  { "memento-threads",              required_argument, 0, OPT_MEMENTO_THREADS},
  { "call-list-ttl",                required_argument, 0, OPT_CALL_LIST_TTL},
  { "alarms-enabled",               no_argument,       0, OPT_ALARMS_ENABLED},
  { "log-level",                    required_argument, 0, 'L'},
  { "daemon",                       no_argument,       0, 'd'},
  { "interactive",                  no_argument,       0, 't'},
  { "help",                         no_argument,       0, 'h'},
  { "memcached-write-format",       required_argument, 0, OPT_MEMCACHED_WRITE_FORMAT},
  { "override-npdi",                no_argument,       0, OPT_OVERRIDE_NPDI},
  { "max-tokens",                   required_argument, 0, OPT_MAX_TOKENS},
  { "init-token-rate",              required_argument, 0, OPT_INIT_TOKEN_RATE},
  { "min-token-rate",               required_argument, 0, OPT_MIN_TOKEN_RATE},
  { "cass-target-latency-us",       required_argument, 0, OPT_CASS_TARGET_LATENCY_US},
  { NULL,                           0,                 0, 0}
};

static std::string pj_options_description = "p:s:i:l:D:c:C:n:e:I:A:R:M:S:H:T:o:q:X:E:x:f:u:g:r:P:w:a:F:L:K:G:B:dth";

static sem_t term_sem;

static pj_bool_t quiescing = PJ_FALSE;
static sem_t quiescing_sem;
QuiescingManager* quiescing_mgr;

const static int QUIESCE_SIGNAL = SIGQUIT;
const static int UNQUIESCE_SIGNAL = SIGUSR1;

static void usage(void)
{
  puts("Options:\n"
       "\n"
       " -p, --pcscf <untrusted port>,<trusted port>\n"
       "                            Enable P-CSCF function with the specified ports\n"
       " -i, --icscf <port>         Enable I-CSCF function on the specified port\n"
       " -s, --scscf <port>         Enable S-CSCF function on the specified port\n"
       " -w, --webrtc-port N        Set local WebRTC listener port to N\n"
       "                            If not specified WebRTC support will be disabled\n"
       " -l, --localhost [<hostname>|<private hostname>,<public hostname>]\n"
       "                            Override the local host name with the specified\n"
       "                            hostname(s) or IP address(es).  If one name/address\n"
       "                            is specified it is used as both private and public names.\n"
       " -D, --domain <name>        Override the home domain name\n"
       "     --additional-domains <names>\n"
       "                            Comma-separated list of additional home domain names\n"
       " -c, --scscf-uri <name>     Override the Sprout S-CSCF cluster domain URI.  This URI\n"
       "                            must route requests to the S-CSCF port on the Sprout\n"
       "                            cluster, either by specifying the port explicitly or\n"
       "                            using DNS SRV records to specify the port.  (If not\n"
       "                            specified this defaults to sip:<localhost>:<scscf port>;transport=TCP)\n"
       " -n, --alias <names>        Optional list of alias host names\n"
       " -r, --routing-proxy <name>[,<port>[,<connections>[,<recycle time>]]]\n"
       "                            Operate as an access proxy using the specified node\n"
       "                            as the upstream routing proxy.  Optionally specifies the port,\n"
       "                            the number of parallel connections to create, and how\n"
       "                            often to recycle these connections (by default a\n"
       "                            single connection to the trusted port is used and never\n"
       "                            recycled).\n"
       " -I, --ibcf <IP addresses>  Operate as an IBCF accepting SIP flows from\n"
       "                            the pre-configured list of IP addresses\n"
       " -j, --external-icscf <I-CSCF URI>\n"
       "                            Route calls to specified external I-CSCF\n"
       " -R, --realm <realm>        Use specified realm for authentication\n"
       "                            (if not specified, local host name is used)\n"
       " -M, --memstore <config_file>\n"
       "                            Enables local memcached store for registration state and\n"
       "                            specifies configuration file\n"
       "                            (otherwise uses local store)\n"
       " -m, --remote-memstore <config file>\n"
       "                            Enabled remote memcached store for geo-redundant storage\n"
       "                            of registration state, and specifies configuration file\n"
       "                            (otherwise uses no remote memcached store)\n"
       " -S, --sas <ipv4>,<system name>\n"
       "                            Use specified host as Service Assurance Server and specified\n"
       "                            system name to identify this system to SAS.  If this option isn't\n"
       "                            specified SAS is disabled\n"
       " -H, --hss <server>         Name/IP address of HSS server\n"
       " -K, --chronos              Name/IP address of chronos service\n"
       " -C, --record-routing-model <model>\n"
       "                            If 'pcscf', Sprout Record-Routes itself only on initiation of\n"
       "                            originating processing and completion of terminating\n"
       "                            processing. If 'pcscf,icscf', it also Record-Routes on completion\n"
       "                            of originating processing and initiation of terminating\n"
       "                            processing (i.e. when it receives or sends to an I-CSCF).\n"
       "                            If 'pcscf,icscf,as', it also Record-Routes between every AS.\n"
       " -G, --ralf <server>        Name/IP address of Ralf (Rf) billing server.\n"
       " -X, --xdms <server>        Name/IP address of XDM server\n"
       "     --dns-server <server>  IP address of the DNS server to use (defaults to 127.0.0.1)\n"
       " -E, --enum <server>        Name/IP address of ENUM server (can't be enabled at same\n"
       "                            time as -f)\n"
       " -x, --enum-suffix <suffix> Suffix appended to ENUM domains (default: .e164.arpa)\n"
       " -f, --enum-file <file>     JSON ENUM config file (can't be enabled at same time as\n"
       "                            -E)\n"
       " -u, --enforce-user-phone   Controls whether ENUM lookups are only done on SIP URIs if they\n"
       "                            contain the SIP URI parameter user=phone (defaults to false)\n"
       " -g, --enforce-global-only-lookups\n"
       "                            Controls whether ENUM lookups are only done when the URI\n"
       "                            contains a global number (defaults to false)\n"
       " -e, --reg-max-expires <expiry>\n"
       "                            The maximum allowed registration period (in seconds)\n"
       "     --sub-max-expires <expiry>\n"
       "                            The maximum allowed subscription period (in seconds)\n"
       "     --default-session-expires <expiry>\n"
       "                            The session expiry period to request (in seconds)\n"
       "     --target-latency-us <usecs>\n"
       "                            Target latency above which throttling applies (default: 100000)\n"
       "     --cass-target-latency-us <usecs>\n"
       "                            Target latency above which throttling applies for the Cassandra store\n"
       "                            that's part of the Memento application server (default: 1000000)\n"
       "     --max-tokens N         Maximum number of tokens allowed in the token bucket (used by\n" 
       "                            the throttling code (default: 20))\n"
       "     --init-token-rate N    Initial token refill rate of tokens in the token bucket (used by\n"
       "                            the throttling code (default: 100.0))\n"
       "     --min-token-rate N     Minimum token refill rate of tokens in the token bucket (used by\n"
       "                            the throttling code (default: 10.0))\n"
       " -T  --http_address <server>\n"
       "                            Specify the HTTP bind address\n"
       " -o  --http_port <port>     Specify the HTTP bind port\n"
       " -q  --http_threads N       Number of HTTP threads (default: 1)\n"
       " -P, --pjsip_threads N      Number of PJSIP threads (default: 1)\n"
       " -B, --billing-cdf <server> Billing CDF server\n"
       " -W, --worker_threads N     Number of worker threads (default: 1)\n"
       " -a, --analytics <directory>\n"
       "                            Generate analytics logs in specified directory\n"
       " -A, --authentication       Enable authentication\n"
       "     --allow-emergency-registration\n"
       "                            Allow the P-CSCF to acccept emergency registrations.\n"
       "                            Only valid if -p/pcscf is specified.\n"
       "                            WARNING: If this is enabled, all emergency registrations are accepted,\n"
       "                            but they are not policed.\n"
       "                            This parameter is only intended to be enabled during testing.\n"
       "     --max-call-list-length N\n"
       "                            Maximum number of complete call list entries to store. If this is 0,\n"
       "                            then there is no limit (default: 0)\n"
       "     --memento-threads N    Number of Memento threads (default: 25)\n"
       "     --call-list-ttl N      Time to store call lists entries (default: 604800)\n"
       "     --alarms-enabled       Whether SNMP alarms are enabled (default: false)\n"
       "     --memcached-write-format\n"
       "                            The data format to use when writing registration and subscription data\n"
<<<<<<< HEAD
       "                            to memcached. Valid values are 'binary' and 'json' (default is 'json')\n"
=======
       "                            to memcached. Valid values are 'binary' and 'json' (default is 'binary')\n"
       "     --override-npdi        Whether the deployment should check for number portability data on \n"
       "                            requests that already have the 'npdi' indicator (default: false)\n"
>>>>>>> a3e0a977
       " -F, --log-file <directory>\n"
       "                            Log to file in specified directory\n"
       " -L, --log-level N          Set log level to N (default: 4)\n"
       " -d, --daemon               Run as daemon\n"
       " -t, --interactive          Run in foreground with interactive menu\n"
       " -h, --help                 Show this help screen\n"
      );
}


/// Parse a string representing a port.
/// @returns The port number as an int, or zero if the port is invalid.
int parse_port(const std::string& port_str)
{
  int port = atoi(port_str.c_str());

  if ((port < 0) || (port > 0xFFFF))
  {
    port = 0;
  }

  return port;
}


static pj_status_t init_logging_options(int argc, char* argv[], struct options* options)
{
  int c;
  int opt_ind;

  pj_optind = 0;
  while ((c = pj_getopt_long(argc, argv, pj_options_description.c_str(), long_opt, &opt_ind)) != -1)
  {
    switch (c)
    {
    case 'L':
      options->log_level = atoi(pj_optarg);
      fprintf(stdout, "Log level set to %s\n", pj_optarg);
      break;

    case 'F':
      options->log_to_file = PJ_TRUE;
      options->log_directory = std::string(pj_optarg);
      fprintf(stdout, "Log directory set to %s\n", pj_optarg);
      break;

    case 'd':
      options->daemon = PJ_TRUE;
      break;

    case 't':
      options->interactive = PJ_TRUE;
      break;

    default:
      // Ignore other options at this point
      break;
    }
  }

  return PJ_SUCCESS;
}

static pj_status_t init_options(int argc, char* argv[], struct options* options)
{
  int c;
  int opt_ind;
  int reg_max_expires;
  int sub_max_expires;

  pj_optind = 0;
  while ((c = pj_getopt_long(argc, argv, pj_options_description.c_str(), long_opt, &opt_ind)) != -1)
  {
    switch (c)
    {
    case 'p':
      {
        std::vector<std::string> pcscf_options;
        Utils::split_string(std::string(pj_optarg), ',', pcscf_options, 0, false);
        if (pcscf_options.size() == 2)
        {
          options->pcscf_untrusted_port = parse_port(pcscf_options[0]);
          options->pcscf_trusted_port = parse_port(pcscf_options[1]);
        }

        if ((options->pcscf_untrusted_port != 0) &&
            (options->pcscf_trusted_port != 0))
        {
          LOG_INFO("P-CSCF enabled on ports %d (untrusted) and %d (trusted)",
                   options->pcscf_untrusted_port, options->pcscf_trusted_port);
          options->pcscf_enabled = true;
        }
        else
        {
          LOG_ERROR("P-CSCF ports %s invalid", pj_optarg);
          return -1;
        }
      }
      break;

    case 's':
      options->scscf_port = parse_port(std::string(pj_optarg));
      if (options->scscf_port != 0)
      {
        LOG_INFO("S-CSCF enabled on port %d", options->scscf_port);
        options->scscf_enabled = true;
      }
      else
      {
        CL_SPROUT_INVALID_S_CSCF_PORT.log(pj_optarg);
        LOG_ERROR("S-CSCF port %s is invalid\n", pj_optarg);
        return -1;
      }
      break;

    case 'i':
      options->icscf_port = parse_port(std::string(pj_optarg));
      if (options->icscf_port != 0)
      {
        LOG_INFO("I-CSCF enabled on port %d", options->icscf_port);
        options->icscf_enabled = true;
      }
      else
      {
        CL_SPROUT_INVALID_I_CSCF_PORT.log(pj_optarg);
        LOG_ERROR("I-CSCF port %s is invalid", pj_optarg);
        return -1;
      }
      break;

    case 'w':
      options->webrtc_port = parse_port(std::string(pj_optarg));
      if (options->webrtc_port != 0)
      {
        LOG_INFO("WebRTC port is set to %d", options->webrtc_port);
      }
      else
      {
        LOG_ERROR("WebRTC port %s is invalid", pj_optarg);
        return -1;
      }
      break;

    case 'C':
      if (strcmp(pj_optarg, "pcscf") == 0)
      {
        options->record_routing_model = 1;
      }
      else if (strcmp(pj_optarg, "pcscf,icscf") == 0)
      {
        options->record_routing_model = 2;
      }
      else if (strcmp(pj_optarg, "pcscf,icscf,as") == 0)
      {
        options->record_routing_model = 3;
      }
      else
      {
        LOG_ERROR("--record-routing-model must be one of 'pcscf', 'pcscf,icscf', or 'pcscf,icscf,as'");
        return -1;
      }
      LOG_INFO("Record-Routing model is set to %d", options->record_routing_model);
      break;

    case 'l':
      {
        std::vector<std::string> localhost_options;
        Utils::split_string(std::string(pj_optarg), ',', localhost_options, 0, false);
        if (localhost_options.size() == 1)
        {
          options->local_host = localhost_options[0];
          options->public_host = localhost_options[0];
          LOG_INFO("Override private and public local host names %s",
                   options->local_host.c_str());
        }
        else if (localhost_options.size() == 2)
        {
          options->local_host = localhost_options[0];
          options->public_host = localhost_options[1];
          LOG_INFO("Override private local host name to %s",
                  options->local_host.c_str());
          LOG_INFO("Override public local host name to %s",
                  options->public_host.c_str());
        }
        else
        {
          LOG_WARNING("Invalid --local-host option, ignored");
        }
      }
      break;

    case 'D':
      options->home_domain = std::string(pj_optarg);
      LOG_INFO("Override home domain set to %s", pj_optarg);
      break;

    case OPT_ADDITIONAL_HOME_DOMAINS:
      options->additional_home_domains = std::string(pj_optarg);
      LOG_INFO("Additional home domains set to %s", pj_optarg);
      break;

    case 'c':
      options->scscf_uri = std::string(pj_optarg);
      LOG_INFO("Override sprout cluster URI set to %s", pj_optarg);
      break;

    case 'n':
      options->alias_hosts = std::string(pj_optarg);
      LOG_INFO("Alias host names = %s", pj_optarg);
      break;

    case 'r':
      {
        std::vector<std::string> upstream_proxy_options;
        Utils::split_string(std::string(pj_optarg), ',', upstream_proxy_options, 0, false);
        options->upstream_proxy = upstream_proxy_options[0];
        options->upstream_proxy_port = 0;
        options->upstream_proxy_connections = 1;
        options->upstream_proxy_recycle = 0;
        if (upstream_proxy_options.size() > 1)
        {
          options->upstream_proxy_port = atoi(upstream_proxy_options[1].c_str());
          if (upstream_proxy_options.size() > 2)
          {
            options->upstream_proxy_connections = atoi(upstream_proxy_options[2].c_str());
            if (upstream_proxy_options.size() > 3)
            {
              options->upstream_proxy_recycle = atoi(upstream_proxy_options[3].c_str());
            }
          }
        }
        LOG_INFO("Upstream proxy is set to %s:%d", options->upstream_proxy.c_str(), options->upstream_proxy_port);
        LOG_INFO("  connections = %d", options->upstream_proxy_connections);
        LOG_INFO("  recycle time = %d seconds", options->upstream_proxy_recycle);
      }
      break;

    case 'I':
      options->ibcf = PJ_TRUE;
      options->trusted_hosts = std::string(pj_optarg);
      LOG_INFO("IBCF mode enabled, trusted hosts = %s", pj_optarg);
      break;

    case 'j':
      options->external_icscf_uri = std::string(pj_optarg);
      LOG_INFO("External I-CSCF URI = %s", pj_optarg);
      break;

    case 'R':
      options->auth_realm = std::string(pj_optarg);
      LOG_INFO("Authentication realm %s", pj_optarg);
      break;

    case 'M':
      options->store_servers = std::string(pj_optarg);
      LOG_INFO("Using memcached store with configuration file %s", pj_optarg);
      break;

    case 'm':
      options->remote_store_servers = std::string(pj_optarg);
      LOG_INFO("Using remote memcached store with configuration file %s", pj_optarg);
      break;

    case 'S':
      {
        std::vector<std::string> sas_options;
        Utils::split_string(std::string(pj_optarg), ',', sas_options, 0, false);
        if (sas_options.size() == 2)
        {
          options->sas_server = sas_options[0];
          options->sas_system_name = sas_options[1];
          LOG_INFO("SAS set to %s", options->sas_server.c_str());
          LOG_INFO("System name is set to %s", options->sas_system_name.c_str());
        }
        else
        {
          CL_SPROUT_INVALID_SAS_OPTION.log();
          LOG_WARNING("Invalid --sas option, SAS disabled");
        }
      }
      break;

    case 'H':
      options->hss_server = std::string(pj_optarg);
      LOG_INFO("HSS server set to %s", pj_optarg);
      break;

    case 'X':
      options->xdm_server = std::string(pj_optarg);
      LOG_INFO("XDM server set to %s", pj_optarg);
      break;

    case 'K':
      options->chronos_service = std::string(pj_optarg);
      LOG_INFO("Chronos service set to %s", pj_optarg);
      break;

    case 'G':
      options->ralf_server = std::string(pj_optarg);
      fprintf(stdout, "Ralf server set to %s\n", pj_optarg);
      break;

    case 'E':
      options->enum_server = std::string(pj_optarg);
      LOG_INFO("ENUM server set to %s", pj_optarg);
      break;

    case 'x':
      options->enum_suffix = std::string(pj_optarg);
      LOG_INFO("ENUM suffix set to %s", pj_optarg);
      break;

    case 'f':
      options->enum_file = std::string(pj_optarg);
      LOG_INFO("ENUM file set to %s", pj_optarg);
      break;

    case 'u':
      options->enforce_user_phone = true;
      LOG_INFO("ENUM lookups only done on SIP URIs containing user=phone");
      break;

    case 'g':
      options->enforce_global_only_lookups = true;
      LOG_INFO("ENUM lookups only done on URIs containing a global number");
      break;

    case 'e':
      reg_max_expires = atoi(pj_optarg);

      if (reg_max_expires > 0)
      {
        options->reg_max_expires = reg_max_expires;
        LOG_INFO("Maximum registration period set to %d seconds\n",
                 options->reg_max_expires);
      }
      else
      {
        // The parameter could be invalid either because it's -ve, or it's not
        // an integer (in which case atoi returns 0). Log, but don't store it.
        LOG_WARNING("Invalid value for reg_max_expires: '%s'. "
                    "The default value of %d will be used.",
                    pj_optarg, options->reg_max_expires);
      }
      break;

    case OPT_SUB_MAX_EXPIRES:
      sub_max_expires = atoi(pj_optarg);

      if (sub_max_expires > 0)
      {
        options->sub_max_expires = sub_max_expires;
        LOG_INFO("Maximum registration period set to %d seconds\n",
                 options->sub_max_expires);
      }
      else
      {
        // The parameter could be invalid either because it's -ve, or it's not
        // an integer (in which case atoi returns 0). Log, but don't store it.
        LOG_WARNING("Invalid value for sub_max_expires: '%s'. "
                    "The default value of %d will be used.",
                    pj_optarg, options->sub_max_expires);
      }
      break;

    case OPT_TARGET_LATENCY_US:
      options->target_latency_us = atoi(pj_optarg);
      if (options->target_latency_us <= 0)
      {
        LOG_ERROR("Invalid --target-latency-us option %s", pj_optarg);
        return -1;
      }
      break;

    case OPT_CASS_TARGET_LATENCY_US:
      options->cass_target_latency_us = atoi(pj_optarg);
      if (options->cass_target_latency_us <= 0)
      {
        LOG_ERROR("Invalid --cass-target-latency-us option %s", pj_optarg);
        return -1;
      }
      break;

    case OPT_MAX_TOKENS:
      options->max_tokens = atoi(pj_optarg);
      if (options->max_tokens <= 0)
      {
        LOG_ERROR("Invalid --max-tokens option %s", pj_optarg);
        return -1;
      }
      break;

    case OPT_INIT_TOKEN_RATE:
      options->init_token_rate = atoi(pj_optarg);
      if (options->init_token_rate <= 0)
      {
        LOG_ERROR("Invalid --init-token-rate option %s", pj_optarg);
        return -1;
      }
      break;

    case OPT_MIN_TOKEN_RATE:
      options->min_token_rate = atoi(pj_optarg);
      if (options->min_token_rate <= 0)
      {
        LOG_ERROR("Invalid --min-token-rate option %s", pj_optarg);
        return -1;
      }
      break;

    case OPT_MEMCACHED_WRITE_FORMAT:
      if (strcmp(pj_optarg, "binary") == 0)
      {
        LOG_INFO("Memcached write format set to 'binary'");
        options->memcached_write_format = MemcachedWriteFormat::BINARY;
      }
      else if (strcmp(pj_optarg, "json") == 0)
      {
        LOG_INFO("Memcached write format set to 'json'");
        options->memcached_write_format = MemcachedWriteFormat::JSON;
      }
      else
      {
        LOG_WARNING("Invalid value for memcached-write-format, using '%s'."
                    "Got '%s', valid vales are 'json' and 'binary'",
                    ((options->memcached_write_format == MemcachedWriteFormat::JSON) ?
                     "json" : "binary"),
                    pj_optarg);
      }
      break;

    case 'P':
      options->pjsip_threads = atoi(pj_optarg);
      LOG_INFO("Use %d PJSIP threads", options->pjsip_threads);
      break;

    case 'W':
      options->worker_threads = atoi(pj_optarg);
      LOG_INFO("Use %d worker threads", options->worker_threads);
      break;

    case 'a':
      options->analytics_enabled = PJ_TRUE;
      options->analytics_directory = std::string(pj_optarg);
      LOG_INFO("Analytics directory set to %s", pj_optarg);
      break;

    case 'A':
      options->auth_enabled = PJ_TRUE;
      LOG_INFO("Authentication enabled");
      break;

    case 'T':
      options->http_address = std::string(pj_optarg);
      LOG_INFO("HTTP address set to %s", pj_optarg);
      break;

    case 'o':
      options->http_port = parse_port(std::string(pj_optarg));
      if (options->http_port != 0)
      {
        LOG_INFO("HTTP port set to %d", options->http_port);
      }
      else
      {
        LOG_ERROR("HTTP port %s is invalid", pj_optarg);
        return -1;
      }
      break;

    case 'q':
      options->http_threads = atoi(pj_optarg);
      LOG_INFO("Use %d HTTP threads", options->http_threads);
      break;

    case 'B':
      options->billing_cdf = std::string(pj_optarg);
      LOG_INFO("Use %s as billing cdf server", options->billing_cdf.c_str());
      break;

    case 'L':
    case 'F':
    case 'd':
    case 't':
      // Ignore L, F, d and t - these are handled by init_logging_options
      break;

    case OPT_DEFAULT_SESSION_EXPIRES:
      options->default_session_expires = atoi(pj_optarg);
      LOG_INFO("Default session expiry set to %d",
               options->default_session_expires);
      break;

    case OPT_EMERGENCY_REG_ACCEPTED:
      options->emerg_reg_accepted = PJ_TRUE;
      LOG_INFO("Emergency registrations accepted");
      break;

    case OPT_MAX_CALL_LIST_LENGTH:
      options->max_call_list_length = atoi(pj_optarg);
      LOG_INFO("Max call list length set to %d",
               options->max_call_list_length);
      break;

    case OPT_MEMENTO_THREADS:
      options->memento_threads = atoi(pj_optarg);
      LOG_INFO("Number of memento threads set to %d",
               options->memento_threads);
      break;

    case OPT_CALL_LIST_TTL:
      options->call_list_ttl = atoi(pj_optarg);
      LOG_INFO("Call list TTL set to %d",
               options->call_list_ttl);
      break;

    case OPT_ALARMS_ENABLED:
      options->alarms_enabled = PJ_TRUE;
      LOG_INFO("SNMP alarms are enabled");
      break;

    case OPT_DNS_SERVER:
      options->dns_server = std::string(pj_optarg);
      LOG_INFO("Using DNS server %s", pj_optarg);
      break;

    case OPT_OVERRIDE_NPDI:
      options->override_npdi = true;
      LOG_INFO("Number portability lookups will be done on URIs containing the 'npdi' indicator");
      break;

    case 'h':
      usage();
      return -1;

    default:
      LOG_ERROR("Unknown option. Run with --help for help.");
      return -1;
    }
  }

  // If the upstream proxy port is not set, default it to the trusted port.
  // We couldn't do this earlier because the trusted port might be set after
  // the upstream proxy.
  if (options->upstream_proxy_port == 0)
  {
    options->upstream_proxy_port = options->pcscf_trusted_port;
  }

  return PJ_SUCCESS;
}


int daemonize()
{
  LOG_STATUS("Switching to daemon mode");

  pid_t pid = fork();
  if (pid == -1)
  {
    // Fork failed, return error.
    return errno;
  }
  else if (pid > 0)
  {
    // Parent process, fork successful, so exit.
    exit(0);
  }

  // Must now be running in the context of the child process.

  // Redirect standard files to /dev/null
  if (freopen("/dev/null", "r", stdin) == NULL)
  {
    return errno;
  }
  if (freopen("/dev/null", "w", stdout) == NULL)
  {
    return errno;
  }
  if (freopen("/dev/null", "w", stderr) == NULL)
  {
    return errno;
  }

  if (setsid() == -1)
  {
    // Create a new session to divorce the child from the tty of the parent.
    return errno;
  }

  signal(SIGHUP, SIG_IGN);

  umask(0);

  return 0;
}


// Signal handler that simply dumps the stack and then crashes out.
void exception_handler(int sig)
{
  // Reset the signal handlers so that another exception will cause a crash.
  signal(SIGABRT, SIG_DFL);
  signal(SIGSEGV, SIG_DFL);

  CL_SPROUT_CRASH.log(strsignal(sig));
  closelog();

  // Log the signal, along with a backtrace.
  LOG_BACKTRACE("Signal %d caught", sig);

  // Ensure the log files are complete - the core file created by abort() below
  // will trigger the log files to be copied to the diags bundle
  LOG_COMMIT();

  // Dump a core.
  abort();
}


// Signal handler that receives requests to (un)quiesce.
void quiesce_unquiesce_handler(int sig)
{
  // Set the flag indicating whether we're quiescing or not.
  if (sig == QUIESCE_SIGNAL)
  {
    LOG_STATUS("Quiesce signal received");
    quiescing = PJ_TRUE;
  }
  else
  {
    LOG_STATUS("Unquiesce signal received");
    quiescing = PJ_FALSE;
  }

  // Wake up the thread that acts on the notification (don't act on it in this
  // thread since we're in a signal handler).
  sem_post(&quiescing_sem);
}


// Signal handler that triggers sprout termination.
void terminate_handler(int sig)
{
  sem_post(&term_sem);
}


void* quiesce_unquiesce_thread_func(void* dummy)
{
  // First register the thread with PJSIP.
  pj_thread_desc desc;
  pj_thread_t* thread;
  pj_status_t status;
  pj_bzero(desc, sizeof(pj_thread_desc));

  status = pj_thread_register("Quiesce/unquiesce thread", desc, &thread);

  if (status != PJ_SUCCESS)
  {
    LOG_ERROR("Error creating quiesce/unquiesce thread (status = %d). "
              "This function will not be available",
              status);
    return NULL;
  }

  pj_bool_t curr_quiescing = PJ_FALSE;
  pj_bool_t new_quiescing = quiescing;

  while (PJ_TRUE)
  {
    // Only act if the quiescing state has changed.
    if (curr_quiescing != new_quiescing)
    {
      curr_quiescing = new_quiescing;

      if (new_quiescing)
      {
        quiescing_mgr->quiesce();
      }
      else
      {
        quiescing_mgr->unquiesce();
      }
    }

    // Wait for the quiescing flag to be written to and read in the new value.
    // Read into a local variable to avoid issues if the flag changes under our
    // feet.
    //
    // Note that sem_wait is a cancel point, so calling pthread_cancel on this
    // thread while it is waiting on the semaphore will cause it to cancel.
    sem_wait(&quiescing_sem);
    new_quiescing = quiescing;
    LOG_STATUS("Value of new_quiescing is %s", (new_quiescing == PJ_FALSE) ? "false" : "true");
  }

  return NULL;
}

class QuiesceCompleteHandler : public QuiesceCompletionInterface
{
public:
  void quiesce_complete()
  {
    sem_post(&term_sem);
  }
};


/// Registers HTTP threads with PJSIP so we can use PJSIP APIs on these threads
void reg_httpthread_with_pjsip(evhtp_t * htp, evthr_t * httpthread, void * arg)
{
  if (!pj_thread_is_registered())
  {
    // The thread descriptor must stay in scope for the lifetime of the thread
    // so we must allocate it from heap.  However, this will leak because
    // there is no way of freeing it when the thread terminates (HttpStack
    // does not support a thread termination callback and pthread_cleanup_push
    // won't work in this case).  This is okay for now because HttpStack
    // just creates a pool of threads at start of day.
    pj_thread_desc* td = (pj_thread_desc*)malloc(sizeof(pj_thread_desc));
    pj_bzero(*td, sizeof(pj_thread_desc));
    pj_thread_t *thread = 0;

    pj_status_t thread_reg_status = pj_thread_register("SproutHTTPThread",
                                                       *td,
                                                       &thread);

    if (thread_reg_status != PJ_SUCCESS)
    {
      LOG_ERROR("Failed to register thread with pjsip");
    }
  }
}


void create_regstore_plugins(RegStore::SerializerDeserializer*& serializer,
                             std::vector<RegStore::SerializerDeserializer*>& deserializers,
                             MemcachedWriteFormat write_format)
{
  deserializers.clear();
  deserializers.push_back(new RegStore::JsonSerializerDeserializer());
  deserializers.push_back(new RegStore::BinarySerializerDeserializer());

  if (write_format == MemcachedWriteFormat::JSON)
  {
    serializer = new RegStore::JsonSerializerDeserializer();
  }
  else
  {
    serializer = new RegStore::BinarySerializerDeserializer();
  }
}


// Objects that must be shared with dynamically linked sproutlets must be
// globally scoped.
LoadMonitor* load_monitor = NULL;
HSSConnection* hss_connection = NULL;
RegStore* local_reg_store = NULL;
RegStore* remote_reg_store = NULL;
HttpConnection* ralf_connection = NULL;
HttpResolver* http_resolver = NULL;
ACRFactory* scscf_acr_factory = NULL;
EnumService* enum_service = NULL;


/*
 * main()
 */
int main(int argc, char* argv[])
{
  pj_status_t status;
  struct options opt;

  Logger* analytics_logger_logger = NULL;
  AnalyticsLogger* analytics_logger = NULL;
  pthread_t quiesce_unquiesce_thread;
  DnsCachedResolver* dns_resolver = NULL;
  SIPResolver* sip_resolver = NULL;
  Store* local_data_store = NULL;
  Store* remote_data_store = NULL;
  AvStore* av_store = NULL;
  ChronosConnection* chronos_connection = NULL;
  ACRFactory* pcscf_acr_factory = NULL;
  pj_bool_t websockets_enabled = PJ_FALSE;
  AccessLogger* access_logger = NULL;
  SproutletProxy* sproutlet_proxy = NULL;
  std::list<Sproutlet*> sproutlets;
  CommunicationMonitor* chronos_comm_monitor = NULL;
  CommunicationMonitor* enum_comm_monitor = NULL;
  CommunicationMonitor* hss_comm_monitor = NULL;
  CommunicationMonitor* memcached_comm_monitor = NULL;
  CommunicationMonitor* memcached_remote_comm_monitor = NULL;
  CommunicationMonitor* ralf_comm_monitor = NULL;
  Alarm* vbucket_alarm = NULL;
  Alarm* remote_vbucket_alarm = NULL;

  // Set up our exception signal handler for asserts and segfaults.
  signal(SIGABRT, exception_handler);
  signal(SIGSEGV, exception_handler);

  sem_init(&term_sem, 0, 0);
  signal(SIGTERM, terminate_handler);

  opt.pcscf_enabled = false;
  opt.pcscf_trusted_port = 0;
  opt.pcscf_untrusted_port = 0;
  opt.upstream_proxy_port = 0;
  opt.webrtc_port = 0;
  opt.ibcf = PJ_FALSE;
  opt.scscf_enabled = false;
  opt.scscf_port = 0;
  opt.external_icscf_uri = "";
  opt.auth_enabled = PJ_FALSE;
  opt.enum_suffix = ".e164.arpa";
  opt.enforce_user_phone = false;
  opt.enforce_global_only_lookups = false;
  opt.reg_max_expires = 300;
  opt.sub_max_expires = 300;
  opt.icscf_enabled = false;
  opt.icscf_port = 0;
  opt.sas_server = "0.0.0.0";
  opt.pjsip_threads = 1;
  opt.record_routing_model = 1;
  opt.default_session_expires = 10 * 60;
  opt.worker_threads = 1;
  opt.analytics_enabled = PJ_FALSE;
  opt.http_address = "0.0.0.0";
  opt.http_port = 9888;
  opt.http_threads = 1;
  opt.dns_server = "127.0.0.1";
  opt.billing_cdf = "";
  opt.emerg_reg_accepted = PJ_FALSE;
  opt.max_call_list_length = 0;
  opt.memento_threads = 25;
  opt.call_list_ttl = 604800;
  opt.alarms_enabled = PJ_FALSE;
  opt.target_latency_us = 100000;
  opt.cass_target_latency_us = 1000000;
  opt.max_tokens = 20;
  opt.init_token_rate = 100.0;
  opt.min_token_rate = 10.0;
  opt.log_to_file = PJ_FALSE;
  opt.log_level = 0;
  opt.daemon = PJ_FALSE;
  opt.interactive = PJ_FALSE;
<<<<<<< HEAD
  opt.memcached_write_format = MemcachedWriteFormat::JSON;
=======
  opt.memcached_write_format = MemcachedWriteFormat::BINARY;
  opt.override_npdi = PJ_FALSE;
>>>>>>> a3e0a977

  boost::filesystem::path p = argv[0];
  openlog(p.filename().c_str(), PDLOG_PID, PDLOG_LOCAL6);
  CL_SPROUT_STARTED.log();

  status = init_logging_options(argc, argv, &opt);

  if (status != PJ_SUCCESS)
  {
    closelog();
    return 1;
  }

  if (opt.daemon && opt.interactive)
  {
    closelog();
    LOG_ERROR("Cannot specify both --daemon and --interactive");
    return 1;
  }

  if (opt.daemon)
  {
    int errnum = daemonize();
    if (errnum != 0)
    {
      closelog();
      LOG_ERROR("Failed to convert to daemon, %d (%s)", errnum, strerror(errnum));
      exit(0);
    }
  }

  Log::setLoggingLevel(opt.log_level);
  init_pjsip_logging(opt.log_level, opt.log_to_file, opt.log_directory);

  if ((opt.log_to_file) && (opt.log_directory != ""))
  {
    // Work out the program name from argv[0], stripping anything before the final slash.
    char* prog_name = argv[0];
    char* slash_ptr = rindex(argv[0], '/');
    if (slash_ptr != NULL)
    {
      prog_name = slash_ptr + 1;
    }
    Log::setLogger(new Logger(opt.log_directory, prog_name));

    LOG_STATUS("Access logging enabled to %s", opt.log_directory.c_str());
    access_logger = new AccessLogger(opt.log_directory);
  }

  LOG_STATUS("Log level set to %d", opt.log_level);

  std::stringstream options_ss;
  for (int ii = 0; ii < argc; ii++)
  {
    options_ss << argv[ii];
    options_ss << " ";
  }
  std::string options = "Command-line options were: " + options_ss.str();

  LOG_INFO(options.c_str());

  status = init_options(argc, argv, &opt);
  if (status != PJ_SUCCESS)
  {
    closelog();
    return 1;
  }

  if (opt.analytics_enabled)
  {
    analytics_logger_logger = new Logger(opt.analytics_directory, std::string("log"));
    analytics_logger_logger->set_flags(Logger::ADD_TIMESTAMPS|Logger::FLUSH_ON_WRITE);
    analytics_logger = new AnalyticsLogger(analytics_logger_logger);
  }

  if ((!opt.pcscf_enabled) && (!opt.scscf_enabled) && (!opt.icscf_enabled))
  {
    CL_SPROUT_NO_SI_CSCF.log();
    closelog();
    LOG_ERROR("Must enable P-CSCF, S-CSCF or I-CSCF");
    return 1;
  }

  if ((opt.pcscf_enabled) && ((opt.scscf_enabled) || (opt.icscf_enabled)))
  {
    closelog();
    LOG_ERROR("Cannot enable both P-CSCF and S/I-CSCF");
    return 1;
  }

  if ((opt.pcscf_enabled) &&
      (opt.upstream_proxy == ""))
  {
    closelog();
    LOG_ERROR("Cannot enable P-CSCF without specifying --routing-proxy");
    return 1;
  }

  if ((opt.ibcf) && (!opt.pcscf_enabled))
  {
    closelog();
    LOG_ERROR("Cannot enable IBCF without also enabling P-CSCF");
    return 1;
  }

  if ((opt.webrtc_port != 0 ) && (!opt.pcscf_enabled))
  {
    closelog();
    LOG_ERROR("Cannot enable WebRTC without also enabling P-CSCF");
    return 1;
  }

  if (((opt.scscf_enabled) || (opt.icscf_enabled)) &&
      (opt.hss_server == ""))
  {
    CL_SPROUT_SI_CSCF_NO_HOMESTEAD.log();
    closelog();
    LOG_ERROR("S/I-CSCF enabled with no Homestead server");
    return 1;
  }

  if ((opt.auth_enabled) && (opt.hss_server == ""))
  {
    CL_SPROUT_AUTH_NO_HOMESTEAD.log();
    closelog();
    LOG_ERROR("Authentication enable, but no Homestead server specified");
    return 1;
  }

  if ((opt.xdm_server != "") && (opt.hss_server == ""))
  {
    CL_SPROUT_XDM_NO_HOMESTEAD.log();
    closelog();
    LOG_ERROR("XDM server configured for services, but no Homestead server specified");
    return 1;
  }

  if ((opt.pcscf_enabled) && (opt.hss_server != ""))
  {
    LOG_WARNING("Homestead server configured on P-CSCF, ignoring");
  }

  if ((opt.pcscf_enabled) && (opt.xdm_server != ""))
  {
    LOG_WARNING("XDM server configured on P-CSCF, ignoring");
  }

  if (opt.scscf_enabled && (opt.chronos_service == ""))
  {
    CL_SPROUT_S_CSCF_NO_CHRONOS.log();
    closelog();
    LOG_ERROR("S-CSCF enabled with no Chronos service");
    return 1;
  }

  if ((opt.store_servers != "") &&
      (opt.auth_enabled) &&
      (opt.worker_threads == 1))
  {
    LOG_WARNING("Use multiple threads for good performance when using memstore and/or authentication");
  }

  if ((opt.pcscf_enabled) && (opt.reg_max_expires != 0))
  {
    LOG_WARNING("A registration expiry period should not be specified for P-CSCF");
  }

  if ((!opt.enum_server.empty()) &&
      (!opt.enum_file.empty()))
  {
    LOG_WARNING("Both ENUM server and ENUM file lookup enabled - ignoring ENUM file");
  }

  // Ensure our random numbers are unpredictable.
  unsigned int seed;
  pj_time_val now;
  pj_gettimeofday(&now);
  seed = (unsigned int)now.sec ^ (unsigned int)now.msec ^ getpid();
  srand(seed);

  if ((opt.icscf_enabled || opt.scscf_enabled) && opt.alarms_enabled)
  {
    // Create Sprout's alarm objects.

    chronos_comm_monitor = new CommunicationMonitor(new Alarm("sprout", AlarmDef::SPROUT_CHRONOS_COMM_ERROR,
                                                                        AlarmDef::MAJOR));

    enum_comm_monitor = new CommunicationMonitor(new Alarm("sprout", AlarmDef::SPROUT_ENUM_COMM_ERROR,
                                                                     AlarmDef::MAJOR));

    hss_comm_monitor = new CommunicationMonitor(new Alarm("sprout", AlarmDef::SPROUT_HOMESTEAD_COMM_ERROR,
                                                                    AlarmDef::CRITICAL));

    memcached_comm_monitor = new CommunicationMonitor(new Alarm("sprout", AlarmDef::SPROUT_MEMCACHED_COMM_ERROR,
                                                                          AlarmDef::CRITICAL));

    memcached_remote_comm_monitor = new CommunicationMonitor(new Alarm("sprout", AlarmDef::SPROUT_REMOTE_MEMCACHED_COMM_ERROR,
                                                                                 AlarmDef::CRITICAL));

    ralf_comm_monitor = new CommunicationMonitor(new Alarm("sprout", AlarmDef::SPROUT_RALF_COMM_ERROR,
                                                                     AlarmDef::MAJOR));

    vbucket_alarm = new Alarm("sprout", AlarmDef::SPROUT_VBUCKET_ERROR,
                                        AlarmDef::MAJOR);

    remote_vbucket_alarm = new Alarm("sprout", AlarmDef::SPROUT_REMOTE_VBUCKET_ERROR,
                                               AlarmDef::MAJOR);

    // Start the alarm request agent
    AlarmReqAgent::get_instance().start();
    AlarmState::clear_all("sprout");
  }

  // Start the load monitor
  load_monitor = new LoadMonitor(opt.target_latency_us, // Initial target latency (us).
                                 opt.max_tokens,        // Maximum token bucket size.
                                 opt.init_token_rate,   // Initial token fill rate (per sec).
                                 opt.min_token_rate);   // Minimum token fill rate (per sec).

  // Create a DNS resolver and a SIP specific resolver.
  dns_resolver = new DnsCachedResolver(opt.dns_server);
  sip_resolver = new SIPResolver(dns_resolver);

  // Create a new quiescing manager instance and register our completion handler
  // with it.
  quiescing_mgr = new QuiescingManager();
  quiescing_mgr->register_completion_handler(new QuiesceCompleteHandler());

  // Initialize the PJSIP stack and associated subsystems.
  status = init_stack(opt.sas_system_name,
                      opt.sas_server,
                      opt.pcscf_trusted_port,
                      opt.pcscf_untrusted_port,
                      opt.scscf_port,
                      opt.icscf_port,
                      opt.local_host,
                      opt.public_host,
                      opt.home_domain,
                      opt.additional_home_domains,
                      opt.scscf_uri,
                      opt.alias_hosts,
                      sip_resolver,
                      opt.pjsip_threads,
                      opt.record_routing_model,
                      opt.default_session_expires,
                      quiescing_mgr,
                      opt.billing_cdf);

  if (status != PJ_SUCCESS)
  {
    CL_SPROUT_SIP_INIT_INTERFACE_FAIL.log(PJUtils::pj_status_to_string(status).c_str());
    LOG_ERROR("Error initializing stack %s", PJUtils::pj_status_to_string(status).c_str());
    return 1;
  }

  // Initialize the semaphore that unblocks the quiesce thread, and the thread
  // itself. This must happen after init_stack is called, because this
  // calls init_pjsip, which calls pj_init, which sets up the
  // necessary environment for us to register threads with pjsip.
  sem_init(&quiescing_sem, 0, 0);
  pthread_create(&quiesce_unquiesce_thread,
                 NULL,
                 quiesce_unquiesce_thread_func,
                 NULL);

  // Set up our signal handler for (un)quiesce signals.
  signal(QUIESCE_SIGNAL, quiesce_unquiesce_handler);
  signal(UNQUIESCE_SIGNAL, quiesce_unquiesce_handler);

  // Now that we know the address family, create an HttpResolver too.
  http_resolver = new HttpResolver(dns_resolver, stack_data.addr_family);

  if (opt.ralf_server != "")
  {
    // Create HttpConnection pool for Ralf Rf billing interface.
    ralf_connection = new HttpConnection(opt.ralf_server,
                                         false,
                                         http_resolver,
                                         "connected_ralfs",
                                         load_monitor,
                                         stack_data.stats_aggregator,
                                         SASEvent::HttpLogLevel::PROTOCOL,
                                         ralf_comm_monitor);
  }
  else
  {
    CL_SPROUT_NO_RALF_CONFIGURED.log();
  }

  // Initialise the OPTIONS handling module.
  status = init_options();

  if (opt.hss_server != "")
  {
    // Create a connection to the HSS.
    LOG_STATUS("Creating connection to HSS %s", opt.hss_server.c_str());
    hss_connection = new HSSConnection(opt.hss_server,
                                       http_resolver,
                                       load_monitor,
                                       stack_data.stats_aggregator,
                                       hss_comm_monitor);
  }

  if (opt.scscf_enabled)
  {
    // Create ENUM service required for S-CSCF.
    if (!opt.enum_server.empty())
    {
      enum_service = new DNSEnumService(opt.enum_server,
                                        opt.enum_suffix,
                                        new DNSResolverFactory(),
                                        enum_comm_monitor);
    }
    else if (!opt.enum_file.empty())
    {
      enum_service = new JSONEnumService(opt.enum_file);
    }
  }

  if (opt.chronos_service != "")
  {
    std::string port_str = std::to_string(opt.http_port);
    std::string chronos_callback_host = "127.0.0.1:" + port_str;

    // We want Chronos to call back to its local sprout instance so that we can
    // handle Sprouts failing without missing timers.
    if (is_ipv6(opt.http_address))
    {
      chronos_callback_host = "[::1]:" + port_str;
    }

    // Create a connection to Chronos.
    LOG_STATUS("Creating connection to Chronos %s using %s as the callback URI",
               opt.chronos_service.c_str(),
               chronos_callback_host.c_str());
    chronos_connection = new ChronosConnection(opt.chronos_service,
                                               chronos_callback_host,
                                               http_resolver,
                                               chronos_comm_monitor);
  }

  if (opt.pcscf_enabled)
  {
    // Create an ACR factory for the P-CSCF.
    pcscf_acr_factory = (ralf_connection != NULL) ?
                (ACRFactory*)new RalfACRFactory(ralf_connection, PCSCF) :
                new ACRFactory();

    // Launch stateful proxy as P-CSCF.
    status = init_stateful_proxy(NULL,
                                 NULL,
                                 NULL,
                                 NULL,
                                 true,
                                 opt.upstream_proxy,
                                 opt.upstream_proxy_port,
                                 opt.upstream_proxy_connections,
                                 opt.upstream_proxy_recycle,
                                 opt.ibcf,
                                 opt.trusted_hosts,
                                 analytics_logger,
                                 NULL,
                                 false,
                                 false,
                                 NULL,
                                 NULL,
                                 pcscf_acr_factory,
                                 NULL,
                                 NULL,
                                 "",
                                 quiescing_mgr,
                                 NULL,
                                 opt.icscf_enabled,
                                 opt.scscf_enabled,
                                 opt.emerg_reg_accepted);
    if (status != PJ_SUCCESS)
    {
      LOG_ERROR("Failed to enable P-CSCF edge proxy");
      return 1;
    }

    pj_bool_t websockets_enabled = (opt.webrtc_port != 0);
    if (websockets_enabled)
    {
      status = init_websockets((unsigned short)opt.webrtc_port);
      if (status != PJ_SUCCESS)
      {
        LOG_ERROR("Error initializing websockets, %s",
                  PJUtils::pj_status_to_string(status).c_str());

        return 1;
      }
    }
  }

  if (opt.scscf_enabled)
  {
    scscf_acr_factory = (ralf_connection != NULL) ?
                      (ACRFactory*)new RalfACRFactory(ralf_connection, SCSCF) :
                      new ACRFactory();

    if (opt.store_servers != "")
    {
      // Use memcached store.
      LOG_STATUS("Using memcached compatible store with ASCII protocol");

      local_data_store = (Store*)new MemcachedStore(false,
                                                    opt.store_servers,
                                                    memcached_comm_monitor,
                                                    vbucket_alarm);

      if (!(((MemcachedStore*)local_data_store)->has_servers()))
      {
        LOG_ERROR("Cluster settings file '%s' does not contain a valid set of servers",
                  opt.store_servers.c_str());
        return 1;
      };

      if (opt.remote_store_servers != "")
      {
        // Use remote memcached store too.
        LOG_STATUS("Using remote memcached compatible store with ASCII protocol");

        remote_data_store = (Store*)new MemcachedStore(false,
                                                       opt.remote_store_servers,
                                                       memcached_remote_comm_monitor,
                                                       remote_vbucket_alarm);

        if (!(((MemcachedStore*)remote_data_store)->has_servers()))
        {
          LOG_ERROR("Remote cluster settings file '%s' does not contain a valid set of servers",
                    opt.remote_store_servers.c_str());
          return 1;
        };
      }
    }
    else
    {
      // Use local store.
      LOG_STATUS("Using local store");
      local_data_store = (Store*)new LocalStore();
    }

    if (local_data_store == NULL)
    {
      CL_SPROUT_MEMCACHE_CONN_FAIL.log();
      closelog();
      LOG_ERROR("Failed to connect to data store");
      exit(0);
    }

    // Create local and optionally remote registration data stores.
    //
    // It is fine to reuse these variables for creating both stores, as
    // ownership of the objects they point to is transferred to the store when
    // it is constructed.
    RegStore::SerializerDeserializer* serializer;
    std::vector<RegStore::SerializerDeserializer*> deserializers;

    create_regstore_plugins(serializer,
                            deserializers,
                            opt.memcached_write_format);
    local_reg_store = new RegStore(local_data_store,
                                   serializer,
                                   deserializers,
                                   chronos_connection);

    if (remote_data_store != NULL)
    {
      create_regstore_plugins(serializer,
                              deserializers,
                              opt.memcached_write_format);
      remote_reg_store = new RegStore(remote_data_store,
                                      serializer,
                                      deserializers,
                                      chronos_connection);
    }

    if (opt.auth_enabled)
    {
      // Create an AV store using the local store and initialise the authentication
      // module.  We don't create a AV store using the remote data store as
      // Authentication Vectors are only stored for a short period after the
      // relevant challenge is sent.
      LOG_STATUS("Initialise S-CSCF authentication module");
      av_store = new AvStore(local_data_store);
      status = init_authentication(opt.auth_realm,
                                   av_store,
                                   hss_connection,
                                   chronos_connection,
                                   scscf_acr_factory,
                                   analytics_logger);
    }

    // Launch the registrar.
    status = init_registrar(local_reg_store,
                            remote_reg_store,
                            hss_connection,
                            analytics_logger,
                            scscf_acr_factory,
                            opt.reg_max_expires);

    if (status != PJ_SUCCESS)
    {
      CL_SPROUT_INIT_SERVICE_ROUTE_FAIL.log(PJUtils::pj_status_to_string(status).c_str());
      closelog();
      LOG_ERROR("Failed to enable S-CSCF registrar");
      return 1;
    }

    // Launch the subscription module.
    status = init_subscription(local_reg_store,
                               remote_reg_store,
                               hss_connection,
                               scscf_acr_factory,
                               analytics_logger,
                               opt.sub_max_expires);

    if (status != PJ_SUCCESS)
    {
      CL_SPROUT_REG_SUBSCRIBER_HAND_FAIL.log(PJUtils::pj_status_to_string(status).c_str());
      closelog();
      LOG_ERROR("Failed to enable subscription module");
      return 1;
    }
  }

  // Load the sproutlet plugins.
  PluginLoader* loader = new PluginLoader("/usr/share/clearwater/sprout/plugins", opt);

  if (!loader->load(sproutlets))
  {
    CL_SPROUT_PLUGIN_FAILURE.log();
    closelog();
    LOG_ERROR("Failed to successfully load plug-ins");
    return 1;
  }

  if (!sproutlets.empty())
  {
    // There are Sproutlets loaded, so start the Sproutlet proxy.
    std::unordered_set<std::string> host_aliases;
    host_aliases.insert(opt.local_host);
    host_aliases.insert(opt.public_host);
    host_aliases.insert(opt.home_domain);
    host_aliases.insert(stack_data.home_domains.begin(),
                        stack_data.home_domains.end());
    host_aliases.insert(stack_data.aliases.begin(),
                        stack_data.aliases.end());

    sproutlet_proxy = new SproutletProxy(stack_data.endpt,
                                         PJSIP_MOD_PRIORITY_UA_PROXY_LAYER+3,
                                         std::string(stack_data.scscf_uri.ptr,
                                                     stack_data.scscf_uri.slen),
                                         host_aliases,
                                         sproutlets);
    if (sproutlet_proxy == NULL)
    {
      CL_SPROUT_S_CSCF_INIT_FAIL.log();
      CL_SPROUT_BGCF_INIT_FAIL.log();
      CL_SPROUT_I_CSCF_INIT_FAIL.log();
      LOG_ERROR("Failed to create SproutletProxy");
      closelog();
      return 1;
    }
  }

  Accumulator* latency_accumulator =
      new StatisticAccumulator("latency_us",
                               stack_data.stats_aggregator);
  Accumulator* queue_size_accumulator =
      new StatisticAccumulator("queue_size",
                               stack_data.stats_aggregator);
  Counter* requests_counter =
      new StatisticCounter("incoming_requests",
                           stack_data.stats_aggregator);
  Counter* overload_counter =
      new StatisticCounter("rejected_overload",
                           stack_data.stats_aggregator);


  init_common_sip_processing(load_monitor,
                             requests_counter,
                             overload_counter);
  init_thread_dispatcher(opt.worker_threads,
                         latency_accumulator,
                         queue_size_accumulator,
                         load_monitor);

  // Create worker threads first as they take work from the PJSIP threads so
  // need to be ready.

  status = start_worker_threads();
  if (status != PJ_SUCCESS)
  {
    LOG_ERROR("Error starting SIP worker threads, %s", PJUtils::pj_status_to_string(status).c_str());
    return 1;
  }

  status = start_pjsip_threads();
  if (status != PJ_SUCCESS)
  {
    CL_SPROUT_SIP_STACK_INIT_FAIL.log(PJUtils::pj_status_to_string(status).c_str());
    closelog();
    LOG_ERROR("Error starting SIP stack, %s", PJUtils::pj_status_to_string(status).c_str());
    return 1;
  }

  HttpStack* http_stack = NULL;
  if (opt.scscf_enabled)
  {
    http_stack = HttpStack::get_instance();

    RegistrationTimeoutTask::Config reg_timeout_config(local_reg_store, remote_reg_store, hss_connection);
    AuthTimeoutTask::Config auth_timeout_config(av_store, hss_connection);
    DeregistrationTask::Config deregistration_config(local_reg_store, remote_reg_store, hss_connection, sip_resolver);

    // The RegistrationTimeoutTask and AuthTimeoutTask both handle
    // chronos requests, so use the ChronosHandler.
    ChronosHandler<RegistrationTimeoutTask, RegistrationTimeoutTask::Config> reg_timeout_handler(&reg_timeout_config);
    ChronosHandler<AuthTimeoutTask, AuthTimeoutTask::Config> auth_timeout_handler(&auth_timeout_config);
    HttpStackUtils::SpawningHandler<DeregistrationTask, DeregistrationTask::Config> deregistration_handler(&deregistration_config);

    try
    {
      http_stack->initialize();
      http_stack->configure(opt.http_address, opt.http_port, opt.http_threads, access_logger);
      http_stack->register_handler("^/timers$",
                                   &reg_timeout_handler);
      http_stack->register_handler("^/authentication-timeout$",
                                   &auth_timeout_handler);
      http_stack->register_handler("^/registrations?*$",
                                   &deregistration_handler);
      http_stack->start(&reg_httpthread_with_pjsip);
    }
    catch (HttpStack::Exception& e)
    {
      CL_SPROUT_HTTP_INTERFACE_FAIL.log(e._func, e._rc);
      closelog();
      LOG_ERROR("Caught HttpStack::Exception - %s - %d\n", e._func, e._rc);
      return 1;
    }
  }

  // Wait here until the quit semaphore is signaled.
  sem_wait(&term_sem);

  CL_SPROUT_ENDED.log();
  if (opt.scscf_enabled)
  {
    try
    {
      http_stack->stop();
      http_stack->wait_stopped();
    }
    catch (HttpStack::Exception& e)
    {
      CL_SPROUT_HTTP_INTERFACE_STOP_FAIL.log(e._func, e._rc);
      LOG_ERROR("Caught HttpStack::Exception - %s - %d\n", e._func, e._rc);
    }
  }
  
  // Terminate the PJSIP threads and the worker threads to exit.  We kill
  // the PJSIP threads first - if we killed the worker threads first the
  // rx_msg_q will stop getting serviced so could fill up blocking
  // PJSIP threads, causing a deadlock.
  stop_pjsip_threads();
  stop_worker_threads();

  // We must call stop_stack here because this terminates the
  // transaction layer, which can otherwise generate work for other modules
  // after they have unregistered.
  stop_stack();
  
  unregister_thread_dispatcher();
  unregister_common_processing_module();

  // Destroy the Sproutlet Proxy.
  delete sproutlet_proxy;

  // Unload any dynamically loaded sproutlets and delete the loader.
  loader->unload();
  delete loader;

  if (opt.scscf_enabled)
  {
    destroy_subscription();
    destroy_registrar();
    if (opt.auth_enabled)
    {
      destroy_authentication();
    }
    delete chronos_connection;
  }
  if (opt.pcscf_enabled)
  {
    if (websockets_enabled)
    {
      destroy_websockets();
    }
    destroy_stateful_proxy();
    delete pcscf_acr_factory;
  }

  destroy_options();
  destroy_stack();

  delete hss_connection;
  delete quiescing_mgr;
  delete load_monitor;
  delete local_reg_store;
  delete remote_reg_store;
  delete av_store;
  delete local_data_store;
  delete remote_data_store;
  delete ralf_connection;
  delete enum_service;
  delete scscf_acr_factory;

  delete sip_resolver;
  delete http_resolver;
  delete dns_resolver;

  delete analytics_logger;
  delete analytics_logger_logger;

  if ((opt.icscf_enabled || opt.scscf_enabled) && opt.alarms_enabled)
  {
    // Stop the alarm request agent
    AlarmReqAgent::get_instance().stop();

    // Delete Sprout's alarm objects
    delete chronos_comm_monitor;
    delete enum_comm_monitor;
    delete hss_comm_monitor;
    delete memcached_comm_monitor;
    delete memcached_remote_comm_monitor;
    delete ralf_comm_monitor;
    delete vbucket_alarm;
    delete remote_vbucket_alarm;
  }

  delete latency_accumulator;
  delete queue_size_accumulator;
  delete requests_counter;
  delete overload_counter;
  
  // Unregister the handlers that use semaphores (so we can safely destroy
  // them).
  signal(QUIESCE_SIGNAL, SIG_DFL);
  signal(UNQUIESCE_SIGNAL, SIG_DFL);
  signal(SIGTERM, SIG_DFL);

  // Cancel the (un)quiesce thread (so that we can safely destroy the semaphore
  // it uses).
  pthread_cancel(quiesce_unquiesce_thread);
  pthread_join(quiesce_unquiesce_thread, NULL);

  sem_destroy(&quiescing_sem);
  sem_destroy(&term_sem);
  closelog();

  return 0;
}


<|MERGE_RESOLUTION|>--- conflicted
+++ resolved
@@ -273,7 +273,7 @@
        "     --cass-target-latency-us <usecs>\n"
        "                            Target latency above which throttling applies for the Cassandra store\n"
        "                            that's part of the Memento application server (default: 1000000)\n"
-       "     --max-tokens N         Maximum number of tokens allowed in the token bucket (used by\n" 
+       "     --max-tokens N         Maximum number of tokens allowed in the token bucket (used by\n"
        "                            the throttling code (default: 20))\n"
        "     --init-token-rate N    Initial token refill rate of tokens in the token bucket (used by\n"
        "                            the throttling code (default: 100.0))\n"
@@ -303,13 +303,9 @@
        "     --alarms-enabled       Whether SNMP alarms are enabled (default: false)\n"
        "     --memcached-write-format\n"
        "                            The data format to use when writing registration and subscription data\n"
-<<<<<<< HEAD
        "                            to memcached. Valid values are 'binary' and 'json' (default is 'json')\n"
-=======
-       "                            to memcached. Valid values are 'binary' and 'json' (default is 'binary')\n"
        "     --override-npdi        Whether the deployment should check for number portability data on \n"
        "                            requests that already have the 'npdi' indicator (default: false)\n"
->>>>>>> a3e0a977
        " -F, --log-file <directory>\n"
        "                            Log to file in specified directory\n"
        " -L, --log-level N          Set log level to N (default: 4)\n"
@@ -1159,12 +1155,8 @@
   opt.log_level = 0;
   opt.daemon = PJ_FALSE;
   opt.interactive = PJ_FALSE;
-<<<<<<< HEAD
   opt.memcached_write_format = MemcachedWriteFormat::JSON;
-=======
-  opt.memcached_write_format = MemcachedWriteFormat::BINARY;
   opt.override_npdi = PJ_FALSE;
->>>>>>> a3e0a977
 
   boost::filesystem::path p = argv[0];
   openlog(p.filename().c_str(), PDLOG_PID, PDLOG_LOCAL6);
@@ -1826,7 +1818,7 @@
       LOG_ERROR("Caught HttpStack::Exception - %s - %d\n", e._func, e._rc);
     }
   }
-  
+
   // Terminate the PJSIP threads and the worker threads to exit.  We kill
   // the PJSIP threads first - if we killed the worker threads first the
   // rx_msg_q will stop getting serviced so could fill up blocking
@@ -1838,7 +1830,7 @@
   // transaction layer, which can otherwise generate work for other modules
   // after they have unregistered.
   stop_stack();
-  
+
   unregister_thread_dispatcher();
   unregister_common_processing_module();
 
@@ -1911,7 +1903,7 @@
   delete queue_size_accumulator;
   delete requests_counter;
   delete overload_counter;
-  
+
   // Unregister the handlers that use semaphores (so we can safely destroy
   // them).
   signal(QUIESCE_SIGNAL, SIG_DFL);
