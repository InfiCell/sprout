--- conflicted
+++ resolved
@@ -1406,11 +1406,11 @@
                  &HealthChecker::static_main_thread_function,
                  (void*)health_checker);
 
-  // Create an exception handler. The exception handler should attempt to 
-  // quiesce the process before killing it. 
-  exception_handler = new ExceptionHandler(opt.exception_max_ttl, 
+  // Create an exception handler. The exception handler should attempt to
+  // quiesce the process before killing it.
+  exception_handler = new ExceptionHandler(opt.exception_max_ttl,
                                            true,
-                                           health_checker);                 
+                                           health_checker);
 
   // Create a DNS resolver and a SIP specific resolver.
   dns_resolver = new DnsCachedResolver(opt.dns_servers);
@@ -1821,9 +1821,9 @@
     try
     {
       http_stack->initialize();
-      http_stack->configure(opt.http_address, 
-                            opt.http_port, 
-                            opt.http_threads, 
+      http_stack->configure(opt.http_address,
+                            opt.http_port,
+                            opt.http_threads,
                             exception_handler,
                             access_logger);
       http_stack->register_handler("^/timers$",
@@ -1947,13 +1947,10 @@
   delete requests_counter;
   delete overload_counter;
 
-<<<<<<< HEAD
-=======
   health_checker->terminate();
   pthread_join(health_check_thread, NULL);
   delete health_checker;
-  
->>>>>>> b576edcc
+
   // Unregister the handlers that use semaphores (so we can safely destroy
   // them).
   signal(QUIESCE_SIGNAL, SIG_DFL);
@@ -1970,6 +1967,4 @@
   closelog();
 
   return 0;
-}
-
-
+}