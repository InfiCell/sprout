/**
 * @file main.cpp
 *
 * Project Clearwater - IMS in the Cloud
 * Copyright (C) 2013  Metaswitch Networks Ltd
 *
 * This program is free software: you can redistribute it and/or modify it
 * under the terms of the GNU General Public License as published by the
 * Free Software Foundation, either version 3 of the License, or (at your
 * option) any later version, along with the "Special Exception" for use of
 * the program along with SSL, set forth below. This program is distributed
 * in the hope that it will be useful, but WITHOUT ANY WARRANTY;
 * without even the implied warranty of MERCHANTABILITY or FITNESS FOR
 * A PARTICULAR PURPOSE.  See the GNU General Public License for more
 * details. You should have received a copy of the GNU General Public
 * License along with this program.  If not, see
 * <http://www.gnu.org/licenses/>.
 *
 * The author can be reached by email at clearwater@metaswitch.com or by
 * post at Metaswitch Networks Ltd, 100 Church St, Enfield EN2 6BQ, UK
 *
 * Special Exception
 * Metaswitch Networks Ltd  grants you permission to copy, modify,
 * propagate, and distribute a work formed by combining OpenSSL with The
 * Software, or a work derivative of such a combination, even if such
 * copying, modification, propagation, or distribution would otherwise
 * violate the terms of the GPL. You must comply with the GPL in all
 * respects for all of the code used other than OpenSSL.
 * "OpenSSL" means OpenSSL toolkit software distributed by the OpenSSL
 * Project and licensed under the OpenSSL Licenses, or a work based on such
 * software and licensed under the OpenSSL Licenses.
 * "OpenSSL Licenses" means the OpenSSL License and Original SSLeay License
 * under which the OpenSSL Project distributes the OpenSSL toolkit software,
 * as those licenses appear in the file LICENSE-OPENSSL.
 */

extern "C" {
#include <pjsip.h>
#include <pjlib-util.h>
#include <pjlib.h>
}

#include <unistd.h>
#include <sys/types.h>
#include <sys/stat.h>
#include <fcntl.h>
#include <signal.h>
#include <errno.h>
#include <semaphore.h>

// Common STL includes.
#include <cassert>
#include <vector>
#include <map>
#include <set>
#include <list>
#include <queue>
#include <string>

#include "ipv6utils.h"
#include "logger.h"
#include "utils.h"
#include "cfgoptions.h"
#include "sasevent.h"
#include "analyticslogger.h"
#include "regstore.h"
#include "stack.h"
#include "hssconnection.h"
#include "xdmconnection.h"
#include "stateful_proxy.h"
#include "websockets.h"
#include "mmtel.h"
#include "subscription.h"
#include "registrar.h"
#include "authentication.h"
#include "options.h"
#include "enumservice.h"
#include "bgcfservice.h"
#include "pjutils.h"
#include "log.h"
#include "zmq_lvc.h"
#include "quiescing_manager.h"
#include "load_monitor.h"
#include "memcachedstore.h"
#include "localstore.h"
#include "scscfselector.h"
#include "chronosconnection.h"
#include "handlers.h"
#include "httpstack.h"
#include "sproutlet.h"
#include "sproutletproxy.h"
#include "pluginloader.h"

enum OptionTypes
{
  OPT_DEFAULT_SESSION_EXPIRES=256+1,
  OPT_ADDITIONAL_HOME_DOMAINS,
  OPT_EMERGENCY_REG_ACCEPTED,
  OPT_SUB_MAX_EXPIRES,
  OPT_MAX_CALL_LIST_LENGTH,
  OPT_MEMENTO_THREADS,
  OPT_CALL_LIST_TTL,
  OPT_MEMENTO_ENABLED,
  OPT_GEMINI_ENABLED
};


const static struct pj_getopt_option long_opt[] =
{
  { "pcscf",             required_argument, 0, 'p'},
  { "scscf",             required_argument, 0, 's'},
  { "icscf",             required_argument, 0, 'i'},
  { "webrtc-port",       required_argument, 0, 'w'},
  { "localhost",         required_argument, 0, 'l'},
  { "domain",            required_argument, 0, 'D'},
  { "additional-domains", required_argument, 0, OPT_ADDITIONAL_HOME_DOMAINS},
  { "scscf_uri",         required_argument, 0, 'c'},
  { "alias",             required_argument, 0, 'n'},
  { "routing-proxy",     required_argument, 0, 'r'},
  { "ibcf",              required_argument, 0, 'I'},
  { "external-icscf",    required_argument, 0, 'j'},
  { "auth",              required_argument, 0, 'A'},
  { "realm",             required_argument, 0, 'R'},
  { "memstore",          required_argument, 0, 'M'},
  { "remote-memstore",   required_argument, 0, 'm'},
  { "sas",               required_argument, 0, 'S'},
  { "hss",               required_argument, 0, 'H'},
  { "record-routing-model", required_argument, 0, 'C'},
  { "default-session-expires", required_argument, 0, OPT_DEFAULT_SESSION_EXPIRES},
  { "xdms",              required_argument, 0, 'X'},
  { "chronos",           required_argument, 0, 'K'},
  { "ralf",              required_argument, 0, 'G'},
  { "enum",              required_argument, 0, 'E'},
  { "enum-suffix",       required_argument, 0, 'x'},
  { "enum-file",         required_argument, 0, 'f'},
  { "enforce-user-phone", no_argument,      0, 'u'},
  { "enforce-global-only-lookups", no_argument, 0, 'g'},
  { "reg-max-expires",   required_argument, 0, 'e'},
  { "sub-max-expires",   required_argument, 0, OPT_SUB_MAX_EXPIRES},
  { "pjsip-threads",     required_argument, 0, 'P'},
  { "worker-threads",    required_argument, 0, 'W'},
  { "analytics",         required_argument, 0, 'a'},
  { "authentication",    no_argument,       0, 'A'},
  { "log-file",          required_argument, 0, 'F'},
  { "http_address",      required_argument, 0, 'T'},
  { "http_port",         required_argument, 0, 'o'},
  { "http_threads",      required_argument, 0, 'q'},
  { "billing-cdf",       required_argument, 0, 'B'},
  { "allow-emergency-registration", no_argument, 0, OPT_EMERGENCY_REG_ACCEPTED},
  { "max-call-list-length", required_argument, 0, OPT_MAX_CALL_LIST_LENGTH},
  { "memento-threads", required_argument, 0, OPT_MEMENTO_THREADS},
  { "call-list-ttl", required_argument, 0, OPT_CALL_LIST_TTL},
  { "memento-enabled", no_argument, 0, OPT_MEMENTO_ENABLED},
  { "gemini-enabled", no_argument, 0, OPT_GEMINI_ENABLED},
  { "log-level",         required_argument, 0, 'L'},
  { "daemon",            no_argument,       0, 'd'},
  { "interactive",       no_argument,       0, 't'},
  { "help",              no_argument,       0, 'h'},
  { NULL,                0, 0, 0}
};

<<<<<<< HEAD
=======
const static struct pj_getopt_option long_opt[] =
{
  { "pcscf",             required_argument, 0, 'p'},
  { "scscf",             required_argument, 0, 's'},
  { "icscf",             required_argument, 0, 'i'},
  { "webrtc-port",       required_argument, 0, 'w'},
  { "localhost",         required_argument, 0, 'l'},
  { "domain",            required_argument, 0, 'D'},
  { "additional-domains", required_argument, 0, OPT_ADDITIONAL_HOME_DOMAINS},
  { "scscf_uri",         required_argument, 0, 'c'},
  { "alias",             required_argument, 0, 'n'},
  { "routing-proxy",     required_argument, 0, 'r'},
  { "ibcf",              required_argument, 0, 'I'},
  { "external-icscf",    required_argument, 0, 'j'},
  { "auth",              required_argument, 0, 'A'},
  { "realm",             required_argument, 0, 'R'},
  { "memstore",          required_argument, 0, 'M'},
  { "remote-memstore",   required_argument, 0, 'm'},
  { "sas",               required_argument, 0, 'S'},
  { "hss",               required_argument, 0, 'H'},
  { "record-routing-model", required_argument, 0, 'C'},
  { "default-session-expires", required_argument, 0, OPT_DEFAULT_SESSION_EXPIRES},
  { "xdms",              required_argument, 0, 'X'},
  { "chronos",           required_argument, 0, 'K'},
  { "ralf",              required_argument, 0, 'G'},
  { "enum",              required_argument, 0, 'E'},
  { "enum-suffix",       required_argument, 0, 'x'},
  { "enum-file",         required_argument, 0, 'f'},
  { "enforce-user-phone", no_argument,      0, 'u'},
  { "enforce-global-only-lookups", no_argument, 0, 'g'},
  { "reg-max-expires",   required_argument, 0, 'e'},
  { "sub-max-expires",   required_argument, 0, OPT_SUB_MAX_EXPIRES},
  { "pjsip-threads",     required_argument, 0, 'P'},
  { "worker-threads",    required_argument, 0, 'W'},
  { "analytics",         required_argument, 0, 'a'},
  { "authentication",    no_argument,       0, 'A'},
  { "log-file",          required_argument, 0, 'F'},
  { "http_address",      required_argument, 0, 'T'},
  { "http_port",         required_argument, 0, 'o'},
  { "http_threads",      required_argument, 0, 'q'},
  { "billing-cdf",       required_argument, 0, 'B'},
  { "allow-emergency-registration", no_argument, 0, OPT_EMERGENCY_REG_ACCEPTED},
  { "max-call-list-length", required_argument, 0, OPT_MAX_CALL_LIST_LENGTH},
  { "memento-threads", required_argument, 0, OPT_MEMENTO_THREADS},
  { "call-list-ttl", required_argument, 0, OPT_CALL_LIST_TTL},
  { "memento-enabled", no_argument, 0, OPT_MEMENTO_ENABLED},
  { "gemini-enabled", no_argument, 0, OPT_GEMINI_ENABLED},
  { "log-level",         required_argument, 0, 'L'},
  { "daemon",            no_argument,       0, 'd'},
  { "interactive",       no_argument,       0, 't'},
  { "help",              no_argument,       0, 'h'},
  { NULL,                0, 0, 0}
};

>>>>>>> 45c3e8e4
static std::string pj_options_description = "p:s:i:l:D:c:C:n:e:I:A:R:M:S:H:T:o:q:X:E:x:f:u:g:r:P:w:a:F:L:K:G:B:dth";

static sem_t term_sem;

static pj_bool_t quiescing = PJ_FALSE;
static sem_t quiescing_sem;
QuiescingManager* quiescing_mgr;

const static int QUIESCE_SIGNAL = SIGQUIT;
const static int UNQUIESCE_SIGNAL = SIGUSR1;

const static int TARGET_LATENCY = 100000;
const static int MAX_TOKENS = 20;
const static float INITIAL_TOKEN_RATE = 10.0;
const static float MIN_TOKEN_RATE = 10.0;

static void usage(void)
{
  puts("Options:\n"
       "\n"
       " -p, --pcscf <untrusted port>,<trusted port>\n"
       "                            Enable P-CSCF function with the specified ports\n"
       " -i, --icscf <port>         Enable I-CSCF function on the specified port\n"
       " -s, --scscf <port>         Enable S-CSCF function on the specified port\n"
       " -w, --webrtc-port N        Set local WebRTC listener port to N\n"
       "                            If not specified WebRTC support will be disabled\n"
       " -l, --localhost [<hostname>|<private hostname>,<public hostname>]\n"
       "                            Override the local host name with the specified\n"
       "                            hostname(s) or IP address(es).  If one name/address\n"
       "                            is specified it is used as both private and public names.\n"
       " -D, --domain <name>        Override the home domain name\n"
       "     --additional-domains <names>\n"
       "                            Comma-separated list of additional home domain names\n"
       " -c, --scscf-uri <name>     Override the Sprout S-CSCF cluster domain URI.  This URI\n"
       "                            must route requests to the S-CSCF port on the Sprout\n"
       "                            cluster, either by specifying the port explicitly or\n"
       "                            using DNS SRV records to specify the port.  (If not\n"
       "                            specified this defaults to sip:<localhost>:<scscf port>;transport=TCP)\n"
       " -n, --alias <names>        Optional list of alias host names\n"
       " -r, --routing-proxy <name>[,<port>[,<connections>[,<recycle time>]]]\n"
       "                            Operate as an access proxy using the specified node\n"
       "                            as the upstream routing proxy.  Optionally specifies the port,\n"
       "                            the number of parallel connections to create, and how\n"
       "                            often to recycle these connections (by default a\n"
       "                            single connection to the trusted port is used and never\n"
       "                            recycled).\n"
       " -I, --ibcf <IP addresses>  Operate as an IBCF accepting SIP flows from\n"
       "                            the pre-configured list of IP addresses\n"
       " -j, --external-icscf <I-CSCF URI>\n"
       "                            Route calls to specified external I-CSCF\n"
       " -R, --realm <realm>        Use specified realm for authentication\n"
       "                            (if not specified, local host name is used)\n"
       " -M, --memstore <config_file>\n"
       "                            Enables local memcached store for registration state and\n"
       "                            specifies configuration file\n"
       "                            (otherwise uses local store)\n"
       " -m, --remote-memstore <config file>\n"
       "                            Enabled remote memcached store for geo-redundant storage\n"
       "                            of registration state, and specifies configuration file\n"
       "                            (otherwise uses no remote memcached store)\n"
       " -S, --sas <ipv4>,<system name>\n"
       "                            Use specified host as Service Assurance Server and specified\n"
       "                            system name to identify this system to SAS.  If this option isn't\n"
       "                            specified SAS is disabled\n"
       " -H, --hss <server>         Name/IP address of HSS server\n"
       " -K, --chronos              Name/IP address of chronos service\n"
       " -C, --record-routing-model <model>\n"
       "                            If 'pcscf', Sprout Record-Routes itself only on initiation of\n"
       "                            originating processing and completion of terminating\n"
       "                            processing. If 'pcscf,icscf', it also Record-Routes on completion\n"
       "                            of originating processing and initiation of terminating\n"
       "                            processing (i.e. when it receives or sends to an I-CSCF).\n"
       "                            If 'pcscf,icscf,as', it also Record-Routes between every AS.\n"
       " -G, --ralf <server>        Name/IP address of Ralf (Rf) billing server.\n"
       " -X, --xdms <server>        Name/IP address of XDM server\n"
       " -E, --enum <server>        Name/IP address of ENUM server (can't be enabled at same\n"
       "                            time as -f)\n"
       " -x, --enum-suffix <suffix> Suffix appended to ENUM domains (default: .e164.arpa)\n"
       " -f, --enum-file <file>     JSON ENUM config file (can't be enabled at same time as\n"
       "                            -E)\n"
       " -u, --enforce-user-phone   Controls whether ENUM lookups are only done on SIP URIs if they\n"
       "                            contain the SIP URI parameter user=phone (defaults to false)\n"
       " -g, --enforce-global-only-lookups\n"
       "                            Controls whether ENUM lookups are only done when the URI\n"
       "                            contains a global number (defaults to false)\n"
       " -e, --reg-max-expires <expiry>\n"
       "                            The maximum allowed registration period (in seconds)\n"
       "     --sub-max-expires <expiry>\n"
       "                            The maximum allowed subscription period (in seconds)\n"
       "     --default-session-expires <expiry>\n"
       "                            The session expiry period to request (in seconds)\n"
       " -T  --http_address <server>\n"
       "                            Specify the HTTP bind address\n"
       " -o  --http_port <port>     Specify the HTTP bind port\n"
       " -q  --http_threads N       Number of HTTP threads (default: 1)\n"
       " -P, --pjsip_threads N      Number of PJSIP threads (default: 1)\n"
       " -B, --billing-cdf <server> Billing CDF server\n"
       " -W, --worker_threads N     Number of worker threads (default: 1)\n"
       " -a, --analytics <directory>\n"
       "                            Generate analytics logs in specified directory\n"
       " -A, --authentication       Enable authentication\n"
       "     --allow-emergency-registration\n"
       "                            Allow the P-CSCF to acccept emergency registrations.\n"
       "                            Only valid if -p/pcscf is specified.\n"
       "                            WARNING: If this is enabled, all emergency registrations are accepted,\n"
       "                            but they are not policed.\n"
       "                            This parameter is only intended to be enabled during testing.\n"
       "     --max-call-list-length N\n"
       "                            Maximum number of complete call list entries to store. If this is 0,\n"
       "                            then there is no limit (default: 0)\n"
       "     --memento-threads N    Number of Memento threads (default: 25)\n"
       "     --call-list-ttl N      Time to store call lists entries (default: 604800)\n"
       "     --memento-enabled      Whether the memento AS is enabled (default: false)\n"
       "     --gemini-enabled       Whether the gemini AS is enabled (default: false)\n"
       " -F, --log-file <directory>\n"
       "                            Log to file in specified directory\n"
       " -L, --log-level N          Set log level to N (default: 4)\n"
       " -d, --daemon               Run as daemon\n"
       " -t, --interactive          Run in foreground with interactive menu\n"
       " -h, --help                 Show this help screen\n"
      );
}


/// Parse a string representing a port.
/// @returns The port number as an int, or zero if the port is invalid.
int parse_port(const std::string& port_str)
{
  int port = atoi(port_str.c_str());

  if ((port < 0) || (port > 0xFFFF))
  {
    port = 0;
  }

  return port;
}


static pj_status_t init_logging_options(int argc, char* argv[], struct options* options)
{
  int c;
  int opt_ind;

  pj_optind = 0;
  while ((c = pj_getopt_long(argc, argv, pj_options_description.c_str(), long_opt, &opt_ind)) != -1)
  {
    switch (c)
    {
    case 'L':
      options->log_level = atoi(pj_optarg);
      fprintf(stdout, "Log level set to %s\n", pj_optarg);
      break;

    case 'F':
      options->log_to_file = PJ_TRUE;
      options->log_directory = std::string(pj_optarg);
      fprintf(stdout, "Log directory set to %s\n", pj_optarg);
      break;

    case 'd':
      options->daemon = PJ_TRUE;
      break;

    case 't':
      options->interactive = PJ_TRUE;
      break;

    default:
      // Ignore other options at this point
      break;
    }
  }

  return PJ_SUCCESS;
}

static pj_status_t init_options(int argc, char* argv[], struct options* options)
{
  int c;
  int opt_ind;
  int reg_max_expires;
  int sub_max_expires;

  pj_optind = 0;
  while ((c = pj_getopt_long(argc, argv, pj_options_description.c_str(), long_opt, &opt_ind)) != -1)
  {
    switch (c)
    {
    case 'p':
      {
        std::vector<std::string> pcscf_options;
        Utils::split_string(std::string(pj_optarg), ',', pcscf_options, 0, false);
        if (pcscf_options.size() == 2)
        {
          options->pcscf_untrusted_port = parse_port(pcscf_options[0]);
          options->pcscf_trusted_port = parse_port(pcscf_options[1]);
        }

        if ((options->pcscf_untrusted_port != 0) &&
            (options->pcscf_trusted_port != 0))
        {
          LOG_INFO("P-CSCF enabled on ports %d (untrusted) and %d (trusted)",
                   options->pcscf_untrusted_port, options->pcscf_trusted_port);
          options->pcscf_enabled = true;
        }
        else
        {
          LOG_ERROR("P-CSCF ports %s invalid", pj_optarg);
          return -1;
        }
      }
      break;

    case 's':
      options->scscf_port = parse_port(std::string(pj_optarg));
      if (options->scscf_port != 0)
      {
        LOG_INFO("S-CSCF enabled on port %d", options->scscf_port);
        options->scscf_enabled = true;
      }
      else
      {
        LOG_ERROR("S-CSCF port %s is invalid\n", pj_optarg);
        return -1;
      }
      break;

    case 'i':
      options->icscf_port = parse_port(std::string(pj_optarg));
      if (options->icscf_port != 0)
      {
        LOG_INFO("I-CSCF enabled on port %d", options->icscf_port);
        options->icscf_enabled = true;
      }
      else
      {
        LOG_ERROR("I-CSCF port %s is invalid", pj_optarg);
        return -1;
      }
      break;

    case 'w':
      options->webrtc_port = parse_port(std::string(pj_optarg));
      if (options->webrtc_port != 0)
      {
        LOG_INFO("WebRTC port is set to %d", options->webrtc_port);
      }
      else
      {
        LOG_ERROR("WebRTC port %s is invalid", pj_optarg);
        return -1;
      }
      break;

    case 'C':
      if (strcmp(pj_optarg, "pcscf") == 0)
      {
        options->record_routing_model = 1;
      }
      else if (strcmp(pj_optarg, "pcscf,icscf") == 0)
      {
        options->record_routing_model = 2;
      }
      else if (strcmp(pj_optarg, "pcscf,icscf,as") == 0)
      {
        options->record_routing_model = 3;
      }
      else
      {
        LOG_ERROR("--record-routing-model must be one of 'pcscf', 'pcscf,icscf', or 'pcscf,icscf,as'");
        return -1;
      }
      LOG_INFO("Record-Routing model is set to %d", options->record_routing_model);
      break;

    case 'l':
      {
        std::vector<std::string> localhost_options;
        Utils::split_string(std::string(pj_optarg), ',', localhost_options, 0, false);
        if (localhost_options.size() == 1)
        {
          options->local_host = localhost_options[0];
          options->public_host = localhost_options[0];
          LOG_INFO("Override private and public local host names %s",
                   options->local_host.c_str());
        }
        else if (localhost_options.size() == 2)
        {
          options->local_host = localhost_options[0];
          options->public_host = localhost_options[1];
          LOG_INFO("Override private local host name to %s",
                  options->local_host.c_str());
          LOG_INFO("Override public local host name to %s",
                  options->public_host.c_str());
        }
        else
        {
          LOG_WARNING("Invalid --local-host option, ignored");
        }
      }
      break;

    case 'D':
      options->home_domain = std::string(pj_optarg);
      LOG_INFO("Override home domain set to %s", pj_optarg);
      break;

    case OPT_ADDITIONAL_HOME_DOMAINS:
      options->additional_home_domains = std::string(pj_optarg);
      LOG_INFO("Additional home domains set to %s", pj_optarg);
      break;

    case 'c':
      options->scscf_uri = std::string(pj_optarg);
      LOG_INFO("Override sprout cluster URI set to %s", pj_optarg);
      break;

    case 'n':
      options->alias_hosts = std::string(pj_optarg);
      LOG_INFO("Alias host names = %s", pj_optarg);
      break;

    case 'r':
      {
        std::vector<std::string> upstream_proxy_options;
        Utils::split_string(std::string(pj_optarg), ',', upstream_proxy_options, 0, false);
        options->upstream_proxy = upstream_proxy_options[0];
        options->upstream_proxy_port = 0;
        options->upstream_proxy_connections = 1;
        options->upstream_proxy_recycle = 0;
        if (upstream_proxy_options.size() > 1)
        {
          options->upstream_proxy_port = atoi(upstream_proxy_options[1].c_str());
          if (upstream_proxy_options.size() > 2)
          {
            options->upstream_proxy_connections = atoi(upstream_proxy_options[2].c_str());
            if (upstream_proxy_options.size() > 3)
            {
              options->upstream_proxy_recycle = atoi(upstream_proxy_options[3].c_str());
            }
          }
        }
        LOG_INFO("Upstream proxy is set to %s:%d", options->upstream_proxy.c_str(), options->upstream_proxy_port);
        LOG_INFO("  connections = %d", options->upstream_proxy_connections);
        LOG_INFO("  recycle time = %d seconds", options->upstream_proxy_recycle);
      }
      break;

    case 'I':
      options->ibcf = PJ_TRUE;
      options->trusted_hosts = std::string(pj_optarg);
      LOG_INFO("IBCF mode enabled, trusted hosts = %s", pj_optarg);
      break;

    case 'j':
      options->external_icscf_uri = std::string(pj_optarg);
      LOG_INFO("External I-CSCF URI = %s", pj_optarg);
      break;

    case 'R':
      options->auth_realm = std::string(pj_optarg);
      LOG_INFO("Authentication realm %s", pj_optarg);
      break;

    case 'M':
      options->store_servers = std::string(pj_optarg);
      LOG_INFO("Using memcached store with configuration file %s", pj_optarg);
      break;

    case 'm':
      options->remote_store_servers = std::string(pj_optarg);
      LOG_INFO("Using remote memcached store with configuration file %s", pj_optarg);
      break;

    case 'S':
      {
        std::vector<std::string> sas_options;
        Utils::split_string(std::string(pj_optarg), ',', sas_options, 0, false);
        if (sas_options.size() == 2)
        {
          options->sas_server = sas_options[0];
          options->sas_system_name = sas_options[1];
          LOG_INFO("SAS set to %s", options->sas_server.c_str());
          LOG_INFO("System name is set to %s", options->sas_system_name.c_str());
        }
        else
        {
          LOG_WARNING("Invalid --sas option, SAS disabled");
        }
      }
      break;

    case 'H':
      options->hss_server = std::string(pj_optarg);
      LOG_INFO("HSS server set to %s", pj_optarg);
      break;

    case 'X':
      options->xdm_server = std::string(pj_optarg);
      LOG_INFO("XDM server set to %s", pj_optarg);
      break;

    case 'K':
      options->chronos_service = std::string(pj_optarg);
      LOG_INFO("Chronos service set to %s", pj_optarg);
      break;

    case 'G':
      options->ralf_server = std::string(pj_optarg);
      fprintf(stdout, "Ralf server set to %s\n", pj_optarg);
      break;

    case 'E':
      options->enum_server = std::string(pj_optarg);
      LOG_INFO("ENUM server set to %s", pj_optarg);
      break;

    case 'x':
      options->enum_suffix = std::string(pj_optarg);
      LOG_INFO("ENUM suffix set to %s", pj_optarg);
      break;

    case 'f':
      options->enum_file = std::string(pj_optarg);
      LOG_INFO("ENUM file set to %s", pj_optarg);
      break;

    case 'u':
      options->enforce_user_phone = true;
      LOG_INFO("ENUM lookups only done on SIP URIs containing user=phone");
      break;

    case 'g':
      options->enforce_global_only_lookups = true;
      LOG_INFO("ENUM lookups only done on URIs containing a global number");
      break;

    case 'e':
      reg_max_expires = atoi(pj_optarg);

      if (reg_max_expires > 0)
      {
        options->reg_max_expires = reg_max_expires;
        LOG_INFO("Maximum registration period set to %d seconds\n",
                 options->reg_max_expires);
      }
      else
      {
        // The parameter could be invalid either because it's -ve, or it's not
        // an integer (in which case atoi returns 0). Log, but don't store it.
        LOG_WARNING("Invalid value for reg_max_expires: '%s'. "
                    "The default value of %d will be used.",
                    pj_optarg, options->reg_max_expires);
      }
      break;

    case OPT_SUB_MAX_EXPIRES:
      sub_max_expires = atoi(pj_optarg);

      if (sub_max_expires > 0)
      {
        options->sub_max_expires = sub_max_expires;
        LOG_INFO("Maximum registration period set to %d seconds\n",
                 options->sub_max_expires);
      }
      else
      {
        // The parameter could be invalid either because it's -ve, or it's not
        // an integer (in which case atoi returns 0). Log, but don't store it.
        LOG_WARNING("Invalid value for sub_max_expires: '%s'. "
                    "The default value of %d will be used.",
                    pj_optarg, options->sub_max_expires);
      }
      break;

    case 'P':
      options->pjsip_threads = atoi(pj_optarg);
      LOG_INFO("Use %d PJSIP threads", options->pjsip_threads);
      break;

    case 'W':
      options->worker_threads = atoi(pj_optarg);
      LOG_INFO("Use %d worker threads", options->worker_threads);
      break;

    case 'a':
      options->analytics_enabled = PJ_TRUE;
      options->analytics_directory = std::string(pj_optarg);
      LOG_INFO("Analytics directory set to %s", pj_optarg);
      break;

    case 'A':
      options->auth_enabled = PJ_TRUE;
      LOG_INFO("Authentication enabled");
      break;

    case 'T':
      options->http_address = std::string(pj_optarg);
      LOG_INFO("HTTP address set to %s", pj_optarg);
      break;

    case 'o':
      options->http_port = parse_port(std::string(pj_optarg));
      if (options->http_port != 0)
      {
        LOG_INFO("HTTP port set to %d", options->http_port);
      }
      else
      {
        LOG_ERROR("HTTP port %s is invalid", pj_optarg);
        return -1;
      }
      break;

    case 'q':
      options->http_threads = atoi(pj_optarg);
      LOG_INFO("Use %d HTTP threads", options->http_threads);
      break;

    case 'B':
      options->billing_cdf = std::string(pj_optarg);
      LOG_INFO("Use %s as billing cdf server", options->billing_cdf.c_str());
      break;

    case 'L':
    case 'F':
    case 'd':
    case 't':
      // Ignore L, F, d and t - these are handled by init_logging_options
      break;

    case OPT_DEFAULT_SESSION_EXPIRES:
      options->default_session_expires = atoi(pj_optarg);
      LOG_INFO("Default session expiry set to %d",
               options->default_session_expires);
      break;

    case OPT_EMERGENCY_REG_ACCEPTED:
      options->emerg_reg_accepted = PJ_TRUE;
      LOG_INFO("Emergency registrations accepted");
      break;

    case OPT_MAX_CALL_LIST_LENGTH:
      options->max_call_list_length = atoi(pj_optarg);
      LOG_INFO("Max call list length set to %d",
               options->max_call_list_length);
      break;

    case OPT_MEMENTO_THREADS:
      options->memento_threads = atoi(pj_optarg);
      LOG_INFO("Number of memento threads set to %d",
               options->memento_threads);
      break;

    case OPT_CALL_LIST_TTL:
      options->call_list_ttl = atoi(pj_optarg);
      LOG_INFO("Call list TTL set to %d",
               options->call_list_ttl);
      break;

    case OPT_MEMENTO_ENABLED:
      options->memento_enabled = PJ_TRUE;
      LOG_INFO("Memento AS is enabled");
      break;

    case OPT_GEMINI_ENABLED:
      options->gemini_enabled = PJ_TRUE;
      LOG_INFO("Gemini AS is enabled");
      break;

    case 'h':
      usage();
      return -1;

    default:
      LOG_ERROR("Unknown option. Run with --help for help.");
      return -1;
    }
  }

  // If the upstream proxy port is not set, default it to the trusted port.
  // We couldn't do this earlier because the trusted port might be set after
  // the upstream proxy.
  if (options->upstream_proxy_port == 0)
  {
    options->upstream_proxy_port = options->pcscf_trusted_port;
  }

  return PJ_SUCCESS;
}


int daemonize()
{
  LOG_STATUS("Switching to daemon mode");

  pid_t pid = fork();
  if (pid == -1)
  {
    // Fork failed, return error.
    return errno;
  }
  else if (pid > 0)
  {
    // Parent process, fork successful, so exit.
    exit(0);
  }

  // Must now be running in the context of the child process.

  // Redirect standard files to /dev/null
  if (freopen("/dev/null", "r", stdin) == NULL)
  {
    return errno;
  }
  if (freopen("/dev/null", "w", stdout) == NULL)
  {
    return errno;
  }
  if (freopen("/dev/null", "w", stderr) == NULL)
  {
    return errno;
  }

  if (setsid() == -1)
  {
    // Create a new session to divorce the child from the tty of the parent.
    return errno;
  }

  signal(SIGHUP, SIG_IGN);

  umask(0);

  return 0;
}


// Signal handler that simply dumps the stack and then crashes out.
void exception_handler(int sig)
{
  // Reset the signal handlers so that another exception will cause a crash.
  signal(SIGABRT, SIG_DFL);
  signal(SIGSEGV, SIG_DFL);

  // Log the signal, along with a backtrace.
  LOG_BACKTRACE("Signal %d caught", sig);

  // Ensure the log files are complete - the core file created by abort() below
  // will trigger the log files to be copied to the diags bundle
  LOG_COMMIT();

  // Dump a core.
  abort();
}


// Signal handler that receives requests to (un)quiesce.
void quiesce_unquiesce_handler(int sig)
{
  // Set the flag indicating whether we're quiescing or not.
  if (sig == QUIESCE_SIGNAL)
  {
    LOG_STATUS("Quiesce signal received");
    quiescing = PJ_TRUE;
  }
  else
  {
    LOG_STATUS("Unquiesce signal received");
    quiescing = PJ_FALSE;
  }

  // Wake up the thread that acts on the notification (don't act on it in this
  // thread since we're in a signal handler).
  sem_post(&quiescing_sem);
}


// Signal handler that triggers sprout termination.
void terminate_handler(int sig)
{
  sem_post(&term_sem);
}


void* quiesce_unquiesce_thread_func(void* dummy)
{
  // First register the thread with PJSIP.
  pj_thread_desc desc;
  pj_thread_t* thread;
  pj_status_t status;

  status = pj_thread_register("Quiesce/unquiesce thread", desc, &thread);

  if (status != PJ_SUCCESS)
  {
    LOG_ERROR("Error creating quiesce/unquiesce thread (status = %d). "
              "This function will not be available",
              status);
    return NULL;
  }

  pj_bool_t curr_quiescing = PJ_FALSE;
  pj_bool_t new_quiescing = quiescing;

  while (PJ_TRUE)
  {
    // Only act if the quiescing state has changed.
    if (curr_quiescing != new_quiescing)
    {
      curr_quiescing = new_quiescing;

      if (new_quiescing)
      {
        quiescing_mgr->quiesce();
      }
      else
      {
        quiescing_mgr->unquiesce();
      }
    }

    // Wait for the quiescing flag to be written to and read in the new value.
    // Read into a local variable to avoid issues if the flag changes under our
    // feet.
    //
    // Note that sem_wait is a cancel point, so calling pthread_cancel on this
    // thread while it is waiting on the semaphore will cause it to cancel.
    sem_wait(&quiescing_sem);
    new_quiescing = quiescing;
  }

  return NULL;
}

class QuiesceCompleteHandler : public QuiesceCompletionInterface
{
public:
  void quiesce_complete()
  {
    sem_post(&term_sem);
  }
};

<<<<<<< HEAD
/// Registers HTTP threads with PJSIP so we can use PJSIP APIs on these threads
void reg_httpthread_with_pjsip(evhtp_t * htp, evthr_t * httpthread, void * arg)
=======
void reg_httpthread_with_pjsip(evhtp_t* htp, evthr_t* httpthread, void* arg)
>>>>>>> 45c3e8e4
{
  pj_thread_desc thread_desc;
  pj_thread_t* thread = 0;

  if (!pj_thread_is_registered())
  {
    pj_status_t thread_reg_status = pj_thread_register("SproutHTTPThread", thread_desc, &thread);

    if (thread_reg_status != PJ_SUCCESS)
    {
      LOG_ERROR("Failed to register thread with pjsip");
    }
  }
}


// Objects that must be shared with dynamically linked sproutlets must be
// globally scoped.
LoadMonitor* load_monitor = NULL;
HSSConnection* hss_connection = NULL;
RegStore* local_reg_store = NULL;
RegStore* remote_reg_store = NULL;
HttpConnection* ralf_connection = NULL;
HttpResolver* http_resolver = NULL;
ACRFactory* scscf_acr_factory = NULL;
EnumService* enum_service = NULL;


/*
 * main()
 */
int main(int argc, char* argv[])
{
  pj_status_t status;
  struct options opt;

  Logger* analytics_logger_logger = NULL;
  AnalyticsLogger* analytics_logger = NULL;
  pthread_t quiesce_unquiesce_thread;
  DnsCachedResolver* dns_resolver = NULL;
  SIPResolver* sip_resolver = NULL;
  Store* local_data_store = NULL;
  Store* remote_data_store = NULL;
  AvStore* av_store = NULL;
  ChronosConnection* chronos_connection = NULL;
  ACRFactory* pcscf_acr_factory = NULL;
  pj_bool_t websockets_enabled = PJ_FALSE;
  AccessLogger* access_logger = NULL;
  SproutletProxy* sproutlet_proxy = NULL;
  std::list<Sproutlet*> sproutlets;

  // Set up our exception signal handler for asserts and segfaults.
  signal(SIGABRT, exception_handler);
  signal(SIGSEGV, exception_handler);

  // Initialize the semaphore that unblocks the quiesce thread, and the thread
  // itself.
  sem_init(&quiescing_sem, 0, 0);
  pthread_create(&quiesce_unquiesce_thread,
                 NULL,
                 quiesce_unquiesce_thread_func,
                 NULL);

  // Set up our signal handler for (un)quiesce signals.
  signal(QUIESCE_SIGNAL, quiesce_unquiesce_handler);
  signal(UNQUIESCE_SIGNAL, quiesce_unquiesce_handler);

  sem_init(&term_sem, 0, 0);
  signal(SIGTERM, terminate_handler);

  // Create a new quiescing manager instance and register our completion handler
  // with it.
  quiescing_mgr = new QuiescingManager();
  quiescing_mgr->register_completion_handler(new QuiesceCompleteHandler());

  opt.pcscf_enabled = false;
  opt.pcscf_trusted_port = 0;
  opt.pcscf_untrusted_port = 0;
  opt.upstream_proxy_port = 0;
  opt.webrtc_port = 0;
  opt.ibcf = PJ_FALSE;
  opt.scscf_enabled = false;
  opt.scscf_port = 0;
  opt.external_icscf_uri = "";
  opt.auth_enabled = PJ_FALSE;
  opt.enum_suffix = ".e164.arpa";
  opt.enforce_user_phone = false;
  opt.enforce_global_only_lookups = false;
  opt.reg_max_expires = 300;
  opt.sub_max_expires = 300;
  opt.icscf_enabled = false;
  opt.icscf_port = 0;
  opt.sas_server = "0.0.0.0";
  opt.pjsip_threads = 1;
  opt.record_routing_model = 1;
  opt.default_session_expires = 10 * 60;
  opt.worker_threads = 1;
  opt.analytics_enabled = PJ_FALSE;
  opt.http_address = "0.0.0.0";
  opt.http_port = 9888;
  opt.http_threads = 1;
  opt.billing_cdf = "";
  opt.emerg_reg_accepted = PJ_FALSE;
  opt.max_call_list_length = 0;
  opt.memento_threads = 25;
  opt.call_list_ttl = 604800;
  opt.memento_enabled = PJ_FALSE;
  opt.gemini_enabled = PJ_FALSE;
  opt.log_to_file = PJ_FALSE;
  opt.log_level = 0;
  opt.daemon = PJ_FALSE;
  opt.interactive = PJ_FALSE;

  status = init_logging_options(argc, argv, &opt);

  if (status != PJ_SUCCESS)
  {
    return 1;
  }

  if (opt.daemon && opt.interactive)
  {
    LOG_ERROR("Cannot specify both --daemon and --interactive");
    return 1;
  }

  if (opt.daemon)
  {
    int errnum = daemonize();
    if (errnum != 0)
    {
      LOG_ERROR("Failed to convert to daemon, %d (%s)", errnum, strerror(errnum));
      exit(0);
    }
  }

  Log::setLoggingLevel(opt.log_level);
  init_pjsip_logging(opt.log_level, opt.log_to_file, opt.log_directory);

  if ((opt.log_to_file) && (opt.log_directory != ""))
  {
    // Work out the program name from argv[0], stripping anything before the final slash.
    char* prog_name = argv[0];
    char* slash_ptr = rindex(argv[0], '/');
    if (slash_ptr != NULL)
    {
      prog_name = slash_ptr + 1;
    }
    Log::setLogger(new Logger(opt.log_directory, prog_name));

    LOG_STATUS("Access logging enabled to %s", opt.log_directory.c_str());
    access_logger = new AccessLogger(opt.log_directory);
  }

  LOG_STATUS("Log level set to %d", opt.log_level);

  std::stringstream options_ss;
  for (int ii = 0; ii < argc; ii++)
  {
    options_ss << argv[ii];
    options_ss << " ";
  }
  std::string options = "Command-line options were: " + options_ss.str();

  LOG_INFO(options.c_str());

  status = init_options(argc, argv, &opt);
  if (status != PJ_SUCCESS)
  {
    return 1;
  }

  if (opt.analytics_enabled)
  {
    analytics_logger_logger = new Logger(opt.analytics_directory, std::string("log"));
    analytics_logger_logger->set_flags(Logger::ADD_TIMESTAMPS|Logger::FLUSH_ON_WRITE);
    analytics_logger = new AnalyticsLogger(analytics_logger_logger);
  }

  if ((!opt.pcscf_enabled) && (!opt.scscf_enabled) && (!opt.icscf_enabled))
  {
    LOG_ERROR("Must enable P-CSCF, S-CSCF or I-CSCF");
    return 1;
  }

  if ((opt.pcscf_enabled) && ((opt.scscf_enabled) || (opt.icscf_enabled)))
  {
    LOG_ERROR("Cannot enable both P-CSCF and S/I-CSCF");
    return 1;
  }

  if ((opt.pcscf_enabled) &&
      (opt.upstream_proxy == ""))
  {
    LOG_ERROR("Cannot enable P-CSCF without specifying --routing-proxy");
    return 1;
  }

  if ((opt.ibcf) && (!opt.pcscf_enabled))
  {
    LOG_ERROR("Cannot enable IBCF without also enabling P-CSCF");
    return 1;
  }

  if ((opt.webrtc_port != 0 ) && (!opt.pcscf_enabled))
  {
    LOG_ERROR("Cannot enable WebRTC without also enabling P-CSCF");
    return 1;
  }

  if (((opt.scscf_enabled) || (opt.icscf_enabled)) &&
      (opt.hss_server == ""))
  {
    LOG_ERROR("S/I-CSCF enabled with no Homestead server");
    return 1;
  }

  if ((opt.auth_enabled) && (opt.hss_server == ""))
  {
    LOG_ERROR("Authentication enable, but no Homestead server specified");
    return 1;
  }

  if ((opt.xdm_server != "") && (opt.hss_server == ""))
  {
    LOG_ERROR("XDM server configured for services, but no Homestead server specified");
    return 1;
  }

  if ((opt.pcscf_enabled) && (opt.hss_server != ""))
  {
    LOG_WARNING("Homestead server configured on P-CSCF, ignoring");
  }

  if ((opt.pcscf_enabled) && (opt.xdm_server != ""))
  {
    LOG_WARNING("XDM server configured on P-CSCF, ignoring");
  }

  if (opt.scscf_enabled && (opt.chronos_service == ""))
  {
    LOG_ERROR("S-CSCF enabled with no Chronos service");
    return 1;
  }

  if ((opt.store_servers != "") &&
      (opt.auth_enabled) &&
      (opt.worker_threads == 1))
  {
    LOG_WARNING("Use multiple threads for good performance when using memstore and/or authentication");
  }

  if ((opt.pcscf_enabled) && (opt.reg_max_expires != 0))
  {
    LOG_WARNING("A registration expiry period should not be specified for P-CSCF");
  }

<<<<<<< HEAD
=======
  scscf_selector = new SCSCFSelector();

>>>>>>> 45c3e8e4
  if ((!opt.enum_server.empty()) &&
      (!opt.enum_file.empty()))
  {
    LOG_WARNING("Both ENUM server and ENUM file lookup enabled - ignoring ENUM file");
  }

  if ((opt.memento_enabled) &&
      ((opt.max_call_list_length == 0) &&
       (opt.call_list_ttl == 0)))
  {
    LOG_ERROR("Can't have an unlimited maximum call length and a unlimited TTL for the call list store");
    return 1;
  }

  // Ensure our random numbers are unpredictable.
  unsigned int seed;
  pj_time_val now;
  pj_gettimeofday(&now);
  seed = (unsigned int)now.sec ^ (unsigned int)now.msec ^ getpid();
  srand(seed);

  // Start the load monitor
  load_monitor = new LoadMonitor(TARGET_LATENCY, MAX_TOKENS, INITIAL_TOKEN_RATE, MIN_TOKEN_RATE);

  // Create a DNS resolver and a SIP specific resolver.
  dns_resolver = new DnsCachedResolver("127.0.0.1");
  sip_resolver = new SIPResolver(dns_resolver);

  // Initialize the PJSIP stack and associated subsystems.
  status = init_stack(opt.sas_system_name,
                      opt.sas_server,
                      opt.pcscf_trusted_port,
                      opt.pcscf_untrusted_port,
                      opt.scscf_port,
                      opt.icscf_port,
                      opt.local_host,
                      opt.public_host,
                      opt.home_domain,
                      opt.additional_home_domains,
                      opt.scscf_uri,
                      opt.alias_hosts,
                      sip_resolver,
                      opt.pjsip_threads,
                      opt.worker_threads,
                      opt.record_routing_model,
                      opt.default_session_expires,
                      quiescing_mgr,
                      load_monitor,
                      opt.billing_cdf);

  if (status != PJ_SUCCESS)
  {
    LOG_ERROR("Error initializing stack %s", PJUtils::pj_status_to_string(status).c_str());
    return 1;
  }

  // Now that we know the address family, create an HttpResolver too.
  http_resolver = new HttpResolver(dns_resolver, stack_data.addr_family);

  if (opt.ralf_server != "")
  {
    // Create HttpConnection pool for Ralf Rf billing interface.
    ralf_connection = new HttpConnection(opt.ralf_server,
                                         false,
                                         http_resolver,
                                         "connected_ralfs",
                                         load_monitor,
                                         stack_data.stats_aggregator,
                                         SASEvent::HttpLogLevel::PROTOCOL);
  }

  // Initialise the OPTIONS handling module.
  status = init_options();

  if (opt.hss_server != "")
  {
    // Create a connection to the HSS.
    LOG_STATUS("Creating connection to HSS %s", opt.hss_server.c_str());
    hss_connection = new HSSConnection(opt.hss_server,
                                       http_resolver,
                                       load_monitor,
                                       stack_data.stats_aggregator);
  }

  if (opt.scscf_enabled)
  {
    // Create ENUM service required for S-CSCF.
    if (!opt.enum_server.empty())
    {
      enum_service = new DNSEnumService(opt.enum_server, opt.enum_suffix);
    }
    else if (!opt.enum_file.empty())
    {
      enum_service = new JSONEnumService(opt.enum_file);
    }
  }

  if (opt.chronos_service != "")
  {
    std::string port_str = std::to_string(opt.http_port);
    std::string chronos_callback_host = "127.0.0.1:" + port_str;

    // We want Chronos to call back to its local sprout instance so that we can
    // handle Sprouts failing without missing timers.
    if (is_ipv6(opt.http_address))
    {
      chronos_callback_host = "[::1]:" + port_str;
    }

    // Create a connection to Chronos.
    LOG_STATUS("Creating connection to Chronos %s using %s as the callback URI",
               opt.chronos_service.c_str(),
               chronos_callback_host.c_str());
    chronos_connection = new ChronosConnection(opt.chronos_service,
                                               chronos_callback_host,
                                               http_resolver);
  }

  if (opt.pcscf_enabled)
  {
    // Create an ACR factory for the P-CSCF.
    pcscf_acr_factory = (ralf_connection != NULL) ?
                (ACRFactory*)new RalfACRFactory(ralf_connection, PCSCF) :
                new ACRFactory();

    // Launch stateful proxy as P-CSCF.
    status = init_stateful_proxy(NULL,
                                 NULL,
                                 NULL,
                                 NULL,
                                 true,
                                 opt.upstream_proxy,
                                 opt.upstream_proxy_port,
                                 opt.upstream_proxy_connections,
                                 opt.upstream_proxy_recycle,
                                 opt.ibcf,
                                 opt.trusted_hosts,
                                 analytics_logger,
                                 NULL,
                                 false,
                                 false,
                                 NULL,
                                 NULL,
                                 pcscf_acr_factory,
                                 NULL,
                                 NULL,
                                 "",
                                 quiescing_mgr,
                                 NULL,
                                 opt.icscf_enabled,
                                 opt.scscf_enabled,
                                 opt.emerg_reg_accepted);
    if (status != PJ_SUCCESS)
    {
      LOG_ERROR("Failed to enable P-CSCF edge proxy");
      return 1;
    }

    pj_bool_t websockets_enabled = (opt.webrtc_port != 0);
    if (websockets_enabled)
    {
      status = init_websockets((unsigned short)opt.webrtc_port);
      if (status != PJ_SUCCESS)
      {
        LOG_ERROR("Error initializing websockets, %s",
                  PJUtils::pj_status_to_string(status).c_str());

        return 1;
      }
    }
  }

  if (opt.scscf_enabled)
  {
    scscf_acr_factory = (ralf_connection != NULL) ?
                      (ACRFactory*)new RalfACRFactory(ralf_connection, SCSCF) :
                      new ACRFactory();

    if (opt.store_servers != "")
    {
      // Use memcached store.
      LOG_STATUS("Using memcached compatible store with ASCII protocol");
      local_data_store = (Store*)new MemcachedStore(false, opt.store_servers);
      if (opt.remote_store_servers != "")
      {
        // Use remote memcached store too.
        LOG_STATUS("Using remote memcached compatible store with ASCII protocol");
        remote_data_store = (Store*)new MemcachedStore(false, opt.remote_store_servers);
      }
    }
    else
    {
      // Use local store.
      LOG_STATUS("Using local store");
      local_data_store = (Store*)new LocalStore();
    }

    if (local_data_store == NULL)
    {
      LOG_ERROR("Failed to connect to data store");
      exit(0);
    }

    // Create local and optionally remote registration data stores.
    local_reg_store = new RegStore(local_data_store, chronos_connection);
    remote_reg_store = (remote_data_store != NULL) ? new RegStore(remote_data_store, chronos_connection) : NULL;

    if (opt.auth_enabled)
    {
      // Create an AV store using the local store and initialise the authentication
      // module.  We don't create a AV store using the remote data store as
      // Authentication Vectors are only stored for a short period after the
      // relevant challenge is sent.
      LOG_STATUS("Initialise S-CSCF authentication module");
      av_store = new AvStore(local_data_store);
      status = init_authentication(opt.auth_realm,
                                   av_store,
                                   hss_connection,
                                   chronos_connection,
                                   scscf_acr_factory,
                                   analytics_logger);
    }

    // Launch the registrar.
    status = init_registrar(local_reg_store,
                            remote_reg_store,
                            hss_connection,
                            analytics_logger,
                            scscf_acr_factory,
                            opt.reg_max_expires);

    if (status != PJ_SUCCESS)
    {
      LOG_ERROR("Failed to enable S-CSCF registrar");
      return 1;
    }

    // Launch the subscription module.
    status = init_subscription(local_reg_store,
                               remote_reg_store,
                               hss_connection,
                               scscf_acr_factory,
                               analytics_logger,
                               opt.sub_max_expires);

    if (status != PJ_SUCCESS)
    {
      LOG_ERROR("Failed to enable subscription module");
      return 1;
    }
<<<<<<< HEAD
=======

    // Create the S-CSCF and BGCF Sproutlets.
    std::string scscf_uri = std::string(stack_data.scscf_uri.ptr, stack_data.scscf_uri.slen);
    std::string bgcf_uri = "sip:bgcf." + scscf_uri.substr(4);
    std::string icscf_uri;
    if (opt.icscf_enabled)
    {
      // Create a local I-CSCF URI by replacing the S-CSCF port number in the
      // S-CSCF URI with the I-CSCF port number.
      icscf_uri = scscf_uri;
      size_t pos = icscf_uri.find(std::to_string(opt.scscf_port));

      if (pos != std::string::npos)
      {
        icscf_uri.replace(pos,
                          std::to_string(opt.scscf_port).length(),
                          std::to_string(opt.icscf_port));
      }
      else
      {
        // No port number, so best we can do is strap icscf. on the front.
        icscf_uri = "sip:icscf." + scscf_uri.substr(4);
      }
    }
    else
    {
      icscf_uri = opt.external_icscf_uri;
    }

    SCSCFSproutlet* scscf_sproutlet =
      new SCSCFSproutlet(scscf_uri,
                         icscf_uri,
                         bgcf_uri,
                         opt.scscf_port,
                         local_reg_store,
                         remote_reg_store,
                         hss_connection,
                         enum_service,
                         scscf_acr_factory,
                         opt.enforce_user_phone,
                         opt.enforce_global_only_lookups);
    if (scscf_sproutlet == NULL)
    {
      LOG_ERROR("Failed to create S-CSCF Sproutlet");
      return 1;
    }
    sproutlets.push_back(scscf_sproutlet);

    BGCFSproutlet* bgcf_sproutlet = new BGCFSproutlet(0,
                                                      bgcf_service,
                                                      bgcf_acr_factory);
    if (bgcf_sproutlet == NULL)
    {
      LOG_ERROR("Failed to create BGCF Sproutlet");
      return 1;
    }

    sproutlets.push_back(bgcf_sproutlet);
>>>>>>> 45c3e8e4
  }

  // Load the sproutlet plugins.
  PluginLoader* loader = new PluginLoader("/usr/share/clearwater/sprout/plugins", opt);
  loader->load(sproutlets);

  if (!sproutlets.empty())
  {
    // There are Sproutlets loaded, so start the Sproutlet proxy.
    std::unordered_set<std::string> host_aliases;
    host_aliases.insert(opt.local_host);
    host_aliases.insert(opt.public_host);
    host_aliases.insert(opt.home_domain);
    host_aliases.insert(stack_data.home_domains.begin(),
                        stack_data.home_domains.end());
    host_aliases.insert(stack_data.aliases.begin(),
                        stack_data.aliases.end());

    sproutlet_proxy = new SproutletProxy(stack_data.endpt,
                                         PJSIP_MOD_PRIORITY_UA_PROXY_LAYER+3,
                                         std::string(stack_data.scscf_uri.ptr,
                                                     stack_data.scscf_uri.slen),
                                         host_aliases,
                                         sproutlets);
    if (sproutlet_proxy == NULL)
    {
      LOG_ERROR("Failed to create SproutletProxy");
      return 1;
    }
  }

  status = start_stack();
  if (status != PJ_SUCCESS)
  {
    LOG_ERROR("Error starting SIP stack, %s", PJUtils::pj_status_to_string(status).c_str());
    return 1;
  }

  HttpStack* http_stack = NULL;
  if (opt.scscf_enabled)
  {
    http_stack = HttpStack::get_instance();

    RegistrationTimeoutTask::Config reg_timeout_config(local_reg_store, remote_reg_store, hss_connection);
    AuthTimeoutTask::Config auth_timeout_config(av_store, hss_connection);
    DeregistrationTask::Config deregistration_config(local_reg_store, remote_reg_store, hss_connection, sip_resolver);

    // The RegistrationTimeoutTask and AuthTimeoutTask both handle
    // chronos requests, so use the ChronosHandler.
    ChronosHandler<RegistrationTimeoutTask, RegistrationTimeoutTask::Config> reg_timeout_handler(&reg_timeout_config);
    ChronosHandler<AuthTimeoutTask, AuthTimeoutTask::Config> auth_timeout_handler(&auth_timeout_config);
    HttpStackUtils::SpawningHandler<DeregistrationTask, DeregistrationTask::Config> deregistration_handler(&deregistration_config);

    try
    {
      http_stack->initialize();
      http_stack->configure(opt.http_address, opt.http_port, opt.http_threads, access_logger);
      http_stack->register_handler("^/timers$",
                                   &reg_timeout_handler);
      http_stack->register_handler("^/authentication-timeout$",
                                   &auth_timeout_handler);
      http_stack->register_handler("^/registrations?*$",
                                   &deregistration_handler);
      http_stack->start(&reg_httpthread_with_pjsip);
    }
    catch (HttpStack::Exception& e)
    {
      LOG_ERROR("Caught HttpStack::Exception - %s - %d\n", e._func, e._rc);
    }
  }

  // Wait here until the quite semaphore is signaled.
  sem_wait(&term_sem);

  if (opt.scscf_enabled)
  {
    try
    {
      http_stack->stop();
      http_stack->wait_stopped();
    }
    catch (HttpStack::Exception& e)
    {
      LOG_ERROR("Caught HttpStack::Exception - %s - %d\n", e._func, e._rc);
    }
  }

  stop_stack();
  // We must unregister stack modules here because this terminates the
  // transaction layer, which can otherwise generate work for other modules
  // after they have unregistered.
  unregister_stack_modules();

  // Destroy the Sproutlet Proxy.
  delete sproutlet_proxy;

  // Unload any dynamically loaded sproutlets and delete the loader.
  loader->unload();
  delete loader;

  if (opt.scscf_enabled)
  {
    destroy_subscription();
    destroy_registrar();
    if (opt.auth_enabled)
    {
      destroy_authentication();
    }
    delete chronos_connection;
  }
  if (opt.pcscf_enabled)
  {
    if (websockets_enabled)
    {
      destroy_websockets();
    }
    destroy_stateful_proxy();
    delete pcscf_acr_factory;
  }

  destroy_options();
  destroy_stack();

  delete hss_connection;
  delete quiescing_mgr;
  delete load_monitor;
  delete local_reg_store;
  delete remote_reg_store;
  delete av_store;
  delete local_data_store;
  delete remote_data_store;
  delete ralf_connection;
  delete enum_service;
  delete scscf_acr_factory;

  delete sip_resolver;
  delete http_resolver;
  delete dns_resolver;

  delete analytics_logger;
  delete analytics_logger_logger;

  // Unregister the handlers that use semaphores (so we can safely destroy
  // them).
  signal(QUIESCE_SIGNAL, SIG_DFL);
  signal(UNQUIESCE_SIGNAL, SIG_DFL);
  signal(SIGTERM, SIG_DFL);

  // Cancel the (un)quiesce thread (so that we can safely destroy the semaphore
  // it uses).
  pthread_cancel(quiesce_unquiesce_thread);
  pthread_join(quiesce_unquiesce_thread, NULL);

  sem_destroy(&quiescing_sem);
  sem_destroy(&term_sem);

  return 0;
}


<|MERGE_RESOLUTION|>--- conflicted
+++ resolved
@@ -159,63 +159,6 @@
   { NULL,                0, 0, 0}
 };
 
-<<<<<<< HEAD
-=======
-const static struct pj_getopt_option long_opt[] =
-{
-  { "pcscf",             required_argument, 0, 'p'},
-  { "scscf",             required_argument, 0, 's'},
-  { "icscf",             required_argument, 0, 'i'},
-  { "webrtc-port",       required_argument, 0, 'w'},
-  { "localhost",         required_argument, 0, 'l'},
-  { "domain",            required_argument, 0, 'D'},
-  { "additional-domains", required_argument, 0, OPT_ADDITIONAL_HOME_DOMAINS},
-  { "scscf_uri",         required_argument, 0, 'c'},
-  { "alias",             required_argument, 0, 'n'},
-  { "routing-proxy",     required_argument, 0, 'r'},
-  { "ibcf",              required_argument, 0, 'I'},
-  { "external-icscf",    required_argument, 0, 'j'},
-  { "auth",              required_argument, 0, 'A'},
-  { "realm",             required_argument, 0, 'R'},
-  { "memstore",          required_argument, 0, 'M'},
-  { "remote-memstore",   required_argument, 0, 'm'},
-  { "sas",               required_argument, 0, 'S'},
-  { "hss",               required_argument, 0, 'H'},
-  { "record-routing-model", required_argument, 0, 'C'},
-  { "default-session-expires", required_argument, 0, OPT_DEFAULT_SESSION_EXPIRES},
-  { "xdms",              required_argument, 0, 'X'},
-  { "chronos",           required_argument, 0, 'K'},
-  { "ralf",              required_argument, 0, 'G'},
-  { "enum",              required_argument, 0, 'E'},
-  { "enum-suffix",       required_argument, 0, 'x'},
-  { "enum-file",         required_argument, 0, 'f'},
-  { "enforce-user-phone", no_argument,      0, 'u'},
-  { "enforce-global-only-lookups", no_argument, 0, 'g'},
-  { "reg-max-expires",   required_argument, 0, 'e'},
-  { "sub-max-expires",   required_argument, 0, OPT_SUB_MAX_EXPIRES},
-  { "pjsip-threads",     required_argument, 0, 'P'},
-  { "worker-threads",    required_argument, 0, 'W'},
-  { "analytics",         required_argument, 0, 'a'},
-  { "authentication",    no_argument,       0, 'A'},
-  { "log-file",          required_argument, 0, 'F'},
-  { "http_address",      required_argument, 0, 'T'},
-  { "http_port",         required_argument, 0, 'o'},
-  { "http_threads",      required_argument, 0, 'q'},
-  { "billing-cdf",       required_argument, 0, 'B'},
-  { "allow-emergency-registration", no_argument, 0, OPT_EMERGENCY_REG_ACCEPTED},
-  { "max-call-list-length", required_argument, 0, OPT_MAX_CALL_LIST_LENGTH},
-  { "memento-threads", required_argument, 0, OPT_MEMENTO_THREADS},
-  { "call-list-ttl", required_argument, 0, OPT_CALL_LIST_TTL},
-  { "memento-enabled", no_argument, 0, OPT_MEMENTO_ENABLED},
-  { "gemini-enabled", no_argument, 0, OPT_GEMINI_ENABLED},
-  { "log-level",         required_argument, 0, 'L'},
-  { "daemon",            no_argument,       0, 'd'},
-  { "interactive",       no_argument,       0, 't'},
-  { "help",              no_argument,       0, 'h'},
-  { NULL,                0, 0, 0}
-};
-
->>>>>>> 45c3e8e4
 static std::string pj_options_description = "p:s:i:l:D:c:C:n:e:I:A:R:M:S:H:T:o:q:X:E:x:f:u:g:r:P:w:a:F:L:K:G:B:dth";
 
 static sem_t term_sem;
@@ -961,12 +904,8 @@
   }
 };
 
-<<<<<<< HEAD
 /// Registers HTTP threads with PJSIP so we can use PJSIP APIs on these threads
-void reg_httpthread_with_pjsip(evhtp_t * htp, evthr_t * httpthread, void * arg)
-=======
 void reg_httpthread_with_pjsip(evhtp_t* htp, evthr_t* httpthread, void* arg)
->>>>>>> 45c3e8e4
 {
   pj_thread_desc thread_desc;
   pj_thread_t* thread = 0;
@@ -1224,11 +1163,6 @@
     LOG_WARNING("A registration expiry period should not be specified for P-CSCF");
   }
 
-<<<<<<< HEAD
-=======
-  scscf_selector = new SCSCFSelector();
-
->>>>>>> 45c3e8e4
   if ((!opt.enum_server.empty()) &&
       (!opt.enum_file.empty()))
   {
@@ -1479,67 +1413,6 @@
       LOG_ERROR("Failed to enable subscription module");
       return 1;
     }
-<<<<<<< HEAD
-=======
-
-    // Create the S-CSCF and BGCF Sproutlets.
-    std::string scscf_uri = std::string(stack_data.scscf_uri.ptr, stack_data.scscf_uri.slen);
-    std::string bgcf_uri = "sip:bgcf." + scscf_uri.substr(4);
-    std::string icscf_uri;
-    if (opt.icscf_enabled)
-    {
-      // Create a local I-CSCF URI by replacing the S-CSCF port number in the
-      // S-CSCF URI with the I-CSCF port number.
-      icscf_uri = scscf_uri;
-      size_t pos = icscf_uri.find(std::to_string(opt.scscf_port));
-
-      if (pos != std::string::npos)
-      {
-        icscf_uri.replace(pos,
-                          std::to_string(opt.scscf_port).length(),
-                          std::to_string(opt.icscf_port));
-      }
-      else
-      {
-        // No port number, so best we can do is strap icscf. on the front.
-        icscf_uri = "sip:icscf." + scscf_uri.substr(4);
-      }
-    }
-    else
-    {
-      icscf_uri = opt.external_icscf_uri;
-    }
-
-    SCSCFSproutlet* scscf_sproutlet =
-      new SCSCFSproutlet(scscf_uri,
-                         icscf_uri,
-                         bgcf_uri,
-                         opt.scscf_port,
-                         local_reg_store,
-                         remote_reg_store,
-                         hss_connection,
-                         enum_service,
-                         scscf_acr_factory,
-                         opt.enforce_user_phone,
-                         opt.enforce_global_only_lookups);
-    if (scscf_sproutlet == NULL)
-    {
-      LOG_ERROR("Failed to create S-CSCF Sproutlet");
-      return 1;
-    }
-    sproutlets.push_back(scscf_sproutlet);
-
-    BGCFSproutlet* bgcf_sproutlet = new BGCFSproutlet(0,
-                                                      bgcf_service,
-                                                      bgcf_acr_factory);
-    if (bgcf_sproutlet == NULL)
-    {
-      LOG_ERROR("Failed to create BGCF Sproutlet");
-      return 1;
-    }
-
-    sproutlets.push_back(bgcf_sproutlet);
->>>>>>> 45c3e8e4
   }
 
   // Load the sproutlet plugins.
