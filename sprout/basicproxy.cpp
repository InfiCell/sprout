--- conflicted
+++ resolved
@@ -254,41 +254,7 @@
   int status_code = verify_request(rdata);
   if (status_code != PJSIP_SC_OK)
   {
-<<<<<<< HEAD
     reject_request(rdata, status_code);
-=======
-    LOG_ERROR("Error process routing headers");                         //LCOV_EXCL_LINE
-    pjsip_tx_data_dec_ref(tdata);                                       //LCOV_EXCL_LINE
-    PJUtils::respond_stateless(stack_data.endpt,                        //LCOV_EXCL_LINE
-                               rdata,                                   //LCOV_EXCL_LINE
-                               status_code,                             //LCOV_EXCL_LINE
-                               NULL, NULL, NULL);                       //LCOV_EXCL_LINE
-    return;                                                             //LCOV_EXCL_LINE
-  }
-
-  // If this is an ACK request, forward statelessly.
-  // This happens if the proxy records route and this ACK
-  // is sent for 2xx response. An ACK that is sent for non-2xx
-  // final response will be absorbed by transaction layer, and
-  // it will not be received by on_rx_request() callback.
-  if (tdata->msg->line.req.method.id == PJSIP_ACK_METHOD)
-  {
-    // Report a SIP call ID marker on the trail to make sure it gets
-    // associated with the INVITE transaction at SAS.  There's no need to
-    // report the branch IDs as they won't be used for correlation.
-    LOG_DEBUG("Statelessly forwarding ACK");
-    PJUtils::mark_sas_call_branch_ids(get_trail(rdata), rdata->msg_info.cid, NULL);
-
-    status = PJUtils::send_request_stateless(tdata);
-
-    if (status != PJ_SUCCESS)
-    {
-      LOG_ERROR("Error forwarding request, %s",                         //LCOV_EXCL_LINE
-                PJUtils::pj_status_to_string(status).c_str());          //LCOV_EXCL_LINE
-    }
-    delete target;
-
->>>>>>> ffa4f48f
     return;
   }
 
@@ -1600,13 +1566,8 @@
 }
 
 
-<<<<<<< HEAD
 /// Cancels the pending transaction, using the specified status code in the
 /// Reason header.
-=======
-// Cancels the pending transaction, using the specified status code in the
-// Reason header.
->>>>>>> ffa4f48f
 void BasicProxy::UACTsx::cancel_pending_tsx(int st_code)
 {
   if (_tsx != NULL)
@@ -1749,12 +1710,7 @@
 }
 
 
-<<<<<<< HEAD
-/// Enters this transaction's context.  While in the transaction's
-/// context, it will not be destroyed.  Whenever enter_context is called,
-/// exit_context must be called before the end of the method.
-=======
-// Attempt to retry the request to an alternate server.
+/// Attempt to retry the request to an alternate server.
 bool BasicProxy::UACTsx::retry_request()
 {
   bool retrying = false;
@@ -1821,10 +1777,9 @@
 }
 
 
-// Enters this transaction's context.  While in the transaction's
-// context, it will not be destroyed.  Whenever enter_context is called,
-// exit_context must be called before the end of the method.
->>>>>>> ffa4f48f
+/// Enters this transaction's context.  While in the transaction's
+/// context, it will not be destroyed.  Whenever enter_context is called,
+/// exit_context must be called before the end of the method.
 void BasicProxy::UACTsx::enter_context()
 {
   // Take the group lock.
