/**
 * @file scscfsproutlet.cpp S-CSCF Sproutlet classes, implementing S-CSCF
 *                          specific SIP proxy functions.
 *
 * Project Clearwater - IMS in the Cloud
 * Copyright (C) 2014  Metaswitch Networks Ltd
 *
 * Parts of this module were derived from GPL licensed PJSIP sample code
 * with the following copyrights.
 *   Copyright (C) 2008-2011 Teluu Inc. (http://www.teluu.com)
 *   Copyright (C) 2003-2008 Benny Prijono <benny@prijono.org>
 *
 * This program is free software: you can redistribute it and/or modify it
 * under the terms of the GNU General Public License as published by the
 * Free Software Foundation, either version 3 of the License, or (at your
 * option) any later version, along with the "Special Exception" for use of
 * the program along with SSL, set forth below. This program is distributed
 * in the hope that it will be useful, but WITHOUT ANY WARRANTY;
 * without even the implied warranty of MERCHANTABILITY or FITNESS FOR
 * A PARTICULAR PURPOSE.  See the GNU General Public License for more
 * details. You should have received a copy of the GNU General Public
 * License along with this program.  If not, see
 * <http://www.gnu.org/licenses/>.
 *
 * The author can be reached by email at clearwater@metaswitch.com or by
 * post at Metaswitch Networks Ltd, 100 Church St, Enfield EN2 6BQ, UK
 *
 * Special Exception
 * Metaswitch Networks Ltd  grants you permission to copy, modify,
 * propagate, and distribute a work formed by combining OpenSSL with The
 * Software, or a work derivative of such a combination, even if such
 * copying, modification, propagation, or distribution would otherwise
 * violate the terms of the GPL. You must comply with the GPL in all
 * respects for all of the code used other than OpenSSL.
 * "OpenSSL" means OpenSSL toolkit software distributed by the OpenSSL
 * Project and licensed under the OpenSSL Licenses, or a work based on such
 * software and licensed under the OpenSSL Licenses.
 * "OpenSSL Licenses" means the OpenSSL License and Original SSLeay License
 * under which the OpenSSL Project distributes the OpenSSL toolkit software,
 * as those licenses appear in the file LICENSE-OPENSSL.
 */

#include "log.h"
#include "sproutsasevent.h"
#include "constants.h"
#include "custom_headers.h"
#include "stack.h"
#include "contact_filtering.h"
#include "registration_utils.h"
#include "scscfsproutlet.h"

// Constant indicating there is no served user for a request.
const char* NO_SERVED_USER = "";

/// SCSCFSproutlet constructor.
SCSCFSproutlet::SCSCFSproutlet(const std::string& scscf_cluster_uri,
                               const std::string& scscf_node_uri,
                               const std::string& icscf_uri,
                               const std::string& bgcf_uri,
                               int port,
                               RegStore* store,
                               RegStore* remote_store,
                               HSSConnection* hss,
                               EnumService* enum_service,
                               ACRFactory* acr_factory,
                               bool user_phone,
                               bool global_only_lookups,
                               bool override_npdi,
                               int session_continued_timeout_ms,
                               int session_terminated_timeout_ms) :
  Sproutlet("scscf", port),
  _scscf_cluster_uri(NULL),
  _scscf_node_uri(NULL),
  _icscf_uri(NULL),
  _bgcf_uri(NULL),
  _store(store),
  _remote_store(remote_store),
  _hss(hss),
  _enum_service(enum_service),
  _acr_factory(acr_factory),
  _global_only_lookups(global_only_lookups),
  _user_phone(user_phone),
  _override_npdi(override_npdi),
  _session_continued_timeout_ms(session_continued_timeout_ms),
  _session_terminated_timeout_ms(session_terminated_timeout_ms),
  _scscf_cluster_uri_str(scscf_cluster_uri),
  _scscf_node_uri_str(scscf_node_uri),
  _icscf_uri_str(icscf_uri),
  _bgcf_uri_str(bgcf_uri)
{
  _incoming_sip_transactions_tbl = SNMP::SuccessFailCountByRequestTypeTable::create("scscf_incoming_sip_transactions",
                                                                                    "1.2.826.0.1.1578918.9.3.20");
  _outgoing_sip_transactions_tbl = SNMP::SuccessFailCountByRequestTypeTable::create("scscf_outgoing_sip_transactions",
                                                                                    "1.2.826.0.1.1578918.9.3.21");
  _routed_by_preloaded_route_tbl = SNMP::CounterTable::create("scscf_routed_by_preloaded_route",
                                                              "1.2.826.0.1.1578918.9.3.26");
  _invites_cancelled_before_1xx_tbl = SNMP::CounterTable::create("invites_cancelled_before_1xx",
                                                                 "1.2.826.0.1.1578918.9.3.32");
  _invites_cancelled_after_1xx_tbl = SNMP::CounterTable::create("invites_cancelled_after_1xx",
                                                                "1.2.826.0.1.1578918.9.3.33");
}


/// SCSCFSproutlet destructor.
SCSCFSproutlet::~SCSCFSproutlet()
{
  delete _as_chain_table;
  delete _incoming_sip_transactions_tbl;
  delete _outgoing_sip_transactions_tbl;
  delete _routed_by_preloaded_route_tbl;
  delete _invites_cancelled_before_1xx_tbl;
  delete _invites_cancelled_after_1xx_tbl;
}

bool SCSCFSproutlet::init()
{
  TRC_DEBUG("Creating S-CSCF Sproutlet");
  TRC_DEBUG("  S-CSCF cluster URI = %s", _scscf_cluster_uri_str.c_str());
  TRC_DEBUG("  S-CSCF node URI    = %s", _scscf_node_uri_str.c_str());
  TRC_DEBUG("  I-CSCF URI         = %s", _icscf_uri_str.c_str());
  TRC_DEBUG("  BGCF URI           = %s", _bgcf_uri_str.c_str());

  bool init_success = true;

  // Convert the routing URIs to a form suitable for PJSIP, so we're
  // not continually converting from strings.
  _scscf_cluster_uri = PJUtils::uri_from_string(_scscf_cluster_uri_str, stack_data.pool, false);

  if (_scscf_cluster_uri == NULL)
  {
    TRC_ERROR("Invalid S-CSCF cluster %s", _scscf_cluster_uri_str.c_str());
    init_success = false;
  }

  _scscf_node_uri = PJUtils::uri_from_string(_scscf_node_uri_str, stack_data.pool, false);

  if (_scscf_node_uri == NULL)
  {
    TRC_ERROR("Invalid S-CSCF node URI %s", _scscf_node_uri_str.c_str());
    init_success = false;
  }

  _bgcf_uri = PJUtils::uri_from_string(_bgcf_uri_str, stack_data.pool, false);

  if (_bgcf_uri == NULL)
  {
    TRC_ERROR("Invalid BGCF URI %s", _bgcf_uri_str.c_str());
    init_success = false;
  }

  if (_icscf_uri_str != "")
  {
    _icscf_uri = PJUtils::uri_from_string(_icscf_uri_str, stack_data.pool, false);

    if (_icscf_uri == NULL)
    {
      TRC_ERROR("Invalid I-CSCF URI %s", _icscf_uri_str.c_str());
      init_success = false;
    }
  }

  // Create an AS Chain table for maintaining the mapping from ODI tokens to
  // AS chains (and links in those chains).
  _as_chain_table = new AsChainTable;

  return init_success;
}

/// Creates a SCSCFSproutletTsx instance for performing S-CSCF service processing
/// on a request.
SproutletTsx* SCSCFSproutlet::get_tsx(SproutletTsxHelper* helper,
                                      const std::string& alias,
                                      pjsip_msg* req)
{
  pjsip_method_e req_type = req->line.req.method.id;
  return (SproutletTsx*)new SCSCFSproutletTsx(helper, this, req_type);
}


/// Returns the configured S-CSCF cluster URI for this system.
const pjsip_uri* SCSCFSproutlet::scscf_cluster_uri() const
{
  return _scscf_cluster_uri;
}


/// Returns the configured S-CSCF node URI for this system.
const pjsip_uri* SCSCFSproutlet::scscf_node_uri() const
{
  return _scscf_node_uri;
}


/// Returns the configured I-CSCF URI for this system.
const pjsip_uri* SCSCFSproutlet::icscf_uri() const
{
  return _icscf_uri;
}


/// Returns the configured BGCF URI for this system.
const pjsip_uri* SCSCFSproutlet::bgcf_uri() const
{
  return _bgcf_uri;
}


/// Returns the AS chain table object used to manage AS chains and the
/// associated ODI tokens.
AsChainTable* SCSCFSproutlet::as_chain_table() const
{
  return _as_chain_table;
}


/// Gets all bindings for the specified Address of Record from the local or
/// remote registration stores.
void SCSCFSproutlet::get_bindings(const std::string& aor,
                                  RegStore::AoR** aor_data,
                                  SAS::TrailId trail)
{
  // Look up the target in the registration data store.
  TRC_INFO("Look up targets in registration store: %s", aor.c_str());
  *aor_data = _store->get_aor_data(aor, trail);

  // If we didn't get bindings from the local store and we have a remote
  // store, try the remote.
  if ((_remote_store != NULL) &&
      (_remote_store->has_servers()) &&
      ((*aor_data == NULL) ||
       ((*aor_data)->bindings().empty())))
  {
    delete *aor_data;
    *aor_data = _remote_store->get_aor_data(aor, trail);
  }

  // TODO - Log bindings to SAS
}


/// Removes the specified binding for the specified Address of Record from
/// the local or remote registration stores.
void SCSCFSproutlet::remove_binding(const std::string& aor,
                                    const std::string& binding_id,
                                    SAS::TrailId trail)
{
  RegistrationUtils::remove_bindings(_store,
                                     _hss,
                                     aor,
                                     binding_id,
                                     HSSConnection::DEREG_TIMEOUT,
                                     trail);
}


/// Read data for a public user identity from the HSS.
bool SCSCFSproutlet::read_hss_data(const std::string& public_id,
                                   bool& registered,
                                   std::vector<std::string>& uris,
                                   std::vector<std::string>& aliases,
                                   Ifcs& ifcs,
                                   std::deque<std::string>& ccfs,
                                   std::deque<std::string>& ecfs,
                                   SAS::TrailId trail)
{
  std::string regstate;
  std::map<std::string, Ifcs> ifc_map;

  long http_code = _hss->update_registration_state(public_id,
                                                   "",
                                                   HSSConnection::CALL,
                                                   regstate,
                                                   ifc_map,
                                                   uris,
                                                   aliases,
                                                   ccfs,
                                                   ecfs,
                                                   trail);
  if (http_code == 200)
  {
    ifcs = ifc_map[public_id];
  }

  registered = (regstate == HSSConnection::STATE_REGISTERED);

  return (http_code == 200);
}


/// Attempt ENUM lookup if appropriate.
std::string SCSCFSproutlet::translate_request_uri(pjsip_msg* req,
                                                  SAS::TrailId trail)
{
  std::string user;
  std::string new_uri;
  pjsip_uri* uri = req->line.req.uri;

  if (_enum_service != NULL)
  {
    // ENUM is enabled.
    TRC_DEBUG("ENUM is enabled");

    // Determine whether we have a SIP URI or a tel URI
    if (PJSIP_URI_SCHEME_IS_SIP(uri))
    {
      user =
        PJUtils::pj_str_to_string(&((pjsip_sip_uri*)uri)->user);
      TRC_DEBUG("SIP URI - user = %s", user.c_str());
    }
    else if (PJSIP_URI_SCHEME_IS_TEL(uri))
    {
      user =
        PJUtils::pj_str_to_string(&((pjsip_tel_uri*)uri)->number);
      TRC_DEBUG("TEL URI - user = %s", user.c_str());
    }

    // Check whether we have a global number or whether we allow
    // ENUM lookups for local numbers
    if ((PJUtils::is_user_global(user)) || (!_global_only_lookups))
    {
      // Perform an ENUM lookup if we have a tel URI, or if we have
      // a SIP URI which is being treated as a phone number.

      // If we aren't configured to require 'user=phone', we treat any
      // numeric SIP URIs as phone numbers - unless it's a GRUU, which
      // can never be generated by the user dialling a string of digits.
      TRC_DEBUG("Global number or look-ups allowed for non-global numbers");
      if ((PJUtils::is_uri_phone_number(uri)) ||
          ((!_user_phone) &&
           (PJUtils::is_user_numeric(user)) &&
           (!PJUtils::is_uri_gruu(uri))))
      {
        TRC_DEBUG("Performing ENUM lookup for user %s", user.c_str());
        new_uri = _enum_service->lookup_uri_from_user(user, trail);
      }
    }
  }
  else
  {
    // If we have no ENUM server configured, we act as if all ENUM lookups
    // return a successful response and perform the following mappings:
    //  - tel:<number> to sip:<number>@<homedomain>
    //  - sip:<number>@<homedomain> to itself
    //
    // We do this in order to avoid needing to setup an ENUM server on test
    // systems just to allow local calls to work.
    TRC_DEBUG("No ENUM server configured, perform default translation");
    SAS::Event event(trail, SASEvent::ENUM_NOT_ENABLED, 0);
    SAS::report_event(event);

    if (PJSIP_URI_SCHEME_IS_TEL(uri))
    {
      new_uri = "sip:";
      new_uri += PJUtils::pj_str_to_string(&((pjsip_tel_uri*)uri)->number);
      new_uri += "@";
      new_uri += PJUtils::pj_str_to_string(&stack_data.default_home_domain);
      TRC_DEBUG("Translate tel URI to SIP URI %s", new_uri.c_str());
    }
    else
    {
      new_uri = PJUtils::uri_to_string(PJSIP_URI_IN_REQ_URI, uri);
      TRC_DEBUG("Translate SIP URI %s to itself", new_uri.c_str());
    }
  }

  return new_uri;
}


/// Get an ACR instance from the factory.
/// @param trail                SAS trail identifier to use for the ACR.
/// @param initiator            The initiator of the SIP transaction (calling
///                             or called party).
ACR* SCSCFSproutlet::get_acr(SAS::TrailId trail, Initiator initiator, NodeRole role)
{
  return _acr_factory->get_acr(trail, initiator, role);
}


SCSCFSproutletTsx::SCSCFSproutletTsx(SproutletTsxHelper* helper,
                                     SCSCFSproutlet* scscf,
                                     pjsip_method_e req_type) :
  SproutletTsx(helper),
  _scscf(scscf),
  _cancelled(false),
  _session_case(NULL),
  _as_chain_link(),
  _hss_data_cached(false),
  _registered(false),
  _uris(),
  _ifcs(),
  _in_dialog_acr(NULL),
  _failed_ood_acr(NULL),
  _target_aor(),
  _target_bindings(),
  _liveness_timer(0),
  _record_routed(false),
  _req_type(req_type),
  _seen_1xx(false)
{
  TRC_DEBUG("S-CSCF Transaction (%p) created", this);
}


SCSCFSproutletTsx::~SCSCFSproutletTsx()
{
  TRC_DEBUG("S-CSCF Transaction (%p) destroyed", this);
  if (!_as_chain_link.is_set())
  {
    ACR* acr = get_acr();
    if (acr)
    {
      acr->send_message();
    }
  }

  if (_as_chain_link.is_set())
  {
    _as_chain_link.release();
  }

  if (_liveness_timer != 0)
  {
    cancel_timer(_liveness_timer);
  }

  // If the ACR was stored locally, destroy it now.
  if (_failed_ood_acr)
  {
    delete _failed_ood_acr;
  }
  if (_in_dialog_acr)
  {
    delete _in_dialog_acr;
  }

  _target_bindings.clear();
}


void SCSCFSproutletTsx::on_rx_initial_request(pjsip_msg* req)
{
  TRC_INFO("S-CSCF received initial request");

  pjsip_status_code status_code = PJSIP_SC_OK;

  // Try to add a Session-Expires header
  if (!PJUtils::add_update_session_expires(req,
                                           get_pool(req),
                                           trail()))
  {
    // Session expires header is invalid, so reject the request
    // This has been logged in PJUtils
    pjsip_msg* rsp = create_response(req, PJSIP_SC_TEMPORARILY_UNAVAILABLE);
    send_response(rsp);
    free_msg(req);
    return;
  }

  // Determine the session case and the served user.  This will link to
  // an AsChain object (creating it if necessary), if we need to provide
  // services.
  status_code = determine_served_user(req);

  // Pass the received request to the ACR.
  // @TODO - request timestamp???
  ACR* acr = get_acr();
  if (acr)
  {
    acr->rx_request(req);
  }

  if (status_code != PJSIP_SC_OK)
  {
    // Failed to determine the served user for a request we should provide
    // services on, so reject the request.
    TRC_INFO("Failed to determine served user for request, reject with %d status code",
             status_code);
    pjsip_msg* rsp = create_response(req, status_code);
    send_response(rsp);
    free_msg(req);
    return;
  }
  else
  {
    // Add a P-Charging-Function-Addresses header if one is not already present
    // for some reason. We only do this if we have the charging addresses cached
    // (which we should do).
    PJUtils::add_pcfa_header(req, get_pool(req), _ccfs, _ecfs, false);

    // Add a second P-Asserted-Identity header if required on originating calls.
    // See 3GPP TS24.229, 5.4.3.2.
    if (_session_case->is_originating())
    {
      add_second_p_a_i_hdr(req);
    }

    if (_as_chain_link.is_set())
    {
      // AS chain is set up, so must apply services to the request.
      TRC_INFO("Found served user, so apply services");

      if (_session_case->is_originating())
      {
        apply_originating_services(req);
      }
      else
      {
        apply_terminating_services(req);
      }
    }
    else
    {
      // No AS chain set, so don't apply services to the request.
      // Default action is to route the request directly to the BGCF.
      TRC_INFO("Route request to BGCF without applying services");
      route_to_bgcf(req);
    }
  }
}


void SCSCFSproutletTsx::on_rx_in_dialog_request(pjsip_msg* req)
{
  TRC_INFO("S-CSCF received in-dialog request");

  // Try to add a Session-Expires header
  if (!PJUtils::add_update_session_expires(req,
                                           get_pool(req),
                                           trail()))
  {
    // Session expires header is invalid, so reject the request
    // This has been logged in PJUtils
    pjsip_msg* rsp = create_response(req, PJSIP_SC_TEMPORARILY_UNAVAILABLE);
    send_response(rsp);
    free_msg(req);
    return;
  }

  // Create an ACR for this request and pass the request to it.
  _in_dialog_acr = _scscf->get_acr(trail(),
                         CALLING_PARTY,
                         get_billing_role());

  // @TODO - request timestamp???
  get_acr()->rx_request(req);

  send_request(req);
}


void SCSCFSproutletTsx::on_tx_request(pjsip_msg* req)
{
  ACR* acr = get_acr();
  if (acr)
  {
    // Pass the transmitted request to the ACR to update the accounting
    // information.
    acr->tx_request(req);
  }
}


void SCSCFSproutletTsx::on_rx_response(pjsip_msg* rsp, int fork_id)
{
  TRC_INFO("S-CSCF received response");

  // Pass the received response to the ACR.
  // @TODO - timestamp from response???
  ACR* acr = get_acr();
  if (acr != NULL)
  {
    acr->rx_response(rsp);
  }

  if (_liveness_timer != 0)
  {
    // The liveness timer is running on this request, so cancel it.
    cancel_timer(_liveness_timer);
    _liveness_timer = 0;
  }

  int st_code = rsp->line.status.code;

  if (st_code > 100)
  {
    _seen_1xx = true;
  }

  if (st_code == SIP_STATUS_FLOW_FAILED)
  {
    // The edge proxy / P-CSCF has reported that this flow has failed.
    // We should remove the binding from the registration store so we don't
    // try it again.
    std::unordered_map<int, std::string>::iterator i = _target_bindings.find(fork_id);

    if (i != _target_bindings.end())
    {
      // We're the auth proxy and the flow we used failed, so delete the binding
      // corresponding to this flow.
      _scscf->remove_binding(_target_aor, i->second, trail());
    }
  }

  if ((st_code >= PJSIP_SC_OK) && (_hss_data_cached))
  {
    // Final response. Add a P-Charging-Function-Addresses header if one is
    // not already present for some reason. We only do this if we have
    // the charging addresses cached (which we should do).
    PJUtils::add_pcfa_header(rsp, get_pool(rsp), _ccfs, _ecfs, false);
  }

  if ((st_code < 300) && (_session_case->is_terminating()))
  {
    // Add a second P-Asserted-Identity header if required. See 3GPP TS24.229,
    // 5.4.3.3.
    add_second_p_a_i_hdr(rsp);
  }

  if (_as_chain_link.is_set())
  {
    // Pass the response code to the controlling AsChain for accounting.
    _as_chain_link.on_response(st_code);

    if (!_as_chain_link.complete())
    {
      // The AS chain isn't complete, so the response must be from an
      // application server.  Check to see if we need to trigger default
      // handling.
      if ((!_cancelled) &&
          ((st_code == PJSIP_SC_REQUEST_TIMEOUT) ||
           (PJSIP_IS_STATUS_IN_CLASS(st_code, 500))) &&
          (_as_chain_link.continue_session()))
      {
        // The AS either timed out or returned a 5xx error, and default
        // handling is set to continue.
        TRC_DEBUG("Trigger default_handling=CONTINUE processing");
        SAS::Event bypass_As(trail(), SASEvent::BYPASS_AS, 1);
        SAS::report_event(bypass_As);

        _as_chain_link = _as_chain_link.next();
        pjsip_msg* req = original_request();
        _record_routed = false;
        if (_session_case->is_originating())
        {
          apply_originating_services(req);
        }
        else
        {
          apply_terminating_services(req);
        }

        // Free off the response as we no longer need it.
        free_msg(rsp);
      }
    }
  }

  if (rsp != NULL)
  {
    // Forward the response upstream.  The proxy layer will aggregate responses
    // if required.
    send_response(rsp);
  }
}


void SCSCFSproutletTsx::on_tx_response(pjsip_msg* rsp)
{
  ACR* acr = get_acr();
  if (acr != NULL)
  {
    // Pass the transmitted response to the ACR to update the accounting
    // information.
    acr->tx_response(rsp);
  }
}


void SCSCFSproutletTsx::on_rx_cancel(int status_code, pjsip_msg* cancel_req)
{
  TRC_INFO("S-CSCF received CANCEL");
   
  if (_req_type == PJSIP_INVITE_METHOD)
  // If an INVITE is being cancelled, then update INVITE cancellation stats.
  {
    if (_seen_1xx)
    {
      _scscf->_invites_cancelled_after_1xx_tbl->increment();
    }
    else
    {
      _scscf->_invites_cancelled_before_1xx_tbl->increment();
    }
  }

  _cancelled = true;

  if ((status_code == PJSIP_SC_REQUEST_TERMINATED) &&
      (cancel_req != NULL))
  {
    // Create and send an ACR for the CANCEL request.
    NodeRole role = NODE_ROLE_ORIGINATING;
    if ((_session_case != NULL) &&
        (_session_case->is_terminating()))
    {
      role = NODE_ROLE_TERMINATING;
    }
    ACR* cancel_acr = _scscf->get_acr(trail(), CALLING_PARTY, role);

    // @TODO - timestamp from request.
    cancel_acr->rx_request(cancel_req);
    cancel_acr->send_message();

    delete cancel_acr;
  }
}

void SCSCFSproutletTsx::retrieve_odi_and_sesscase(pjsip_msg* req)
{
  // Get the top route header.
  const pjsip_route_hdr* hroute = route_hdr();

  if ((hroute != NULL) &&
      ((PJUtils::is_home_domain(hroute->name_addr.uri)) ||
       (PJUtils::is_uri_local(hroute->name_addr.uri))))
  {
    // This is our own Route header, containing a SIP URI.  Check for an
    // ODI token.  We need to determine the session case: is
    // this an originating request or not - see 3GPP TS 24.229
    // s5.4.3.1, s5.4.1.2.2F and the behaviour of
    // proxy_calculate_targets as an access proxy.
    TRC_DEBUG("Route header references this system");
    pjsip_sip_uri* uri = (pjsip_sip_uri*)hroute->name_addr.uri;
    pjsip_param* orig_param = pjsip_param_find(&uri->other_param, &STR_ORIG);

    _session_case = (orig_param != NULL) ? &SessionCase::Originating :
                                           &SessionCase::Terminating;

    if (pj_strncmp(&uri->user, &STR_ODI_PREFIX, STR_ODI_PREFIX.slen) == 0)
    {
      // This is one of our original dialog identifier (ODI) tokens.
      // See 3GPP TS 24.229 s5.4.3.4.
      std::string odi_token = std::string(uri->user.ptr + STR_ODI_PREFIX.slen,
                                          uri->user.slen - STR_ODI_PREFIX.slen);
      TRC_DEBUG("Found ODI token %s", odi_token.c_str());
      _as_chain_link = _scscf->as_chain_table()->lookup(odi_token);

      if (_as_chain_link.is_set())
      {
        TRC_INFO("Original dialog for %.*s found: %s",
                 uri->user.slen, uri->user.ptr,
                 _as_chain_link.to_string().c_str());
        _session_case = &_as_chain_link.session_case();
      }
      else
      {
        // The ODI token is invalid or expired.  Treat call as OOTB.
        TRC_INFO("Expired ODI token %s so handle as OOTB request", odi_token.c_str());
        SAS::Event event(trail(), SASEvent::SCSCF_ODI_INVALID, 0);
        event.add_var_param(PJUtils::pj_str_to_string(&uri->user));
        SAS::report_event(event);
      }
    }

    // If an application server is a B2BUA and so changes the Call-ID,
    // we'll normally correlate that in SAS through the AS chain
    // (directly correlating the new trail and the trail of the
    // original dialog). If it strips the ODI token for any reason,
    // that won't work - so as a fallback, if we have no ODI token,
    // we'll log an ICID marker to correlate the trails.
    if (!_as_chain_link.is_set())
    {
      pjsip_p_c_v_hdr* pcv = (pjsip_p_c_v_hdr*)pjsip_msg_find_hdr_by_name(req,
                                                                          &STR_P_C_V,
                                                                          NULL);
      if (pcv)
      {
        TRC_DEBUG("No ODI token, or invalid ODI token, on request - logging ICID marker %.*s for B2BUA AS correlation", pcv->icid.slen, pcv->icid.ptr);
        SAS::Marker icid_marker(trail(), MARKER_ID_IMS_CHARGING_ID, 1u);
        icid_marker.add_var_param(pcv->icid.slen, pcv->icid.ptr);
        SAS::report_marker(icid_marker, SAS::Marker::Scope::Trace);
      }
      else
      {
        TRC_DEBUG("No ODI token, or invalid ODI token, on request, and no P-Charging-Vector header (so can't log ICID for correlation)");
      }
    }

    TRC_DEBUG("Got our Route header, session case %s, OD=%s",
              _session_case->to_string().c_str(),
              _as_chain_link.to_string().c_str());
  }
  else
  {
    // No Route header on the request or top Route header does not correspond to
    // the S-CSCF.  This probably shouldn't happen, but if it does we will
    // treat it as a terminating request.
    TRC_DEBUG("No S-CSCF Route header, so treat as terminating request");
    _session_case = &SessionCase::Terminating;
  }

}

pjsip_status_code SCSCFSproutletTsx::determine_served_user(pjsip_msg* req)
{
  pjsip_status_code status_code = PJSIP_SC_OK;

  retrieve_odi_and_sesscase(req);

  if (_as_chain_link.is_set())
  {
    bool retargeted = false;
    std::string served_user = served_user_from_msg(req);

    if ((_session_case->is_terminating()) &&
        (served_user != _as_chain_link.served_user()))
    {
      if (pjsip_msg_find_hdr(req, PJSIP_H_ROUTE, NULL) != NULL)
      {
        // The AS has supplied a pre-loaded route, which means it is routing
        // directly to the target. Interrupt the AS chain link to prevent any
        // more app servers from being triggered.
        TRC_INFO("Preloaded route - interrupt AS processing");
        _scscf->_routed_by_preloaded_route_tbl->increment(); // Update SNMP statistics.
        SAS::Event preloaded_route(trail(), SASEvent::AS_SUPPLIED_PRELOADED_ROUTE, 0);
        SAS::report_event(preloaded_route);
        _as_chain_link.interrupt();
      }
      else
      {
        // AS is retargeting per 3GPP TS 24.229 s5.4.3.3 step 3, so
        // create new AS chain with session case orig-cdiv and the
        // terminating user as served user.
        TRC_INFO("AS is retargeting the request");
        retargeted = true;

        _session_case = &SessionCase::OriginatingCdiv;
        served_user = _as_chain_link.served_user();

        sas_log_start_of_sesion_case(req, _session_case, served_user);

        // We might not be the terminating server any more, so we
        // should blank out the term_ioi parameter. If we are still
        // the terminating server, we'll fill it back in when we go
        // through handle_terminating.

        // Note that there's no need to change orig_ioi - we don't
        // actually become the originating server when we do this redirect.
        pjsip_p_c_v_hdr* pcv = (pjsip_p_c_v_hdr*)
                               pjsip_msg_find_hdr_by_name(req, &STR_P_C_V, NULL);
        if (pcv)
        {
          TRC_DEBUG("Blanking out term_ioi parameter due to redirect");
          pcv->term_ioi = pj_str("");
        }

        // Create a new ACR for this request.
        ACR* acr = _scscf->get_acr(trail(),
                                   CALLING_PARTY,
                                   NODE_ROLE_ORIGINATING);

        Ifcs ifcs;
        if (lookup_ifcs(served_user, ifcs))
        {
          TRC_DEBUG("Creating originating CDIV AS chain");
          _as_chain_link.release();
          _as_chain_link = create_as_chain(ifcs, served_user, acr);

          if (stack_data.record_route_on_diversion)
          {
            TRC_DEBUG("Add service to dialog - originating Cdiv");
            add_record_route(req, NODE_ROLE_ORIGINATING);
          }
        }
        else
        {
          TRC_DEBUG("Failed to retrieve ServiceProfile for %s", served_user.c_str());
          status_code = PJSIP_SC_NOT_FOUND;
          SAS::Event no_ifcs(trail(), SASEvent::IFC_GET_FAILURE, 0);
          SAS::report_event(no_ifcs);

          // No AsChain, store ACR locally.
          _failed_ood_acr = acr;
        }
      }
    }

    if (!retargeted)
    {
      if (stack_data.record_route_on_every_hop)
      {
        TRC_DEBUG("Add service to dialog - AS hop");
        if (_session_case->is_terminating())
        {
          add_record_route(req, NODE_ROLE_TERMINATING);
        }
        else
        {
          add_record_route(req, NODE_ROLE_ORIGINATING);
        }
      }
    }
  }
  else
  {
    // No existing AS chain - create new.
    std::string served_user = served_user_from_msg(req);

    // Create a new ACR for this request.
    ACR* acr = _scscf->get_acr(trail(),
                               CALLING_PARTY,
                               _session_case->is_originating() ?
                                 NODE_ROLE_ORIGINATING : NODE_ROLE_TERMINATING);

    if (!served_user.empty())
    {
      // SAS log the start of originating or terminating processing.
      sas_log_start_of_sesion_case(req, _session_case, served_user);

      TRC_DEBUG("Looking up iFCs for %s for new AS chain", served_user.c_str());
      Ifcs ifcs;
      if (lookup_ifcs(served_user, ifcs))
      {
        TRC_DEBUG("Successfully looked up iFCs");
        _as_chain_link = create_as_chain(ifcs, served_user, acr);
      }
      else
      {
        TRC_DEBUG("Failed to retrieve ServiceProfile for %s", served_user.c_str());
        status_code = PJSIP_SC_NOT_FOUND;
        SAS::Event no_ifcs(trail(), SASEvent::IFC_GET_FAILURE, 1);
        SAS::report_event(no_ifcs);

        // No IFC, so no AsChain, store the ACR locally.
        _failed_ood_acr = acr;
      }

      if (_session_case->is_terminating())
      {
        if (stack_data.record_route_on_initiation_of_terminating)
        {
          TRC_DEBUG("Single Record-Route - initiation of terminating handling");
          add_record_route(req, NODE_ROLE_TERMINATING);
        }
      }
      else if (_session_case->is_originating())
      {
        if (stack_data.record_route_on_initiation_of_originating)
        {
          TRC_DEBUG("Single Record-Route - initiation of originating handling");
          add_record_route(req, NODE_ROLE_ORIGINATING);
        }
      }
    }
    else
    {
      delete acr;
    }
  }

  return status_code;
}


std::string SCSCFSproutletTsx::served_user_from_msg(pjsip_msg* msg)
{
  // For originating:
  //
  // We determine the served user as described in 3GPP TS 24.229 s5.4.3.2,
  // step 1. This first relies on P-Served-User (RFC5502), if present
  // (step 1a). If not (step 1b), we then look at P-Asserted-Identity.
  // For compliance with non-IMS devices (and contrary to the IMS spec),
  // if there is no P-Asserted-Identity we then look at the From header
  // or the request URI as appropriate for the session case.  Per 24.229,
  // we ignore the session case and registration state parameters of
  // P-Served-User; these are intended for the AS, not the S-CSCF (which
  // has other means of determining these).

  // For terminating:
  //
  // We determine the served user as described in 3GPP TS 24.229
  // s5.4.3.3, step 1, i.e., purely on the Request-URI.

  // For originating after retargeting (orig-cdiv), we normally don't
  // call this method at all, because we can pick up the served user
  // from the existing AsChain. If this method is called, however, the
  // following logic applies:
  //
  // We could determine the served user as described in 3GPP TS
  // 24.229 s5.4.3.3 step 3b. This relies on History-Info (RFC4244)
  // and P-Served-User (RFC5502) in step 3b. We should never respect
  // P-Asserted-Identity.
  //
  // We implement P-Served-User, and fall back on the From
  // header. However, the History-Info mechanism has fundamental
  // problems as outlined in RFC5502 appendix A, and we do not
  // implement it.
  pjsip_uri* uri = NULL;
  std::string user;

  if (_session_case->is_originating())  // (includes orig-cdiv)
  {
    uri = PJUtils::orig_served_user(msg);
  }
  else
  {
    // We only consider a terminating request to be destined for a served user
    // if it doesn't have a route header.
    if (pjsip_msg_find_hdr(msg, PJSIP_H_ROUTE, NULL) == NULL)
    {
      uri = PJUtils::term_served_user(msg);
    }
  }

  if (uri != NULL)
  {
<<<<<<< HEAD
    user = PJUtils::public_id_from_uri(uri);
  }
  else if (PJSIP_URI_SCHEME_IS_TEL(uri))
  {
    user = PJUtils::public_id_from_uri(uri);
  }
  else
  {
    LOG_DEBUG("URI is not locally hosted");
=======
    if ((PJSIP_URI_SCHEME_IS_SIP(uri)) &&
        ((PJUtils::is_home_domain(uri)) ||
         (PJUtils::is_uri_local(uri))))
    {
      user = PJUtils::aor_from_uri((pjsip_sip_uri*)uri);
    }
    else if (PJSIP_URI_SCHEME_IS_TEL(uri))
    {
      user = PJUtils::public_id_from_uri(uri);
    }
    else
    {
      TRC_DEBUG("URI is not locally hosted");
    }
>>>>>>> 7cb947af
  }

  return user;
}


/// Factory method: create AsChain by looking up iFCs.
AsChainLink SCSCFSproutletTsx::create_as_chain(Ifcs ifcs,
                                               std::string served_user,
                                               ACR*& acr)
{
  if (served_user.empty())
  {
    TRC_WARNING("create_as_chain called with an empty served_user");
  }
  bool is_registered = is_user_registered(served_user);

  AsChainLink ret = AsChainLink::create_as_chain(_scscf->as_chain_table(),
                                                 *_session_case,
                                                 served_user,
                                                 is_registered,
                                                 trail(),
                                                 ifcs,
                                                 acr);
  acr = NULL;
  TRC_DEBUG("S-CSCF sproutlet transaction %p linked to AsChain %s",
            this, ret.to_string().c_str());
  return ret;
}


/// Apply originating services for this request.
void SCSCFSproutletTsx::apply_originating_services(pjsip_msg* req)
{
  TRC_DEBUG("Performing originating initiating request processing");

  // Add ourselves as orig-IOI.
  pjsip_p_c_v_hdr* pcv = (pjsip_p_c_v_hdr*)
                             pjsip_msg_find_hdr_by_name(req, &STR_P_C_V, NULL);
  if (pcv)
  {
    pcv->orig_ioi = PJUtils::domain_from_uri(_as_chain_link.served_user(),
                                             get_pool(req));
  }

  // Find the next application server to invoke.
  std::string server_name;
  _as_chain_link.on_initial_request(req, server_name, trail());

  if (!server_name.empty())
  {
    // We've should have identified an application server to be invoked, so
    // encode the app server hop and the return hop in Route headers.
    route_to_as(req, server_name);
  }
  else
  {
    // No more application servers, so perform processing at the end of
    // originating call processing.
    TRC_INFO("Completed applying originating services");

    if (stack_data.record_route_on_completion_of_originating)
    {
      TRC_DEBUG("Add service to dialog - end of originating handling");
      add_record_route(req, NODE_ROLE_ORIGINATING);
    }

    // Attempt to translate the RequestURI using ENUM or an alternative
    // database.
    if (!uri_translation_and_route(req))
    {
      if ((PJSIP_URI_SCHEME_IS_TEL(req->line.req.uri)) ||
          (!PJUtils::is_home_domain(req->line.req.uri)))
      {
        // Destination is off-net, so route to the BGCF.
        route_to_bgcf(req);
      }
      else
      {
        // Destination is on-net so route to the I-CSCF.
        route_to_icscf(req);
      }
    }
  }
}


/// Apply terminating services for this request.
void SCSCFSproutletTsx::apply_terminating_services(pjsip_msg* req)
{
  // Include ourselves as the terminating operator for billing.
  pjsip_p_c_v_hdr* pcv = (pjsip_p_c_v_hdr*)
                             pjsip_msg_find_hdr_by_name(req, &STR_P_C_V, NULL);
  if (pcv)
  {
    pcv->term_ioi = PJUtils::domain_from_uri(_as_chain_link.served_user(),
                                             get_pool(req));
  }

  // Find the next application server to invoke.
  std::string server_name;
  _as_chain_link.on_initial_request(req, server_name, trail());

  if (!server_name.empty())
  {
    // We've should have identified an application server to be invoked, so
    // encode the app server hop and the return hop in Route headers.
    route_to_as(req, server_name);
  }
  else
  {
    // No more application servers to invoke, so perform end of terminating
    // request processing.
<<<<<<< HEAD
    LOG_INFO("Completed applying terminating services");
=======
    TRC_INFO("Completed applying originating services");
>>>>>>> 7cb947af

    if (stack_data.record_route_on_completion_of_terminating)
    {
      TRC_DEBUG("Add service to dialog - end of terminating handling");
      add_record_route(req, NODE_ROLE_TERMINATING);
    }

    if (pjsip_msg_find_hdr(req, PJSIP_H_ROUTE, NULL) != NULL)
    {
      // Route according to normal SIP routing.
      send_request(req);
    }
    else
    {
      // Route the call to the appropriate target.
      route_to_target(req);
    }
  }
}


/// Attempt to route the request to an application server.
void SCSCFSproutletTsx::route_to_as(pjsip_msg* req, const std::string& server_name)
{
  SAS::Event invoke_as(trail(), SASEvent::SCSCF_INVOKING_AS, 0);
  invoke_as.add_var_param(server_name);
  SAS::report_event(invoke_as);

  // Check that the AS URI is well-formed.
  pjsip_sip_uri* as_uri = (pjsip_sip_uri*)
                        PJUtils::uri_from_string(server_name, get_pool(req));

  if ((as_uri != NULL) &&
      (PJSIP_URI_SCHEME_IS_SIP(as_uri)))
  {
    // AS URI is valid, so encode the AS hop and the return hop in Route headers.
    std::string odi_value = PJUtils::pj_str_to_string(&STR_ODI_PREFIX) +
                            _as_chain_link.next_odi_token();
    TRC_INFO("Routing to Application Server %s with ODI token %s for %s",
             server_name.c_str(),
             odi_value.c_str(),
             _as_chain_link.to_string().c_str());

    // Insert route header below it with an ODI in it.  This must use the
    // URI for this S-CSCF node (not the cluster) to ensure any forwarded
    // requests are routed to this node.
    pjsip_sip_uri* odi_uri = (pjsip_sip_uri*)
                             pjsip_uri_clone(get_pool(req), _scscf->scscf_node_uri());
    pj_strdup2(get_pool(req), &odi_uri->user, odi_value.c_str());
    odi_uri->transport_param = as_uri->transport_param;  // Use same transport as AS, in case it can only cope with one.
    if (_session_case->is_originating())
    {
      pjsip_param *orig_param = PJ_POOL_ALLOC_T(get_pool(req), pjsip_param);
      pj_strdup(get_pool(req), &orig_param->name, &STR_ORIG);
      pj_strdup2(get_pool(req), &orig_param->value, "");
      pj_list_insert_after(&odi_uri->other_param, orig_param);
    }
    PJUtils::add_top_route_header(req, odi_uri, get_pool(req));

    // Add the application server URI as the top Route header, per TS 24.229.
    PJUtils::add_top_route_header(req, as_uri, get_pool(req));

    // Set P-Served-User, including session case and registration
    // state, per RFC5502 and the extension in 3GPP TS 24.229
    // s7.2A.15, following the description in 3GPP TS 24.229 5.4.3.2
    // step 5 s5.4.3.3 step 4c.
    PJUtils::remove_hdr(req, &STR_P_SERVED_USER);
    pj_pool_t* pool = get_pool(req);
    pjsip_routing_hdr* psu_hdr = identity_hdr_create(pool, STR_P_SERVED_USER);
    psu_hdr->name_addr.uri =
                PJUtils::uri_from_string(_as_chain_link.served_user(), pool);
    pjsip_param* p = PJ_POOL_ALLOC_T(pool, pjsip_param);
    pj_strdup2(pool, &p->name, "sescase");
    pj_strdup2(pool, &p->value, _session_case->to_string().c_str());
    pj_list_insert_before(&psu_hdr->other_param, p);
    if (_session_case != &SessionCase::OriginatingCdiv)
    {
      p = PJ_POOL_ALLOC_T(pool, pjsip_param);
      pj_strdup2(pool, &p->name, "regstate");
      if (_as_chain_link.is_registered())
      {
        pj_strdup2(pool, &p->value, "reg");
      }
      else
      {
        pj_strdup2(pool, &p->value, "unreg");
      }
      pj_list_insert_before(&psu_hdr->other_param, p);
    }
    pjsip_msg_add_hdr(req, (pjsip_hdr*)psu_hdr);

    // Forward the request.
    send_request(req);

    // Start the liveness timer for the AS.
    int timeout = (_as_chain_link.continue_session() ?
                   _scscf->_session_continued_timeout_ms :
                   _scscf->_session_terminated_timeout_ms);

    if (timeout != 0)
    {
      if (!schedule_timer(NULL, _liveness_timer, timeout))
      {
        TRC_WARNING("Failed to start liveness timer");
      }
    }
  }
  else
  {
    // The AS URI is badly formed, so reject the request.  (We could choose
    // to continue processing here with the next AS if the default handling
    // is set to allow it, but it feels better to fail the request for a
    // misconfiguration.)
    TRC_ERROR("Badly formed AS URI %s", server_name.c_str());
    SAS::Event bad_uri(trail(), SASEvent::BAD_AS_URI, 0);
    SAS::report_event(bad_uri);

    pjsip_msg* rsp = create_response(req, PJSIP_SC_BAD_GATEWAY);
    send_response(rsp);
    free_msg(req);
  }
}


/// Route the request to the I-CSCF.
void SCSCFSproutletTsx::route_to_icscf(pjsip_msg* req)
{
  const pjsip_uri* icscf_uri = _scscf->icscf_uri();

  if (icscf_uri != NULL)
  {
    // I-CSCF is enabled, so route to it.
    TRC_INFO("Routing to I-CSCF %s",
             PJUtils::uri_to_string(PJSIP_URI_IN_ROUTING_HDR, icscf_uri).c_str());
    PJUtils::add_route_header(req,
                              (pjsip_sip_uri*)pjsip_uri_clone(get_pool(req), icscf_uri),
                              get_pool(req));
  }
  else
  {
    // I-CSCF is disabled, so route directly to the local S-CSCF.
    const pjsip_uri* scscf_uri = _scscf->scscf_cluster_uri();
    TRC_INFO("Routing directly to S-CSCF %s",
             PJUtils::uri_to_string(PJSIP_URI_IN_ROUTING_HDR, scscf_uri).c_str());
    PJUtils::add_route_header(req,
                              (pjsip_sip_uri*)pjsip_uri_clone(get_pool(req), scscf_uri),
                              get_pool(req));
  }
  send_request(req);
}


/// Route the request to the BGCF.
void SCSCFSproutletTsx::route_to_bgcf(pjsip_msg* req)
{
  TRC_INFO("Routing to BGCF %s",
           PJUtils::uri_to_string(PJSIP_URI_IN_ROUTING_HDR,
                                  _scscf->bgcf_uri()).c_str());
  PJUtils::add_route_header(req,
                            (pjsip_sip_uri*)pjsip_uri_clone(get_pool(req),
                                                            _scscf->bgcf_uri()),
                            get_pool(req));
  send_request(req);
}


/// Route the request to the terminating side S-CSCF.
void SCSCFSproutletTsx::route_to_term_scscf(pjsip_msg* req)
{
  TRC_INFO("Routing to terminating S-CSCF %s",
           PJUtils::uri_to_string(PJSIP_URI_IN_ROUTING_HDR,
                                  _scscf->scscf_cluster_uri()).c_str());
  PJUtils::add_route_header(req,
                            (pjsip_sip_uri*)pjsip_uri_clone(get_pool(req),
                                                            _scscf->scscf_cluster_uri()),
                            get_pool(req));
  send_request(req);
}


/// Route the request to the appropriate onward target.
void SCSCFSproutletTsx::route_to_target(pjsip_msg* req)
{
  pjsip_uri* req_uri = req->line.req.uri;

  if ((PJSIP_URI_SCHEME_IS_SIP(req_uri) &&
      ((pjsip_sip_uri*)req_uri)->maddr_param.slen))
  {
    // The Request-URI of the request contains an maddr parameter, so forward
    // the request to the Request-URI.
    TRC_INFO("Route request to maddr %.*s",
             ((pjsip_sip_uri*)req_uri)->maddr_param.slen,
             ((pjsip_sip_uri*)req_uri)->maddr_param.ptr);
    send_request(req);
  }
  else if (PJSIP_URI_SCHEME_IS_SIP(req_uri) &&
           (!PJUtils::is_home_domain(req_uri)) &&
           (!PJUtils::is_uri_local(req_uri)))
  {
    // The Request-URI indicates an non-home domain, so forward the request
    // to the domain in the Request-URI unchanged.
    TRC_INFO("Route request to Request-URI %s",
             PJUtils::uri_to_string(PJSIP_URI_IN_REQ_URI, req_uri).c_str());
    send_request(req);
  }
  else
  {
<<<<<<< HEAD
    // The Request-URI is a SIP URI local to us, or a tel: URI that would only have reached this
    // point if it was owned by us, so look it up in the registration store.
    LOG_INFO("Route request to registered UE bindings");
    route_to_ue_bindings(req);
  }
=======
    // The Request-URI contains a home domain, so route to any UE bindings
    // in the registration store.
    TRC_INFO("Route request to registered UE bindings");
    route_to_ue_bindings(req);
  }
  else
  {
    // The RequestURI contains a Tel URI???
    TRC_INFO("Rejecting request with Tel: URI");
    SAS::Event bad_uri(trail(), SASEvent::CANNOT_ROUTE_TO_TEL_URI, 0);
    SAS::report_event(bad_uri);

    pjsip_msg* rsp = create_response(req, PJSIP_SC_NOT_FOUND);
    send_response(rsp);
    free_msg(req);
  }
>>>>>>> 7cb947af
}


/// Route the request to UE bindings retrieved from the registration store.
void SCSCFSproutletTsx::route_to_ue_bindings(pjsip_msg* req)
{
  // Get the public user identity corresponding to the RequestURI.
  pjsip_uri* req_uri = req->line.req.uri;
  std::string public_id = PJUtils::public_id_from_uri(req_uri);

  // Add a P-Called-Party-ID header containing the public user identity,
  // replacing any existing header.
  pj_pool_t* pool = get_pool(req);
  PJUtils::remove_hdr(req, &STR_P_CALLED_PARTY_ID);
  std::string name_addr_str("<" + public_id + ">");
  pj_str_t called_party_id;
  pj_strdup2(pool, &called_party_id, name_addr_str.c_str());
  pjsip_hdr* hdr = (pjsip_hdr*)
                        pjsip_generic_string_hdr_create(pool,
                                                        &STR_P_CALLED_PARTY_ID,
                                                        &called_party_id);
  pjsip_msg_add_hdr(req, hdr);

  TargetList targets;
  std::string aor;

  if (is_user_registered(public_id))
  {
    // User is registered, so look up bindings.  Determine the canonical public
    // ID, and look up the set of associated URIs on the HSS.
    std::vector<std::string> uris;
    bool success = get_associated_uris(public_id, uris);

    if (success &&
        (uris.size() > 0) &&
        (std::find(uris.begin(), uris.end(), public_id) != uris.end()))
    {
      // Take the first associated URI as the AOR.
      aor = uris.front();
    }
    else
    {
      // Failed to get the associated URIs from Homestead.  We'll try to
      // do the registration look-up with the specified target URI - this may
      // fail, but we'll never misroute the call.
<<<<<<< HEAD
      LOG_WARNING("Invalid Homestead response - a user is registered but has no list of "
                  "associated URIs, or is not in its own list of associated URIs");
=======
      TRC_WARNING("Invalid Homestead response - a user is registered but has no list of associated URIs");
>>>>>>> 7cb947af
      aor = public_id;
    }

    // Get the bindings from the store and filter/sort them for the request.
    RegStore::AoR* aor_data = NULL;
    _scscf->get_bindings(aor, &aor_data, trail());

    if ((aor_data != NULL) && (!(aor_data)->bindings().empty()))
    {
      // Retrieved bindings from the store so filter them to an ordered list
      // of targets.
      filter_bindings_to_targets(aor,
                                 aor_data,
                                 req,
                                 pool,
                                 MAX_FORKING,
                                 targets,
                                 trail());
      delete aor_data; aor_data = NULL;
    }
    else
    {
      // Subscriber is registered, but there are no bindings in the store.
      // This indicates an error case - it is likely that de-registration
      // has failed.  Make a SAS log, the call will be rejected with a 480.
      TRC_DEBUG("Public ID %s registered, but 0 bindings in store",
                public_id.c_str());
      SAS::Event event(trail(), SASEvent::SCSCF_NO_BINDINGS, 0);
      event.add_var_param(public_id);
      SAS::report_event(event);
    }
  }
  else
  {
    // Subscriber is not registered.  This is not necessarily an error case,
    // but make a SAS log for clarity.  The call will be rejected with a 480.
    TRC_DEBUG("Public ID %s not registered", public_id.c_str());
    SAS::Event event(trail(), SASEvent::SCSCF_NOT_REGISTERED, 0);
    event.add_var_param(public_id);
    SAS::report_event(event);
  }

  if (targets.empty())
  {
    // No valid target bindings for this request, so reject it.
    pjsip_msg* rsp = create_response(req, PJSIP_SC_TEMPORARILY_UNAVAILABLE);
    send_response(rsp);
    free_msg(req);
  }
  else
  {
    SAS::Event route_to_ues(trail(), SASEvent::SCSCF_ROUTING_TO_UES, 0);
    route_to_ues.add_static_param(targets.size());
    SAS::report_event(route_to_ues);

    // Fork the request to the bindings, and remember the AoR used to query
    // the registration store and the binding identifier for each fork.
    _target_aor = aor;
    for (size_t ii = 0; ii < targets.size(); ++ii)
    {
      // Clone for all but the last request.
      pjsip_msg* to_send = (ii == targets.size() - 1) ? req : clone_request(req);
      pool = get_pool(to_send);

      // Set up the Request URI.
      to_send->line.req.uri = (pjsip_uri*)
                                        pjsip_uri_clone(pool, targets[ii].uri);

      // Copy across the path URIs in to Route headers.
      for (std::list<pjsip_uri*>::const_iterator j = targets[ii].paths.begin();
           j != targets[ii].paths.end();
           ++j)
      {
        pjsip_sip_uri* path_uri = (pjsip_sip_uri*)pjsip_uri_get_uri(*j);
        PJUtils::add_route_header(to_send,
                                  (pjsip_sip_uri*)pjsip_uri_clone(pool,
                                                                  path_uri),
                                  pool);
      }

      // Forward the request and remember the binding identifier used for this
      // in case we get a 430 Flow Failed response.
      int fork_id = send_request(to_send);
      _target_bindings.insert(std::make_pair(fork_id, targets[ii].binding_id));
    }
  }
}


/// Do URI translation if required.
bool SCSCFSproutletTsx::uri_translation_and_route(pjsip_msg* req)
{
  bool already_routed = false;
  pjsip_uri* uri = req->line.req.uri;

  if ((PJUtils::is_home_domain(uri)) ||
      (PJSIP_URI_SCHEME_IS_TEL(uri)))
  {
    // Request is either to a URI in this domain, or a Tel URI, so attempt
    // to translate it.
    TRC_DEBUG("Translating URI");
    std::string new_uri_str = _scscf->translate_request_uri(req, trail());

    if (!new_uri_str.empty())
    {
      // The URI was successfully translated, so attempt to parse the returned
      // URI and substitute it in to the request.
      pjsip_uri* new_uri = (pjsip_uri*)PJUtils::uri_from_string(new_uri_str,
                                                                get_pool(req));

      if (new_uri != NULL)
      {
        if (PJUtils::get_npdi(uri))
        {
          if (!PJUtils::does_uri_represent_number(new_uri,
                                           _scscf->should_require_user_phone()))
          {
            // The existing URI had NP data, but the ENUM lookup has returned
            // a URI that doesn't represent a telephone number. This trumps the
            // NP data.
            req->line.req.uri = new_uri;
          }
          else
          {
            TRC_DEBUG("Request URI already has existing NP information");

            // The existing URI had NP data. Only overwrite the URI if
            // we're configured to do so.
            if (_scscf->should_override_npdi())
            {
              TRC_DEBUG("Override existing NP information");
              req->line.req.uri = new_uri;
            }

            route_to_bgcf(req);
            already_routed = true;
          }
        }
        else if (PJUtils::get_npdi(new_uri))
        {
          // The ENUM lookup has returned NP data. Rewrite the request
          // URI and route the request to the BGCF
          TRC_DEBUG("Update request URI to %s", new_uri_str.c_str());
          req->line.req.uri = new_uri;
          route_to_bgcf(req);
          already_routed = true;
        }
        else
        {
          TRC_DEBUG("Update request URI to %s", new_uri_str.c_str());
          req->line.req.uri = new_uri;
        }
      }
      else
      {
        TRC_WARNING("Badly formed URI %s from ENUM translation", new_uri_str.c_str());
        SAS::Event event(trail(), SASEvent::ENUM_INVALID, 0);
        event.add_var_param(new_uri_str);
        SAS::report_event(event);

        pjsip_msg* rsp = create_response(req, PJSIP_SC_NOT_FOUND, "ENUM Failed");
        send_response(rsp);
        free_msg(req);
        already_routed = true;
      }
    }
    else if (PJUtils::is_uri_phone_number(uri))
    {
      // The URI translation failed, but we have been left with a URI that
      // definitely encodes a phone number, so we should route to the BGCF.
      TRC_DEBUG("Unable to resolve URI phone number %s using ENUM, route to BGCF",
                PJUtils::uri_to_string(PJSIP_URI_IN_REQ_URI, uri).c_str());
      route_to_bgcf(req);
      already_routed = true;
    }
  }
  return already_routed;
}


/// Gets the subscriber's associated URIs and iFCs for each URI from
/// the HSS and stores cached values. Returns true on success, false on failure.
bool SCSCFSproutletTsx::get_data_from_hss(std::string public_id)
{
  if (!_hss_data_cached)
  {
    // We haven't previous read data from the HSS, so read it now.
    if (_scscf->read_hss_data(public_id,
                              _registered,
                              _uris,
                              _aliases,
                              _ifcs,
                              _ccfs,
                              _ecfs,
                              trail()))
    {
      _hss_data_cached = true;
    }
  }

  return _hss_data_cached;
}


/// Look up the registration state for the given public ID, using the
/// per-transaction cache if possible (and caching them and the iFC otherwise).
bool SCSCFSproutletTsx::is_user_registered(std::string public_id)
{
  bool success = get_data_from_hss(public_id);
  if (success)
  {
    return _registered;
  }
  else
  {
    TRC_ERROR("Connection to Homestead failed, treating user as unregistered");
    return false;
  }
}


/// Look up the associated URIs for the given public ID, using the cache if
/// possible (and caching them and the iFC otherwise).
/// The uris parameter is only filled in correctly if this function
/// returns true,
bool SCSCFSproutletTsx::get_associated_uris(std::string public_id,
                                            std::vector<std::string>& uris)
{
  bool success = get_data_from_hss(public_id);
  if (success)
  {
    uris = _uris;
  }
  return success;
}


/// Look up the Ifcs for the given public ID, using the cache if possible
/// (and caching them and the associated URIs otherwise).
/// The ifcs parameter is only filled in correctly if this function
/// returns true,
bool SCSCFSproutletTsx::lookup_ifcs(std::string public_id, Ifcs& ifcs)
{
  bool success = get_data_from_hss(public_id);
  if (success)
  {
    ifcs = _ifcs;
  }
  return success;
}


/// Record-Route the S-CSCF sproutlet into a dialog.  The parameter passed will
/// be attached to the Record-Route and can be used to recover the billing
/// role that is in use on subsequent in-dialog messages.
void SCSCFSproutletTsx::add_record_route(pjsip_msg* msg,
                                         NodeRole billing_role)
{
  if (!_record_routed)
  {
    pj_pool_t* pool = get_pool(msg);

    pjsip_param* param = PJ_POOL_ALLOC_T(pool, pjsip_param);
    pj_strdup(pool, &param->name, &STR_BILLING_ROLE);
    if (billing_role == NODE_ROLE_ORIGINATING)
    {
      pj_strdup(pool, &param->value, &STR_CHARGE_ORIG);
    }
    else
    {
      pj_strdup(pool, &param->value, &STR_CHARGE_TERM);
    }

    pjsip_sip_uri* uri = get_reflexive_uri(pool);
    pj_list_insert_before(&uri->other_param, param);

    pjsip_route_hdr* rr = pjsip_rr_hdr_create(pool);
    rr->name_addr.uri = (pjsip_uri*)uri;

    pjsip_msg_insert_first_hdr(msg, (pjsip_hdr*)rr);

    _record_routed = true;
  }
}


/// Retrieve the billing role for an in-dialog message.
NodeRole SCSCFSproutletTsx::get_billing_role()
{
  NodeRole role;

  const pjsip_route_hdr* route = route_hdr();
  if ((route != NULL) &&
      (is_uri_reflexive(route->name_addr.uri)))
  {
    pjsip_sip_uri* uri = (pjsip_sip_uri*)route->name_addr.uri;
    pjsip_param* param = pjsip_param_find(&uri->other_param,
                                          &STR_BILLING_ROLE);
    if (param != NULL)
    {
      if (!pj_strcmp(&param->value, &STR_CHARGE_ORIG))
      {
        TRC_INFO("Charging role is originating");
        role = NODE_ROLE_ORIGINATING;
      }
      else if (!pj_strcmp(&param->value, &STR_CHARGE_TERM))
      {
        TRC_INFO("Charging role is terminating");
        role = NODE_ROLE_TERMINATING;
      }
      else
      {
        TRC_WARNING("Unknown charging role %.*s, assume originating",
                    param->value.slen, param->value.ptr);
        role = NODE_ROLE_ORIGINATING;
      }
    }
    else
    {
      TRC_WARNING("No charging role in Route header, assume originating");
      role = NODE_ROLE_ORIGINATING;
    }
  }
  else
  {
    TRC_WARNING("Cannot determine charging role as no Route header, assume originating");
    role = NODE_ROLE_ORIGINATING;
  }

  return role;
}


/// Handles liveness timer expiry.
void SCSCFSproutletTsx::on_timer_expiry(void* context)
{
  _liveness_timer = 0;

  if (_as_chain_link.is_set())
  {
    // The request was routed to a downstream AS, so cancel any outstanding
    // forks.
    cancel_pending_forks();

    if (_as_chain_link.continue_session())
    {
      // The AS either timed out or returned a 5xx error, and default
      // handling is set to continue.
      TRC_DEBUG("Trigger default_handling=CONTINUED processing");
      SAS::Event bypass_as(trail(), SASEvent::BYPASS_AS, 0);
      SAS::report_event(bypass_as);

      _as_chain_link = _as_chain_link.next();
      pjsip_msg* req = original_request();
      _record_routed = false;
      if (_session_case->is_originating())
      {
        apply_originating_services(req);
      }
      else
      {
        apply_terminating_services(req);
      }
    }
    else
    {
      TRC_DEBUG("Trigger default_handling=TERMINATED processing");
      SAS::Event as_failed(trail(), SASEvent::AS_FAILED, 0);
      SAS::report_event(as_failed);

      // Build and send a timeout response upstream.
      pjsip_msg* req = original_request();
      pjsip_msg* rsp = create_response(req,
                                       PJSIP_SC_REQUEST_TIMEOUT);
      free_msg(req);
      send_response(rsp);
    }
  }
}

/// Adds a second P-Asserted-Identity header to a message when required.
///
/// We only add the header to messages for which all of the following is true:
/// - We can't find our Route header or our Route header doesn't contain an
///   ODI token.
/// - There is exactly one P-Asserted-Identity header on the message already.
/// - If that header contains a SIP URI sip:user@example.com, that SIP URI is
///   an alias of the tel URI tel:user. That tel URI is used in the new header.
///   If that header contains a tel URI tel:user, we use the SIP URI
///   sip:user@<homedomain> in the new header.
void SCSCFSproutletTsx::add_second_p_a_i_hdr(pjsip_msg* msg)
{
  const pjsip_route_hdr* hroute = route_hdr();

  if ((hroute != NULL) &&
      (!pj_strncmp(&((pjsip_sip_uri*)hroute->name_addr.uri)->user,
                   &STR_ODI_PREFIX,
                   STR_ODI_PREFIX.slen)))
  {
    // Found our Route header and it contains one of our original dialog
    // identifier (ODI) tokens. No need to add a second P-Asserted-Identity
    // header.
    return;
  }

  // Look for P-Asserted-Identity header.
  pjsip_routing_hdr* asserted_id =
    (pjsip_routing_hdr*)pjsip_msg_find_hdr_by_name(msg,
                                                   &STR_P_ASSERTED_IDENTITY,
                                                   NULL);

  // If we have one and only one P-Asserted-Identity header we may need to add
  // a second one.
  if ((asserted_id != NULL) &&
      (pjsip_msg_find_hdr_by_name(msg,
                                  &STR_P_ASSERTED_IDENTITY,
                                  asserted_id->next) == NULL))
  {
    std::string new_p_a_i_str;
    pjsip_uri* uri = (pjsip_uri*)pjsip_uri_get_uri(&asserted_id->name_addr);

    if (PJSIP_URI_SCHEME_IS_SIP(uri))
    {
      // If we have a SIP URI, we add a second P-Asserted-Identity containing a
      // tel URI if this SIP URI has a tel URI alias.
      new_p_a_i_str = "tel:";
      new_p_a_i_str += PJUtils::pj_str_to_string(&((pjsip_sip_uri*)uri)->user);

      if (find(_aliases.begin(),
               _aliases.end(),
               new_p_a_i_str) != _aliases.end())
      {
        TRC_DEBUG("Add second P-Asserted-Identity for %s", new_p_a_i_str.c_str());
        PJUtils::add_asserted_identity(msg,
                                       get_pool(msg),
                                       new_p_a_i_str,
                                       asserted_id->name_addr.display);
      }
    }
    else if (PJSIP_URI_SCHEME_IS_TEL(uri))
    {
      // If we have a tel URI, we add a second P-Asserted-Identity containg the
      // corresponding SIP URI.
      new_p_a_i_str = "sip:";
      new_p_a_i_str += PJUtils::pj_str_to_string(&((pjsip_tel_uri*)uri)->number);
      new_p_a_i_str += "@";
      new_p_a_i_str += PJUtils::pj_str_to_string(&stack_data.default_home_domain);
      new_p_a_i_str += ";user=phone";
      TRC_DEBUG("Add second P-Asserted-Identity for %s", new_p_a_i_str.c_str());
      PJUtils::add_asserted_identity(msg,
                                     get_pool(msg),
                                     new_p_a_i_str,
                                     asserted_id->name_addr.display);
    }
  }
}

void SCSCFSproutletTsx::sas_log_start_of_sesion_case(pjsip_msg* req,
                                                     const SessionCase* session_case,
                                                     const std::string& served_user)
{
  int event_id;

  if (session_case == &SessionCase::Originating)
  {
    event_id = SASEvent::SCSCF_STARTED_ORIG_PROC;
  }
  else if (session_case == &SessionCase::Terminating)
  {
    event_id = SASEvent::SCSCF_STARTED_TERM_PROC;
  }
  else
  {
    event_id = SASEvent::SCSCF_STARTED_ORIG_CDIV_PROC;
  }

  SAS::Event event(trail(), event_id, 0);
  event.add_var_param(served_user);
  event.add_var_param(req->line.req.method.name.slen,
                      req->line.req.method.name.ptr);
  SAS::report_event(event);
}

ACR* SCSCFSproutletTsx::get_acr()
{
  if (_as_chain_link.is_set())
  {
    return _as_chain_link.acr();
  }
  else if (_in_dialog_acr)
  {
    return _in_dialog_acr;
  }
  else
  {
    return _failed_ood_acr;
  }
}<|MERGE_RESOLUTION|>--- conflicted
+++ resolved
@@ -1013,34 +1013,20 @@
     }
   }
 
-  if (uri != NULL)
-  {
-<<<<<<< HEAD
+  if ((uri != NULL) &&
+      (PJSIP_URI_SCHEME_IS_SIP(uri)) &&
+      ((PJUtils::is_home_domain(uri)) ||
+      (PJUtils::is_uri_local(uri))))
+  {
     user = PJUtils::public_id_from_uri(uri);
   }
-  else if (PJSIP_URI_SCHEME_IS_TEL(uri))
+  else if ((uri != NULL) && (PJSIP_URI_SCHEME_IS_TEL(uri)))
   {
     user = PJUtils::public_id_from_uri(uri);
   }
   else
   {
-    LOG_DEBUG("URI is not locally hosted");
-=======
-    if ((PJSIP_URI_SCHEME_IS_SIP(uri)) &&
-        ((PJUtils::is_home_domain(uri)) ||
-         (PJUtils::is_uri_local(uri))))
-    {
-      user = PJUtils::aor_from_uri((pjsip_sip_uri*)uri);
-    }
-    else if (PJSIP_URI_SCHEME_IS_TEL(uri))
-    {
-      user = PJUtils::public_id_from_uri(uri);
-    }
-    else
-    {
-      TRC_DEBUG("URI is not locally hosted");
-    }
->>>>>>> 7cb947af
+    TRC_DEBUG("URI is not locally hosted");
   }
 
   return user;
@@ -1154,11 +1140,7 @@
   {
     // No more application servers to invoke, so perform end of terminating
     // request processing.
-<<<<<<< HEAD
-    LOG_INFO("Completed applying terminating services");
-=======
-    TRC_INFO("Completed applying originating services");
->>>>>>> 7cb947af
+    TRC_INFO("Completed applying terminating services");
 
     if (stack_data.record_route_on_completion_of_terminating)
     {
@@ -1366,30 +1348,11 @@
   }
   else
   {
-<<<<<<< HEAD
     // The Request-URI is a SIP URI local to us, or a tel: URI that would only have reached this
     // point if it was owned by us, so look it up in the registration store.
-    LOG_INFO("Route request to registered UE bindings");
-    route_to_ue_bindings(req);
-  }
-=======
-    // The Request-URI contains a home domain, so route to any UE bindings
-    // in the registration store.
     TRC_INFO("Route request to registered UE bindings");
     route_to_ue_bindings(req);
   }
-  else
-  {
-    // The RequestURI contains a Tel URI???
-    TRC_INFO("Rejecting request with Tel: URI");
-    SAS::Event bad_uri(trail(), SASEvent::CANNOT_ROUTE_TO_TEL_URI, 0);
-    SAS::report_event(bad_uri);
-
-    pjsip_msg* rsp = create_response(req, PJSIP_SC_NOT_FOUND);
-    send_response(rsp);
-    free_msg(req);
-  }
->>>>>>> 7cb947af
 }
 
 
@@ -1435,12 +1398,8 @@
       // Failed to get the associated URIs from Homestead.  We'll try to
       // do the registration look-up with the specified target URI - this may
       // fail, but we'll never misroute the call.
-<<<<<<< HEAD
-      LOG_WARNING("Invalid Homestead response - a user is registered but has no list of "
+      TRC_WARNING("Invalid Homestead response - a user is registered but has no list of "
                   "associated URIs, or is not in its own list of associated URIs");
-=======
-      TRC_WARNING("Invalid Homestead response - a user is registered but has no list of associated URIs");
->>>>>>> 7cb947af
       aor = public_id;
     }
 
