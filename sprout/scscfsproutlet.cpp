/**
 * @file scscfsproutlet.cpp S-CSCF Sproutlet classes, implementing S-CSCF
 *                          specific SIP proxy functions.
 *
 * Project Clearwater - IMS in the Cloud
 * Copyright (C) 2014  Metaswitch Networks Ltd
 *
 * Parts of this module were derived from GPL licensed PJSIP sample code
 * with the following copyrights.
 *   Copyright (C) 2008-2011 Teluu Inc. (http://www.teluu.com)
 *   Copyright (C) 2003-2008 Benny Prijono <benny@prijono.org>
 *
 * This program is free software: you can redistribute it and/or modify it
 * under the terms of the GNU General Public License as published by the
 * Free Software Foundation, either version 3 of the License, or (at your
 * option) any later version, along with the "Special Exception" for use of
 * the program along with SSL, set forth below. This program is distributed
 * in the hope that it will be useful, but WITHOUT ANY WARRANTY;
 * without even the implied warranty of MERCHANTABILITY or FITNESS FOR
 * A PARTICULAR PURPOSE.  See the GNU General Public License for more
 * details. You should have received a copy of the GNU General Public
 * License along with this program.  If not, see
 * <http://www.gnu.org/licenses/>.
 *
 * The author can be reached by email at clearwater@metaswitch.com or by
 * post at Metaswitch Networks Ltd, 100 Church St, Enfield EN2 6BQ, UK
 *
 * Special Exception
 * Metaswitch Networks Ltd  grants you permission to copy, modify,
 * propagate, and distribute a work formed by combining OpenSSL with The
 * Software, or a work derivative of such a combination, even if such
 * copying, modification, propagation, or distribution would otherwise
 * violate the terms of the GPL. You must comply with the GPL in all
 * respects for all of the code used other than OpenSSL.
 * "OpenSSL" means OpenSSL toolkit software distributed by the OpenSSL
 * Project and licensed under the OpenSSL Licenses, or a work based on such
 * software and licensed under the OpenSSL Licenses.
 * "OpenSSL Licenses" means the OpenSSL License and Original SSLeay License
 * under which the OpenSSL Project distributes the OpenSSL toolkit software,
 * as those licenses appear in the file LICENSE-OPENSSL.
 */

#include "log.h"
#include "sproutsasevent.h"
#include "constants.h"
#include "custom_headers.h"
#include "stack.h"
#include "contact_filtering.h"
#include "scscfsproutlet.h"

/// SCSCFSproutlet constructor.
SCSCFSproutlet::SCSCFSproutlet(const std::string& scscf_uri,
                               const std::string& icscf_uri,
                               const std::string& bgcf_uri,
                               int port,
                               RegStore* store,
                               RegStore* remote_store,
                               HSSConnection* hss,
                               EnumService* enum_service,
                               ACRFactory* acr_factory,
                               bool user_phone,
                               bool global_only_lookups) :
  Sproutlet("scscf", port),
  _scscf_uri(NULL),
  _icscf_uri(NULL),
  _bgcf_uri(NULL),
  _store(store),
  _remote_store(remote_store),
  _hss(hss),
  _enum_service(enum_service),
  _acr_factory(acr_factory),
  _global_only_lookups(global_only_lookups),
  _user_phone(user_phone)
{
  LOG_DEBUG("Creating S-CSCF Sproutlet");
  LOG_DEBUG("  S-CSCF URI = %s", scscf_uri.c_str());
  LOG_DEBUG("  I-CSCF URI = %s", icscf_uri.c_str());
  LOG_DEBUG("  BGCF   URI = %s", bgcf_uri.c_str());

  // Convert the routing URIs to a form suitable for PJSIP, so we're
  // not continually converting from strings.
  _scscf_uri = PJUtils::uri_from_string(scscf_uri, stack_data.pool, false);
  if (_scscf_uri == NULL)
  {
    LOG_ERROR("Invalid S-CSCF URI %s", scscf_uri.c_str());
  }
  _bgcf_uri = PJUtils::uri_from_string(bgcf_uri, stack_data.pool, false);
  if (_bgcf_uri == NULL)
  {
    LOG_ERROR("Invalid BGCF URI %s", bgcf_uri.c_str());
  }
  if (icscf_uri != "")
  {
    _icscf_uri = PJUtils::uri_from_string(icscf_uri, stack_data.pool, false);
    if (_icscf_uri == NULL)
    {
      LOG_ERROR("Invalid I-CSCF URI %s", icscf_uri.c_str());
    }
  }

  // Create an AS Chain table for maintaining the mapping from ODI tokens to
  // AS chains (and links in those chains).
  _as_chain_table = new AsChainTable;
}


/// SCSCFSproutlet destructor.
SCSCFSproutlet::~SCSCFSproutlet()
{
  delete _as_chain_table;
}


/// Creates a SCSCFSproutletTsx instance for performing S-CSCF service processing
/// on a request.
<<<<<<< HEAD
SproutletTsx* SCSCFSproutlet::get_tsx(SproutletTsxHelper* helper, pjsip_msg* req)
=======
SproutletTsx* SCSCFSproutlet::get_tsx(SproutletTsxHelper* helper,
                                      const std::string& alias,
                                      pjsip_msg* req)
>>>>>>> 5c8c3c68
{
  return (SproutletTsx*)new SCSCFSproutletTsx(helper, this);
}


/// Returns the configured S-CSCF URI for this system.
const pjsip_uri* SCSCFSproutlet::scscf_uri() const
{
  return _scscf_uri;
}


/// Returns the configured I-CSCF URI for this system.
const pjsip_uri* SCSCFSproutlet::icscf_uri() const
{
  return _icscf_uri;
}


/// Returns the configured BGCF URI for this system.
const pjsip_uri* SCSCFSproutlet::bgcf_uri() const
{
  return _bgcf_uri;
}


/// Returns the AS chain table object used to manage AS chains and the
/// associated ODI tokens.
AsChainTable* SCSCFSproutlet::as_chain_table() const
{
  return _as_chain_table;
}


/// Gets all bindings for the specified Address of Record from the local or
/// remote registration stores.
void SCSCFSproutlet::get_bindings(const std::string& aor,
                                  RegStore::AoR** aor_data,
                                  SAS::TrailId trail)
{
  // Look up the target in the registration data store.
  LOG_INFO("Look up targets in registration store: %s", aor.c_str());
  *aor_data = _store->get_aor_data(aor, trail);

  // If we didn't get bindings from the local store and we have a remote
  // store, try the remote.
  if ((_remote_store != NULL) &&
      ((*aor_data == NULL) ||
       ((*aor_data)->bindings().empty())))
  {
    delete *aor_data;
    *aor_data = _remote_store->get_aor_data(aor, trail);
  }

  // TODO - Log bindings to SAS
}


/// Read data for a public user identity from the HSS.
bool SCSCFSproutlet::read_hss_data(const std::string& public_id,
                                   bool& registered,
                                   std::vector<std::string>& uris,
                                   Ifcs& ifcs,
                                   SAS::TrailId trail)
{
  std::string regstate;
  std::map<std::string, Ifcs> ifc_map;

  long http_code = _hss->update_registration_state(public_id,
                                                   "",
                                                   HSSConnection::CALL,
                                                   regstate,
                                                   ifc_map,
                                                   uris,
                                                   trail);
  ifcs = ifc_map[public_id];
  registered = (regstate == HSSConnection::STATE_REGISTERED);

  return (http_code == 200);
}


/// Attempt ENUM lookup if appropriate.
std::string SCSCFSproutlet::translate_request_uri(pjsip_msg* req,
                                                  SAS::TrailId trail)
{
  std::string user;
  std::string uri;

  if (_enum_service != NULL)
  {
    // ENUM is enabled.
    LOG_DEBUG("ENUM is enabled");

    // Determine whether we have a SIP URI or a tel URI
    if (PJSIP_URI_SCHEME_IS_SIP(req->line.req.uri))
    {
      user = PJUtils::pj_str_to_string(&((pjsip_sip_uri*)req->line.req.uri)->user);
      LOG_DEBUG("SIP URI - user = %s", user.c_str());
    }
    else if (PJSIP_URI_SCHEME_IS_TEL(req->line.req.uri))
    {
      user = PJUtils::public_id_from_uri((pjsip_uri*)req->line.req.uri);
      LOG_DEBUG("TEL URI - user = %s", user.c_str());
    }

    // Check whether we have a global number or whether we allow
    // ENUM lookups for local numbers
    if ((is_user_global(user)) || (!_global_only_lookups))
    {
      // Perform an ENUM lookup if we have a tel URI, or if we have
<<<<<<< HEAD
      // a SIP URI which is being treated as a phone number
      LOG_DEBUG("Global number or look-ups allowed for non-global numbers");
      if ((PJUtils::is_uri_phone_number(req->line.req.uri)) ||
          ((!_user_phone) && (is_user_numeric(user))))
=======
      // a SIP URI which is being treated as a phone number.

      // If we aren't configured to require 'user=phone', we treat any
      // numeric SIP URIs as phone numbers - unless it's a GRUU, which
      // can never be generated by the user dialling a string of digits.
      LOG_DEBUG("Global number or look-ups allowed for non-global numbers");
      if ((PJUtils::is_uri_phone_number(req->line.req.uri)) ||
          ((!_user_phone) && (is_user_numeric(user)) && (!PJUtils::is_uri_gruu(req->line.req.uri))))
>>>>>>> 5c8c3c68
      {
        LOG_DEBUG("Performing ENUM lookup for user %s", user.c_str());
        uri = _enum_service->lookup_uri_from_user(user, trail);
      }
    }
  }

  return uri;
}


/// Get an ACR instance from the factory.
/// @param trail                SAS trail identifier to use for the ACR.
/// @param initiator            The initiator of the SIP transaction (calling
///                             or called party).
ACR* SCSCFSproutlet::get_acr(SAS::TrailId trail, Initiator initiator, NodeRole role)
{
  return _acr_factory->get_acr(trail, initiator, role);
}


/// Determines whether a user string is purely numeric (maybe with a leading +).
// @returns true/false
bool SCSCFSproutlet::is_user_numeric(const std::string& user)
{
  for (size_t i = 0; i < user.size(); i++)
  {
    if ((!isdigit(user[i])) &&
        ((user[i] != '+') || (i != 0)))
    {
      return false;
    }
  }
  return true;
}


// Determines whether a user string represents a global number.
//
// @returns true/false
bool SCSCFSproutlet::is_user_global(const std::string& user)
{
  if (user.size() > 0 && user[0] == '+')
  {
    return true;
  }

  return false;
}


SCSCFSproutletTsx::SCSCFSproutletTsx(SproutletTsxHelper* helper,
                                     SCSCFSproutlet* scscf) :
  SproutletTsx(helper),
  _scscf(scscf),
  _cancelled(false),
  _session_case(NULL),
  _as_chain_link(),
  _hss_data_cached(false),
  _registered(false),
  _uris(),
  _ifcs(),
  _acr(NULL),
  _target_aor(),
  _target_bindings(),
<<<<<<< HEAD
  _liveness_timer(0)
=======
  _liveness_timer(0),
  _record_routed(false)
>>>>>>> 5c8c3c68
{
  LOG_DEBUG("S-CSCF Transaction (%p) created", this);
}


SCSCFSproutletTsx::~SCSCFSproutletTsx()
{
  LOG_DEBUG("S-CSCF Transaction (%p) destroyed", this);
  if ((_acr != NULL) &&
      (!_as_chain_link.is_set()))
  {
    _acr->send_message();
    delete _acr;
  }

  if (_as_chain_link.is_set())
  {
    _as_chain_link.release();
  }

  if (_liveness_timer != 0)
  {
    cancel_timer(_liveness_timer);
  }

  _target_bindings.clear();
}


void SCSCFSproutletTsx::on_rx_initial_request(pjsip_msg* req)
{
  LOG_INFO("S-CSCF received initial request");

  pjsip_status_code status_code = PJSIP_SC_OK;

  // Add a Session-Expires header if required.
  add_session_expires(req);

  // Determine the session case and the served user.  This will link to
  // an AsChain object (creating it if necessary), if we need to provide
  // services.
  status_code = determine_served_user(req);

  if (_acr == NULL)
  {
    // No ACR found or created while determining the served user, so create
    // a new one.
    _acr = _scscf->get_acr(trail(),
                           CALLING_PARTY,
                           ACR::requested_node_role(req));
  }

  // Pass the received request to the ACR.
  // @TODO - request timestamp???
  _acr->rx_request(req);

  if (status_code != PJSIP_SC_OK)
  {
    // Failed to determine the served user for a request we should provide
    // services on, so reject the request.
    LOG_INFO("Failed to determine served user for request, reject with %d status code",
             status_code);
    pjsip_msg* rsp = create_response(req, status_code);
    send_response(rsp);
    free_msg(req);
  }
  else if (_as_chain_link.is_set())
  {
    // AS chain is set up, so must apply services to the request.
    LOG_INFO("Found served user, so apply services");
    if (_session_case->is_originating())
    {
      apply_originating_services(req);
    }
    else
    {
      apply_terminating_services(req);
    }
  }
  else
  {
    // No AS chain set, so don't apply services to the request.
    // Default action is to route the request directly to the BGCF.
    LOG_INFO("Route request to BGCF without applying services");
    route_to_bgcf(req);
  }
}


void SCSCFSproutletTsx::on_rx_in_dialog_request(pjsip_msg* req)
{
  LOG_INFO("S-CSCF received in-dialog request");

  // Add a Session-Expires header if required.
  add_session_expires(req);

  // Create an ACR for this request and pass the request to it.
  _acr = _scscf->get_acr(trail(),
                         CALLING_PARTY,
                         ACR::requested_node_role(req));

  // @TODO - request timestamp???
  _acr->rx_request(req);

  send_request(req);
}


void SCSCFSproutletTsx::on_tx_request(pjsip_msg* req)
{
  if (_acr != NULL)
  {
    // Pass the transmitted request to the ACR to update the accounting
    // information.
    _acr->tx_request(req);
  }
}


void SCSCFSproutletTsx::on_rx_response(pjsip_msg* rsp, int fork_id)
{
  LOG_INFO("S-CSCF received response");

  // Pass the received response to the ACR.
  // @TODO - timestamp from response???
  if (_acr != NULL)
  {
    _acr->rx_response(rsp);
  }

  if (_liveness_timer != 0)
  {
    // The liveness timer is running on this request, so cancel it.
    cancel_timer(_liveness_timer);
    _liveness_timer = 0;
  }

  int st_code = rsp->line.status.code;

  if (st_code == SIP_STATUS_FLOW_FAILED)
  {
    // The edge proxy / P-CSCF has reported that this flow has failed.
    // We should remove the binding from the registration store so we don't
    // try it again.
    // @TODO - this code has been removed from stateful_proxy, not sure why???
  }

  if (_as_chain_link.is_set())
  {
    // Pass the response code to the controlling AsChain for accounting.
    _as_chain_link.on_response(st_code);

    if (!_as_chain_link.complete())
    {
      // The AS chain isn't complete, so the response must be from an
      // application server.  Check to see if we need to trigger default
      // handling.
      if ((!_cancelled) &&
          ((st_code == PJSIP_SC_REQUEST_TIMEOUT) ||
           (PJSIP_IS_STATUS_IN_CLASS(st_code, 500))) &&
          (_as_chain_link.continue_session()))
      {
        // The AS either timed out or returned a 5xx error, and default
        // handling is set to continue.
        LOG_DEBUG("Trigger default_handling=CONTINUE processing");
        _as_chain_link = _as_chain_link.next();
        pjsip_msg* req = original_request();
        if (_session_case->is_originating())
        {
          apply_originating_services(req);
        }
        else
        {
          apply_terminating_services(req);
        }

        // Free off the response as we no longer need it.
        free_msg(rsp);
      }
    }
  }

  if (rsp != NULL)
  {
    // Forward the response upstream.  The proxy layer will aggregate responses
    // if required.
    send_response(rsp);
  }
}


void SCSCFSproutletTsx::on_tx_response(pjsip_msg* rsp)
{
  if (_acr != NULL)
  {
    // Pass the transmitted response to the ACR to update the accounting
    // information.
    _acr->tx_response(rsp);
  }
}


void SCSCFSproutletTsx::on_rx_cancel(int status_code, pjsip_msg* cancel_req)
{
  LOG_INFO("S-CSCF received CANCEL");

  _cancelled = true;

  if ((status_code == PJSIP_SC_REQUEST_TERMINATED) &&
      (cancel_req != NULL))
  {
    // Create and send an ACR for the CANCEL request.
    ACR* acr = _scscf->get_acr(trail(),
                               CALLING_PARTY,
                               ACR::requested_node_role(cancel_req));

    // @TODO - timestamp from request.
    acr->rx_request(cancel_req);
    acr->send_message();

    delete acr;
  }
}


pjsip_status_code SCSCFSproutletTsx::determine_served_user(pjsip_msg* req)
{
  pjsip_status_code status_code = PJSIP_SC_OK;

  // Get the top route header.
  const pjsip_route_hdr* hroute = route_hdr();

  if ((hroute != NULL) &&
      ((PJUtils::is_home_domain(hroute->name_addr.uri)) ||
       (PJUtils::is_uri_local(hroute->name_addr.uri))))
  {
    // This is our own Route header, containing a SIP URI.  Check for an
    // ODI token.  We need to determine the session case: is
    // this an originating request or not - see 3GPP TS 24.229
    // s5.4.3.1, s5.4.1.2.2F and the behaviour of
    // proxy_calculate_targets as an access proxy.
    LOG_DEBUG("Route header references this system");
    pjsip_sip_uri* uri = (pjsip_sip_uri*)hroute->name_addr.uri;
    pjsip_param* orig_param = pjsip_param_find(&uri->other_param, &STR_ORIG);

    _session_case = (orig_param != NULL) ? &SessionCase::Originating :
                                           &SessionCase::Terminating;

    if (pj_strncmp(&uri->user, &STR_ODI_PREFIX, STR_ODI_PREFIX.slen) == 0)
    {
      // This is one of our original dialog identifier (ODI) tokens.
      // See 3GPP TS 24.229 s5.4.3.4.
      std::string odi_token = std::string(uri->user.ptr + STR_ODI_PREFIX.slen,
                                          uri->user.slen - STR_ODI_PREFIX.slen);
      LOG_DEBUG("Found ODI token %s", odi_token.c_str());
      _as_chain_link = _scscf->as_chain_table()->lookup(odi_token);

      if (_as_chain_link.is_set())
      {
        LOG_INFO("Original dialog for %.*s found: %s",
                 uri->user.slen, uri->user.ptr,
                 _as_chain_link.to_string().c_str());
        _session_case = &_as_chain_link.session_case();
      }
      else
      {
        // The ODI token is invalid or expired.  Treat call as OOTB.
        LOG_INFO("Expired ODI token %s so handle as OOTB request", odi_token.c_str());
        SAS::Event event(trail(), SASEvent::SCSCF_ODI_INVALID, 0);
        event.add_var_param(PJUtils::pj_str_to_string(&uri->user));
        SAS::report_event(event);
      }
    }

    LOG_DEBUG("Got our Route header, session case %s, OD=%s",
              _session_case->to_string().c_str(),
              _as_chain_link.to_string().c_str());
  }
  else if (hroute == NULL)
  {
    // No Route header on the request.  This probably shouldn't happen, but
    // if it does we will treat it as a terminating request.
    LOG_DEBUG("No Route header, so treat as terminating request");
    _session_case = &SessionCase::Terminating;
  }

  if (_as_chain_link.is_set())
  {
    std::string served_user = served_user_from_msg(req);

    if ((_session_case->is_terminating()) &&
        (served_user != _as_chain_link.served_user()))
    {
      // AS is retargeting per 3GPP TS 24.229 s5.4.3.3 step 3, so
      // create new AS chain with session case orig-cdiv and the
      // terminating user as served user.
      LOG_INFO("Request-URI has changed, retargeting");
      _session_case = &SessionCase::OriginatingCdiv;
      served_user = _as_chain_link.served_user();

      // We might not be the terminating server any more, so we
      // should blank out the term_ioi parameter. If we are still
      // the terminating server, we'll fill it back in when we go
      // through handle_terminating.

      // Note that there's no need to change orig_ioi - we don't
      // actually become the originating server when we do this redirect.
      pjsip_p_c_v_hdr* pcv = (pjsip_p_c_v_hdr*)
                             pjsip_msg_find_hdr_by_name(req, &STR_P_C_V, NULL);
      if (pcv)
      {
        LOG_DEBUG("Blanking out term_ioi parameter due to redirect");
        pcv->term_ioi = pj_str("");
      }


      Ifcs ifcs;
      if (lookup_ifcs(served_user, ifcs))
      {
        LOG_DEBUG("Creating originating CDIV AS chain");
        _as_chain_link.release();
        _as_chain_link = create_as_chain(ifcs, served_user);

        if (stack_data.record_route_on_diversion)
        {
          LOG_DEBUG("Add service to dialog - originating Cdiv");
<<<<<<< HEAD
          add_to_dialog("charge-orig");
=======
          add_record_route(req, "charge-orig");
>>>>>>> 5c8c3c68
        }
      }
      else
      {
        LOG_DEBUG("Failed to retrieve ServiceProfile for %s", served_user.c_str());
        status_code = PJSIP_SC_NOT_FOUND;
      }
    }
    else
    {
      // Continuing the existing chain, so get the ACR from the chain.
      _acr = _as_chain_link.acr();
      LOG_DEBUG("Retrieved ACR %p for existing AS chain", _acr);

      if (stack_data.record_route_on_every_hop)
      {
        LOG_DEBUG("Add service to dialog - AS hop");
        if (_session_case->is_terminating())
        {
<<<<<<< HEAD
          add_to_dialog("charge-term");
        }
        else
        {
          add_to_dialog("charge-orig");
=======
          add_record_route(req, "charge-term");
        }
        else
        {
          add_record_route(req, "charge-orig");
>>>>>>> 5c8c3c68
        }
      }
    }
  }
  else if (_session_case != NULL)
  {
    // No existing AS chain - create new.
    std::string served_user = served_user_from_msg(req);

    if (!served_user.empty())
    {
      LOG_DEBUG("Looking up iFCs for %s for new AS chain", served_user.c_str());
      Ifcs ifcs;
      if (lookup_ifcs(served_user, ifcs))
      {
        LOG_DEBUG("Successfully looked up iFCs");
        _as_chain_link = create_as_chain(ifcs, served_user);
      }
      else
      {
        LOG_DEBUG("Failed to retrieve ServiceProfile for %s", served_user.c_str());
        status_code = PJSIP_SC_NOT_FOUND;
      }

      if (_session_case->is_terminating())
      {
        if (stack_data.record_route_on_initiation_of_terminating)
        {
          LOG_DEBUG("Single Record-Route - initiation of terminating handling");
<<<<<<< HEAD
          add_to_dialog("charge-term");
=======
          add_record_route(req, "charge-term");
>>>>>>> 5c8c3c68
        }
      }
      else if (_session_case->is_originating())
      {
        if (stack_data.record_route_on_initiation_of_originating)
        {
          LOG_DEBUG("Single Record-Route - initiation of originating handling");
<<<<<<< HEAD
          add_to_dialog("charge-orig");
=======
          add_record_route(req, "charge-orig");
>>>>>>> 5c8c3c68
        }
      }
    }
  }

  return status_code;
}


std::string SCSCFSproutletTsx::served_user_from_msg(pjsip_msg* msg)
{
  // For originating:
  //
  // We determine the served user as described in 3GPP TS 24.229 s5.4.3.2,
  // step 1. This first relies on P-Served-User (RFC5502), if present
  // (step 1a). If not (step 1b), we then look at P-Asserted-Identity.
  // For compliance with non-IMS devices (and contrary to the IMS spec),
  // if there is no P-Asserted-Identity we then look at the From header
  // or the request URI as appropriate for the session case.  Per 24.229,
  // we ignore the session case and registration state parameters of
  // P-Served-User; these are intended for the AS, not the S-CSCF (which
  // has other means of determining these).

  // For terminating:
  //
  // We determine the served user as described in 3GPP TS 24.229
  // s5.4.3.3, step 1, i.e., purely on the Request-URI.

  // For originating after retargeting (orig-cdiv), we normally don't
  // call this method at all, because we can pick up the served user
  // from the existing AsChain. If this method is called, however, the
  // following logic applies:
  //
  // We could determine the served user as described in 3GPP TS
  // 24.229 s5.4.3.3 step 3b. This relies on History-Info (RFC4244)
  // and P-Served-User (RFC5502) in step 3b. We should never respect
  // P-Asserted-Identity.
  //
  // We implement P-Served-User, and fall back on the From
  // header. However, the History-Info mechanism has fundamental
  // problems as outlined in RFC5502 appendix A, and we do not
  // implement it.
  pjsip_uri* uri;
  std::string user;

  if (_session_case->is_originating())  // (includes orig-cdiv)
  {
    uri = PJUtils::orig_served_user(msg);
  }
  else
  {
    uri = PJUtils::term_served_user(msg);
  }

  if ((PJSIP_URI_SCHEME_IS_SIP(uri)) &&
     ((PJUtils::is_home_domain(uri)) ||
      (PJUtils::is_uri_local(uri))))
  {
    user = PJUtils::aor_from_uri((pjsip_sip_uri*)uri);
  }
  else if (PJSIP_URI_SCHEME_IS_TEL(uri))
  {
    user = PJUtils::public_id_from_uri(uri);
  }
  else
  {
    LOG_DEBUG("URI is not locally hosted");
  }

  return user;
}


/// Factory method: create AsChain by looking up iFCs.
AsChainLink SCSCFSproutletTsx::create_as_chain(Ifcs ifcs,
                                               std::string served_user)
{
  if (served_user.empty())
  {
    LOG_WARNING("create_as_chain called with an empty served_user");
  }
  bool is_registered = is_user_registered(served_user);

  // Create a new ACR to use for this service hop and the new AS chain.
  _acr = _scscf->get_acr(trail(),
                         CALLING_PARTY,
                         _session_case->is_originating() ?
                                NODE_ROLE_ORIGINATING : NODE_ROLE_TERMINATING);

  AsChainLink ret = AsChainLink::create_as_chain(_scscf->as_chain_table(),
                                                 *_session_case,
                                                 served_user,
                                                 is_registered,
                                                 trail(),
                                                 ifcs,
                                                 _acr);
  LOG_DEBUG("S-CSCF sproutlet transaction %p linked to AsChain %s",
            this, ret.to_string().c_str());
  return ret;
}


/// Apply originating services for this request.
void SCSCFSproutletTsx::apply_originating_services(pjsip_msg* req)
{
  LOG_DEBUG("Performing originating initiating request processing");

  // Add ourselves as orig-IOI.
  pjsip_p_c_v_hdr* pcv = (pjsip_p_c_v_hdr*)
                             pjsip_msg_find_hdr_by_name(req, &STR_P_C_V, NULL);
  if (pcv)
  {
    pcv->orig_ioi = PJUtils::domain_from_uri(_as_chain_link.served_user(),
                                             get_pool(req));
  }

  // Find the next application server to invoke.
  std::string server_name;
  _as_chain_link.on_initial_request(req, server_name);

  if (!server_name.empty())
  {
    // We've should have identified an application server to be invoked, so
    // encode the app server hop and the return hop in Route headers.
    route_to_as(req, server_name);
  }
  else
  {
    // No more application servers, so perform processing at the end of
    // originating call processing.
    LOG_INFO("Completed applying originating services");

    if (stack_data.record_route_on_completion_of_originating)
    {
      LOG_DEBUG("Add service to dialog - end of originating handling");
<<<<<<< HEAD
      add_to_dialog("charge-orig");
=======
      add_record_route(req, "charge-orig");
>>>>>>> 5c8c3c68
    }

    // Attempt to translate the RequestURI using ENUM or an alternative
    // database.
    if (uri_translation(req) == PJSIP_SC_OK)
    {
      if ((PJSIP_URI_SCHEME_IS_TEL(req->line.req.uri)) ||
          (!PJUtils::is_home_domain(req->line.req.uri)))
      {
        // Destination is off-net, so route to the BGCF.
        route_to_bgcf(req);
      }
      else
      {
        // Destination is on-net so route to the I-CSCF.
        route_to_icscf(req);
      }
    }
  }
}


/// Apply terminating services for this request.
void SCSCFSproutletTsx::apply_terminating_services(pjsip_msg* req)
{
  // Include ourselves as the terminating operator for billing.
  pjsip_p_c_v_hdr* pcv = (pjsip_p_c_v_hdr*)
                             pjsip_msg_find_hdr_by_name(req, &STR_P_C_V, NULL);
  if (pcv)
  {
    pcv->term_ioi = PJUtils::domain_from_uri(_as_chain_link.served_user(),
                                             get_pool(req));
  }

  // Find the next application server to invoke.
  std::string server_name;
  _as_chain_link.on_initial_request(req, server_name);

  if (!server_name.empty())
  {
    // We've should have identified an application server to be invoked, so
    // encode the app server hop and the return hop in Route headers.
    route_to_as(req, server_name);
  }
  else
  {
    // No more application servers to invoke, so perform end of terminating
    // request processing.
    LOG_INFO("Completed applying originating services");

    if (stack_data.record_route_on_completion_of_terminating)
    {
      LOG_DEBUG("Add service to dialog - end of terminating handling");
<<<<<<< HEAD
      add_to_dialog("charge-term");
=======
      add_record_route(req, "charge-term");
>>>>>>> 5c8c3c68
    }

    // Route the call to the appropriate target.
    route_to_target(req);
  }
}


/// Route the request to an application server.
void SCSCFSproutletTsx::route_to_as(pjsip_msg* req,
                                    const std::string& server_name)
{
  std::string odi_value = PJUtils::pj_str_to_string(&STR_ODI_PREFIX) +
                          _as_chain_link.next_odi_token();
  LOG_INFO("Routing to Application Server %s with ODI token %s for %s",
           server_name.c_str(),
           odi_value.c_str(),
           _as_chain_link.to_string().c_str());


  // Set P-Served-User, including session case and registration
  // state, per RFC5502 and the extension in 3GPP TS 24.229
  // s7.2A.15, following the description in 3GPP TS 24.229 5.4.3.2
  // step 5 s5.4.3.3 step 4c.
  PJUtils::remove_hdr(req, &STR_P_SERVED_USER);
  pj_pool_t* pool = get_pool(req);
  pjsip_routing_hdr* psu_hdr = identity_hdr_create(pool, STR_P_SERVED_USER);
  psu_hdr->name_addr.uri =
                  PJUtils::uri_from_string(_as_chain_link.served_user(), pool);
  pjsip_param* p = PJ_POOL_ALLOC_T(pool, pjsip_param);
  pj_strdup2(pool, &p->name, "sescase");
  pj_strdup2(pool, &p->value, _session_case->to_string().c_str());
  pj_list_insert_before(&psu_hdr->other_param, p);
  if (_session_case != &SessionCase::OriginatingCdiv)
  {
    p = PJ_POOL_ALLOC_T(pool, pjsip_param);
    pj_strdup2(pool, &p->name, "regstate");
    if (_as_chain_link.is_registered())
    {
      pj_strdup2(pool, &p->value, "reg");
    }
    else
    {
      pj_strdup2(pool, &p->value, "unreg");
    }
    pj_list_insert_before(&psu_hdr->other_param, p);
  }
  pjsip_msg_add_hdr(req, (pjsip_hdr*)psu_hdr);

  // Add the application server URI as the next Route header.
  pjsip_sip_uri* as_uri = (pjsip_sip_uri*)
                          PJUtils::uri_from_string(server_name, get_pool(req));
  PJUtils::add_route_header(req, as_uri, get_pool(req));

  // Insert route header below it with an ODI in it.
  pjsip_sip_uri* odi_uri = (pjsip_sip_uri*)
                           pjsip_uri_clone(get_pool(req), _scscf->scscf_uri());
  pj_strdup2(get_pool(req), &odi_uri->user, odi_value.c_str());
  odi_uri->transport_param = as_uri->transport_param;  // Use same transport as AS, in case it can only cope with one.
  if (_session_case->is_originating())
  {
    pjsip_param *orig_param = PJ_POOL_ALLOC_T(get_pool(req), pjsip_param);
    pj_strdup(get_pool(req), &orig_param->name, &STR_ORIG);
    pj_strdup2(get_pool(req), &orig_param->value, "");
    pj_list_insert_after(&odi_uri->other_param, orig_param);
  }
  PJUtils::add_route_header(req, odi_uri, get_pool(req));

  // Forward the request.
  send_request(req);

  // Start the liveness timer for the AS.
  if (!schedule_timer(NULL, _liveness_timer, _as_chain_link.as_timeout() * 1000))
  {
    LOG_WARNING("Failed to start liveness timer");
  }
}


/// Route the request to the I-CSCF.
void SCSCFSproutletTsx::route_to_icscf(pjsip_msg* req)
{
  const pjsip_uri* icscf_uri = _scscf->icscf_uri();

  if (icscf_uri != NULL)
  {
    // I-CSCF is enabled, so route to it.
    LOG_INFO("Routing to I-CSCF %s",
             PJUtils::uri_to_string(PJSIP_URI_IN_ROUTING_HDR, icscf_uri).c_str());
    PJUtils::add_route_header(req,
                              (pjsip_sip_uri*)pjsip_uri_clone(get_pool(req), icscf_uri),
                              get_pool(req));
  }
  else
  {
    // I-CSCF is disabled, so route directly to the local S-CSCF.
    const pjsip_uri* scscf_uri = _scscf->scscf_uri();
    LOG_INFO("Routing directly to S-CSCF %s",
             PJUtils::uri_to_string(PJSIP_URI_IN_ROUTING_HDR, scscf_uri).c_str());
    PJUtils::add_route_header(req,
                              (pjsip_sip_uri*)pjsip_uri_clone(get_pool(req), scscf_uri),
                              get_pool(req));
  }
  send_request(req);
}


/// Route the request to the BGCF.
void SCSCFSproutletTsx::route_to_bgcf(pjsip_msg* req)
{
  LOG_INFO("Routing to BGCF %s",
           PJUtils::uri_to_string(PJSIP_URI_IN_ROUTING_HDR,
                                  _scscf->bgcf_uri()).c_str());
  PJUtils::add_route_header(req,
                            (pjsip_sip_uri*)pjsip_uri_clone(get_pool(req),
                                                            _scscf->bgcf_uri()),
                            get_pool(req));
  send_request(req);
}


/// Route the request to the terminating side S-CSCF.
void SCSCFSproutletTsx::route_to_term_scscf(pjsip_msg* req)
{
  LOG_INFO("Routing to terminating S-CSCF %s",
           PJUtils::uri_to_string(PJSIP_URI_IN_ROUTING_HDR,
                                  _scscf->scscf_uri()).c_str());
  PJUtils::add_route_header(req,
                            (pjsip_sip_uri*)pjsip_uri_clone(get_pool(req),
                                                            _scscf->scscf_uri()),
                            get_pool(req));
  send_request(req);
}


/// Route the request to the appropriate onward target.
void SCSCFSproutletTsx::route_to_target(pjsip_msg* req)
{
  pjsip_uri* req_uri = req->line.req.uri;

  if ((PJSIP_URI_SCHEME_IS_SIP(req_uri) &&
      ((pjsip_sip_uri*)req_uri)->maddr_param.slen))
  {
    // The Request-URI of the request contains an maddr parameter, so forward
    // the request to the Request-URI.
    LOG_INFO("Route request to maddr %.*s",
             ((pjsip_sip_uri*)req_uri)->maddr_param.slen,
             ((pjsip_sip_uri*)req_uri)->maddr_param.ptr);
    send_request(req);
  }
  else if ((!PJUtils::is_home_domain(req_uri)) &&
           (!PJUtils::is_uri_local(req_uri)))
  {
    // The Request-URI indicates an non-home domain, so forward the request
    // to the domain in the Request-URI unchanged.
    LOG_INFO("Route request to Request-URI %s",
             PJUtils::uri_to_string(PJSIP_URI_IN_REQ_URI, req_uri).c_str());
    send_request(req);
  }
  else if (PJSIP_URI_SCHEME_IS_SIP(req_uri))
  {
    // The Request-URI contains a home domain, so route to any UE bindings
    // in the registration store.
    LOG_INFO("Route request to registered UE bindings");
    route_to_ue_bindings(req);
  }
  else
  {
    // The RequestURI contains a Tel URI???
    LOG_INFO("Rejecting request with Tel: URI");
    pjsip_msg* rsp = create_response(req, PJSIP_SC_NOT_FOUND);
    send_response(rsp);
    free_msg(req);
  }
}


/// Route the request to UE bindings retrieved from the registration store.
void SCSCFSproutletTsx::route_to_ue_bindings(pjsip_msg* req)
{
  // Get the public user identity corresponding to the RequestURI.
  pjsip_uri* req_uri = req->line.req.uri;
  std::string public_id = PJUtils::aor_from_uri((pjsip_sip_uri*)req_uri);

  // Add a P-Called-Party-ID header containing the public user identity,
  // replacing any existing header.
  pj_pool_t* pool = get_pool(req);
  PJUtils::remove_hdr(req, &STR_P_CALLED_PARTY_ID);
  std::string name_addr_str("<" + public_id + ">");
  pj_str_t called_party_id;
  pj_strdup2(pool, &called_party_id, name_addr_str.c_str());
  pjsip_hdr* hdr = (pjsip_hdr*)
                        pjsip_generic_string_hdr_create(pool,
                                                        &STR_P_CALLED_PARTY_ID,
                                                        &called_party_id);
  pjsip_msg_add_hdr(req, hdr);

  // Determine the canonical public ID, and look up the set of associated
  // URIs on the HSS.
  std::vector<std::string> uris;
  bool success = get_associated_uris(public_id, uris);

  std::string aor;
  if (success && (uris.size() > 0))
  {
    // Take the first associated URI as the AOR.
    aor = uris.front();
  }
  else
  {
    // Failed to get the associated URIs from Homestead.  We'll try to
    // do the registration look-up with the specified target URI - this may
    // fail, but we'll never misroute the call.
    LOG_WARNING("Invalid Homestead response - a user is registered but has no list of associated URIs");
    aor = public_id;
  }

  // Get the bindings from the store and filter/sort them for the request.
  RegStore::AoR* aor_data = NULL;
  _scscf->get_bindings(aor, &aor_data, trail());

  TargetList targets;
  filter_bindings_to_targets(aor,
                             aor_data,
                             req,
                             pool,
                             MAX_FORKING,
                             targets,
                             trail());

  if (targets.empty())
  {
    // No valid target bindings for this request, so reject it.
    pjsip_msg* rsp = create_response(req, PJSIP_SC_TEMPORARILY_UNAVAILABLE);
    send_response(rsp);
    free_msg(req);
  }
  else
  {
    // Fork the request to the bindings, and remember the AoR used to query
    // the registration store and the binding identifier for each fork.
    _target_aor = aor;
    for (size_t ii = 0; ii < targets.size(); ++ii)
    {
      // Clone for all but the last request.
      pjsip_msg* to_send = (ii == targets.size() - 1) ? req : clone_request(req);
      pool = get_pool(to_send);

      // Set up the Rquest URI.
      to_send->line.req.uri = (pjsip_uri*)
                                        pjsip_uri_clone(pool, targets[ii].uri);

      // Copy across the path URIs in to Route headers.
      for (std::list<pjsip_uri*>::const_iterator j = targets[ii].paths.begin();
           j != targets[ii].paths.end();
           ++j)
      {
        pjsip_sip_uri* path_uri = (pjsip_sip_uri*)pjsip_uri_get_uri(*j);
        PJUtils::add_route_header(to_send,
                                  (pjsip_sip_uri*)pjsip_uri_clone(pool,
                                                                  path_uri),
                                  pool);
      }

      // Forward the request and remember the binding identifier used for this
      // in case we get a Flow Failed response.
      int fork_id = send_request(to_send);
      _target_bindings.insert(std::make_pair(fork_id, targets[ii].binding_id));
    }
  }

  delete aor_data; aor_data = NULL;
}


/// Do URI translation if required.
pjsip_status_code SCSCFSproutletTsx::uri_translation(pjsip_msg* req)
{
  pjsip_status_code status_code = PJSIP_SC_OK;

  if ((PJUtils::is_home_domain(req->line.req.uri)) ||
      (PJSIP_URI_SCHEME_IS_TEL(req->line.req.uri)))
  {
    // Request is either to a URI in this domain, or a Tel URI, so attempt
    // to translate it.
    LOG_DEBUG("Translating URI");
    std::string uri = _scscf->translate_request_uri(req, trail());

    if (!uri.empty())
    {
      // The URI was successfully translated, so attempt to parse the returned
      // URI and substitute it in to the request.
      pjsip_uri* req_uri = (pjsip_uri*)PJUtils::uri_from_string(uri, get_pool(req));
      if (req_uri != NULL)
      {
        LOG_DEBUG("Update request URI to %s", uri.c_str());
        req->line.req.uri = req_uri;
      }
      else
      {
        LOG_WARNING("Badly formed URI %s from ENUM translation", uri.c_str());
        status_code = PJSIP_SC_NOT_FOUND;
        pjsip_msg* rsp = create_response(req, PJSIP_SC_NOT_FOUND, "ENUM Failed");
        send_response(rsp);
        free_msg(req);
      }
    }
    else if (PJUtils::is_uri_phone_number(req->line.req.uri))
    {
      // The URI translation failed, but we have been left with a URI that
      // definitely encodes a phone number, so we must reject the request.
      LOG_WARNING("Unable to resolve URI phone number %s using ENUM",
                  PJUtils::uri_to_string(PJSIP_URI_IN_REQ_URI, req->line.req.uri).c_str());
      status_code = PJSIP_SC_ADDRESS_INCOMPLETE;
      pjsip_msg* rsp = create_response(req, PJSIP_SC_ADDRESS_INCOMPLETE);
      send_response(rsp);
      free_msg(req);
    }
  }
  return status_code;
}


/// Gets the subscriber's associated URIs and iFCs for each URI from
/// the HSS and stores cached values. Returns true on success, false on failure.
bool SCSCFSproutletTsx::get_data_from_hss(std::string public_id)
{
  if (!_hss_data_cached)
  {
    // We haven't previous read data from the HSS, so read it now.
    if (_scscf->read_hss_data(public_id, _registered, _uris, _ifcs, trail()))
    {
      _hss_data_cached = true;
    }
  }

  return _hss_data_cached;
}


/// Look up the registration state for the given public ID, using the
/// per-transaction cache if possible (and caching them and the iFC otherwise).
bool SCSCFSproutletTsx::is_user_registered(std::string public_id)
{
  bool success = get_data_from_hss(public_id);
  if (success)
  {
    return _registered;
  }
  else
  {
    LOG_ERROR("Connection to Homestead failed, treating user as unregistered");
    return false;
  }
}


/// Look up the associated URIs for the given public ID, using the cache if
/// possible (and caching them and the iFC otherwise).
/// The uris parameter is only filled in correctly if this function
/// returns true,
bool SCSCFSproutletTsx::get_associated_uris(std::string public_id,
                                            std::vector<std::string>& uris)
{
  bool success = get_data_from_hss(public_id);
  if (success)
  {
    uris = _uris;
  }
  return success;
}


/// Look up the Ifcs for the given public ID, using the cache if possible
/// (and caching them and the associated URIs otherwise).
/// The ifcs parameter is only filled in correctly if this function
/// returns true,
bool SCSCFSproutletTsx::lookup_ifcs(std::string public_id, Ifcs& ifcs)
{
  bool success = get_data_from_hss(public_id);
  if (success)
  {
    ifcs = _ifcs;
  }
  return success;
}


/// Ensures the request carries a Session-Expires header with an appropriate
/// duration so the UAs at either end of the session send keepalives.
void SCSCFSproutletTsx::add_session_expires(pjsip_msg* req)
{
  pjsip_session_expires_hdr* session_expires =
    (pjsip_session_expires_hdr*)pjsip_msg_find_hdr_by_name(req,
                                                           &STR_SESSION_EXPIRES,
                                                           NULL);
  if (session_expires == NULL)
  {
    session_expires = pjsip_session_expires_hdr_create(get_pool(req));
    pjsip_msg_add_hdr(req, (pjsip_hdr*)session_expires);
  }
  session_expires->expires = stack_data.default_session_expires;
}


<<<<<<< HEAD
=======
/// Record-Route the S-CSCF sproutlet into a dialog.  The parameter passed will
/// be attached to the Record-Route and can be used to recover the billing
/// role that is in use on subsequent in-dialog messages.
void SCSCFSproutletTsx::add_record_route(pjsip_msg* msg,
                                         const std::string& billing_role)
{
  if (!_record_routed)
  {
    pj_pool_t* pool = get_pool(msg);

    pjsip_param* param = PJ_POOL_ALLOC_T(pool, pjsip_param);
    pj_strdup(pool, &param->name, &STR_BILLING_ROLE);
    pj_strdup2(pool, &param->value, billing_role.c_str());

    pjsip_sip_uri* uri = get_reflexive_uri(pool);
    pj_list_insert_before(&uri->other_param, param);

    pjsip_route_hdr* rr = pjsip_rr_hdr_create(pool);
    rr->name_addr.uri = (pjsip_uri*)uri;

    pjsip_msg_insert_first_hdr(msg, (pjsip_hdr*)rr);

    _record_routed = true;
  }
}


/// Retrieve the billing role for an in-dialog message.
void SCSCFSproutletTsx::get_billing_role(std::string& billing_role)
{
  const pjsip_route_hdr* route = route_hdr();
  pjsip_sip_uri* uri = (pjsip_sip_uri*)route->name_addr.uri;
  pjsip_param* param = pjsip_param_find(&uri->other_param,
                                        &STR_BILLING_ROLE);
  if (param != NULL)
  {
    billing_role = PJUtils::pj_str_to_string(&param->value);
  }
  else
  {
    LOG_WARNING("Billing role unknown, assuming originating only");
    billing_role = "charge-orig";
  }
}


>>>>>>> 5c8c3c68
/// Handles liveness timer expiry.
void SCSCFSproutletTsx::on_timer_expiry(void* context)
{
  _liveness_timer = 0;

  if (_as_chain_link.is_set())
  {
    // The request was routed to a downstream AS, so cancel any outstanding
    // forks.
    cancel_pending_forks();

    if (_as_chain_link.continue_session())
    {
      // The AS either timed out or returned a 5xx error, and default
      // handling is set to continue.
      LOG_DEBUG("Trigger default_handling=CONTINUE processing");
      _as_chain_link = _as_chain_link.next();
      pjsip_msg* req = original_request();
      if (_session_case->is_originating())
      {
        apply_originating_services(req);
      }
      else
      {
        apply_terminating_services(req);
      }
    }
    else
    {
      // Build and send a timeout response upstream.
      pjsip_msg* req = original_request();
      pjsip_msg* rsp = create_response(req,
                                       PJSIP_SC_REQUEST_TIMEOUT);
      free_msg(req);
      send_response(rsp);
    }
  }
}<|MERGE_RESOLUTION|>--- conflicted
+++ resolved
@@ -113,13 +113,9 @@
 
 /// Creates a SCSCFSproutletTsx instance for performing S-CSCF service processing
 /// on a request.
-<<<<<<< HEAD
-SproutletTsx* SCSCFSproutlet::get_tsx(SproutletTsxHelper* helper, pjsip_msg* req)
-=======
 SproutletTsx* SCSCFSproutlet::get_tsx(SproutletTsxHelper* helper,
                                       const std::string& alias,
                                       pjsip_msg* req)
->>>>>>> 5c8c3c68
 {
   return (SproutletTsx*)new SCSCFSproutletTsx(helper, this);
 }
@@ -231,12 +227,6 @@
     if ((is_user_global(user)) || (!_global_only_lookups))
     {
       // Perform an ENUM lookup if we have a tel URI, or if we have
-<<<<<<< HEAD
-      // a SIP URI which is being treated as a phone number
-      LOG_DEBUG("Global number or look-ups allowed for non-global numbers");
-      if ((PJUtils::is_uri_phone_number(req->line.req.uri)) ||
-          ((!_user_phone) && (is_user_numeric(user))))
-=======
       // a SIP URI which is being treated as a phone number.
 
       // If we aren't configured to require 'user=phone', we treat any
@@ -245,7 +235,6 @@
       LOG_DEBUG("Global number or look-ups allowed for non-global numbers");
       if ((PJUtils::is_uri_phone_number(req->line.req.uri)) ||
           ((!_user_phone) && (is_user_numeric(user)) && (!PJUtils::is_uri_gruu(req->line.req.uri))))
->>>>>>> 5c8c3c68
       {
         LOG_DEBUG("Performing ENUM lookup for user %s", user.c_str());
         uri = _enum_service->lookup_uri_from_user(user, trail);
@@ -311,12 +300,8 @@
   _acr(NULL),
   _target_aor(),
   _target_bindings(),
-<<<<<<< HEAD
-  _liveness_timer(0)
-=======
   _liveness_timer(0),
   _record_routed(false)
->>>>>>> 5c8c3c68
 {
   LOG_DEBUG("S-CSCF Transaction (%p) created", this);
 }
@@ -643,11 +628,7 @@
         if (stack_data.record_route_on_diversion)
         {
           LOG_DEBUG("Add service to dialog - originating Cdiv");
-<<<<<<< HEAD
-          add_to_dialog("charge-orig");
-=======
           add_record_route(req, "charge-orig");
->>>>>>> 5c8c3c68
         }
       }
       else
@@ -667,19 +648,11 @@
         LOG_DEBUG("Add service to dialog - AS hop");
         if (_session_case->is_terminating())
         {
-<<<<<<< HEAD
-          add_to_dialog("charge-term");
-        }
-        else
-        {
-          add_to_dialog("charge-orig");
-=======
           add_record_route(req, "charge-term");
         }
         else
         {
           add_record_route(req, "charge-orig");
->>>>>>> 5c8c3c68
         }
       }
     }
@@ -709,11 +682,7 @@
         if (stack_data.record_route_on_initiation_of_terminating)
         {
           LOG_DEBUG("Single Record-Route - initiation of terminating handling");
-<<<<<<< HEAD
-          add_to_dialog("charge-term");
-=======
           add_record_route(req, "charge-term");
->>>>>>> 5c8c3c68
         }
       }
       else if (_session_case->is_originating())
@@ -721,11 +690,7 @@
         if (stack_data.record_route_on_initiation_of_originating)
         {
           LOG_DEBUG("Single Record-Route - initiation of originating handling");
-<<<<<<< HEAD
-          add_to_dialog("charge-orig");
-=======
           add_record_route(req, "charge-orig");
->>>>>>> 5c8c3c68
         }
       }
     }
@@ -861,11 +826,7 @@
     if (stack_data.record_route_on_completion_of_originating)
     {
       LOG_DEBUG("Add service to dialog - end of originating handling");
-<<<<<<< HEAD
-      add_to_dialog("charge-orig");
-=======
       add_record_route(req, "charge-orig");
->>>>>>> 5c8c3c68
     }
 
     // Attempt to translate the RequestURI using ENUM or an alternative
@@ -919,11 +880,7 @@
     if (stack_data.record_route_on_completion_of_terminating)
     {
       LOG_DEBUG("Add service to dialog - end of terminating handling");
-<<<<<<< HEAD
-      add_to_dialog("charge-term");
-=======
       add_record_route(req, "charge-term");
->>>>>>> 5c8c3c68
     }
 
     // Route the call to the appropriate target.
@@ -1329,8 +1286,6 @@
 }
 
 
-<<<<<<< HEAD
-=======
 /// Record-Route the S-CSCF sproutlet into a dialog.  The parameter passed will
 /// be attached to the Record-Route and can be used to recover the billing
 /// role that is in use on subsequent in-dialog messages.
@@ -1377,7 +1332,6 @@
 }
 
 
->>>>>>> 5c8c3c68
 /// Handles liveness timer expiry.
 void SCSCFSproutletTsx::on_timer_expiry(void* context)
 {
