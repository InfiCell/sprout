/**
 * @file authentication.cpp
 *
 * Project Clearwater - IMS in the Cloud
 * Copyright (C) 2013  Metaswitch Networks Ltd
 *
 * This program is free software: you can redistribute it and/or modify it
 * under the terms of the GNU General Public License as published by the
 * Free Software Foundation, either version 3 of the License, or (at your
 * option) any later version, along with the "Special Exception" for use of
 * the program along with SSL, set forth below. This program is distributed
 * in the hope that it will be useful, but WITHOUT ANY WARRANTY;
 * without even the implied warranty of MERCHANTABILITY or FITNESS FOR
 * A PARTICULAR PURPOSE.  See the GNU General Public License for more
 * details. You should have received a copy of the GNU General Public
 * License along with this program.  If not, see
 * <http://www.gnu.org/licenses/>.
 *
 * The author can be reached by email at clearwater@metaswitch.com or by
 * post at Metaswitch Networks Ltd, 100 Church St, Enfield EN2 6BQ, UK
 *
 * Special Exception
 * Metaswitch Networks Ltd  grants you permission to copy, modify,
 * propagate, and distribute a work formed by combining OpenSSL with The
 * Software, or a work derivative of such a combination, even if such
 * copying, modification, propagation, or distribution would otherwise
 * violate the terms of the GPL. You must comply with the GPL in all
 * respects for all of the code used other than OpenSSL.
 * "OpenSSL" means OpenSSL toolkit software distributed by the OpenSSL
 * Project and licensed under the OpenSSL Licenses, or a work based on such
 * software and licensed under the OpenSSL Licenses.
 * "OpenSSL Licenses" means the OpenSSL License and Original SSLeay License
 * under which the OpenSSL Project distributes the OpenSSL toolkit software,
 * as those licenses appear in the file LICENSE-OPENSSL.
 */

extern "C" {
#include <pjsip.h>
#include <pjlib-util.h>
#include <pjlib.h>
}

// Common STL includes.
#include <cassert>
#include <vector>
#include <map>
#include <set>
#include <list>
#include <queue>
#include <string>
#include <boost/algorithm/string/predicate.hpp>

#include "log.h"
#include "stack.h"
#include "sproutsasevent.h"
#include "pjutils.h"
#include "constants.h"
#include "analyticslogger.h"
#include "hssconnection.h"
#include "authentication.h"
#include "avstore.h"
#include "snmp_success_fail_count_table.h"


//
// mod_authentication authenticates SIP requests.  It must be inserted into the
// stack below the transaction layer.
//
static pj_bool_t authenticate_rx_request(pjsip_rx_data *rdata);

pjsip_module mod_authentication =
{
  NULL, NULL,                         // prev, next
  pj_str("mod-auth"),                 // Name
  -1,                                 // Id
  PJSIP_MOD_PRIORITY_TSX_LAYER-1,     // Priority
  NULL,                               // load()
  NULL,                               // start()
  NULL,                               // stop()
  NULL,                               // unload()
  &authenticate_rx_request,           // on_rx_request()
  NULL,                               // on_rx_response()
  NULL,                               // on_tx_request()
  NULL,                               // on_tx_response()
  NULL,                               // on_tsx_state()
};

// Configuring PJSIP with a realm of "*" means that all realms are considered.
const pj_str_t WILDCARD_REALM = pj_str("*");

// Realm to use on AKA challenges.
static pj_str_t aka_realm;

// Connection to the HSS service for retrieving subscriber credentials.
static HSSConnection* hss;

static ChronosConnection* chronos;

// Factory for creating ACR messages for Rf billing.
static ACRFactory* acr_factory;


// AV store used to store Authentication Vectors while waiting for the
// client to respond to a challenge.
static AvStore* av_store;


// Analytics logger.
static AnalyticsLogger* analytics;

// SNMP tables counting authentication successes and failures.
static SNMP::AuthenticationStatsTables* auth_stats_tables;

// PJSIP structure for control server authentication functions.
pjsip_auth_srv auth_srv;
pjsip_auth_srv auth_srv_proxy;

// Retrieve the digest credentials (from the Authorization header for REGISTERs, and the
// Proxy-Authorization header otherwise).
static pjsip_digest_credential* get_credentials(const pjsip_rx_data* rdata)
{
  pjsip_authorization_hdr* auth_hdr;
  pjsip_digest_credential* credentials = NULL;

  if (rdata->msg_info.msg->line.req.method.id == PJSIP_REGISTER_METHOD)
  {
    auth_hdr = (pjsip_authorization_hdr*)pjsip_msg_find_hdr(rdata->msg_info.msg,
                                                            PJSIP_H_AUTHORIZATION,
                                                            NULL);
  }
  else
  {
    auth_hdr = (pjsip_proxy_authorization_hdr*)pjsip_msg_find_hdr(rdata->msg_info.msg,
                                                                  PJSIP_H_PROXY_AUTHORIZATION,
                                                                  NULL);
  }

  if (auth_hdr)
  {
    credentials = &auth_hdr->credential.digest;
  }

  return credentials;
}


/// Verifies that the supplied authentication vector is valid.
bool verify_auth_vector(rapidjson::Document* av, const std::string& impi, SAS::TrailId trail)
{
  bool rc = true;

  rapidjson::StringBuffer buffer;
  rapidjson::Writer<rapidjson::StringBuffer> writer(buffer);
  av->Accept(writer);
  std::string av_str = buffer.GetString();
  TRC_DEBUG("Verifying AV: %s", av_str.c_str());

  // Check the AV is well formed.
  if (av->HasMember("aka"))
  {
    // AKA is specified, check all the expected parameters are present.
    TRC_DEBUG("AKA specified");
    rapidjson::Value& aka = (*av)["aka"];
    if (!(((aka.HasMember("challenge")) && (aka["challenge"].IsString())) &&
          ((aka.HasMember("response")) && (aka["response"].IsString())) &&
          ((aka.HasMember("cryptkey")) && (aka["cryptkey"].IsString())) &&
          ((aka.HasMember("integritykey")) && (aka["integritykey"].IsString()))))
    {
      // Malformed AKA entry
      TRC_INFO("Badly formed AKA authentication vector for %s",
               impi.c_str());
      rc = false;

      SAS::Event event(trail, SASEvent::AUTHENTICATION_FAILED_MALFORMED, 0);
      std::string error_msg = std::string("AKA authentication vector is malformed: ") + av_str.c_str();
      event.add_var_param(error_msg);
      SAS::report_event(event);
    }
  }
  else if (av->HasMember("digest"))
  {
    // Digest is specified, check all the expected parameters are present.
    TRC_DEBUG("Digest specified");
    rapidjson::Value& digest = (*av)["digest"];
    if (!(((digest.HasMember("realm")) && (digest["realm"].IsString())) &&
          ((digest.HasMember("qop")) && (digest["qop"].IsString())) &&
          ((digest.HasMember("ha1")) && (digest["ha1"].IsString()))))
    {
      // Malformed digest entry
      TRC_INFO("Badly formed Digest authentication vector for %s",
               impi.c_str());
      rc = false;

      SAS::Event event(trail, SASEvent::AUTHENTICATION_FAILED_MALFORMED, 0);
      std::string error_msg = std::string("Digest authentication vector is malformed: ") + av_str.c_str();;
      event.add_var_param(error_msg);
      SAS::report_event(event);
    }
  }
  else
  {
    // Neither AKA nor Digest information present.
    TRC_INFO("No AKA or Digest object in authentication vector for %s",
             impi.c_str());
    rc = false;

    SAS::Event event(trail, SASEvent::AUTHENTICATION_FAILED_MALFORMED, 0);
    std::string error_msg = std::string("Authentication vector is malformed: ") + av_str.c_str();
    event.add_var_param(error_msg);
    SAS::report_event(event);
  }

  return rc;
}


pj_status_t user_lookup(pj_pool_t *pool,
                        const pjsip_auth_lookup_cred_param *param,
                        pjsip_cred_info *cred_info,
                        void* av_param)
{
  const pj_str_t* acc_name = &param->acc_name;
  const pj_str_t* realm = &param->realm;
  const pjsip_rx_data* rdata = param->rdata;
  SAS::TrailId trail = get_trail(rdata);

  pj_status_t status = PJSIP_EAUTHACCNOTFOUND;

  // Get the impi and the nonce.  There must be an authorization header otherwise
  // PJSIP wouldn't have called this method.
  std::string impi = PJUtils::pj_str_to_string(acc_name);
  pjsip_digest_credential* credentials = get_credentials(rdata);
  std::string nonce = PJUtils::pj_str_to_string(&credentials->nonce);

  // Get the Authentication Vector from the store.
  rapidjson::Document* av = (rapidjson::Document*)av_param;

  if (av == NULL)
  {
    TRC_WARNING("Received an authentication request for %s with nonce %s, but no matching AV found", impi.c_str(), nonce.c_str());
  }

  if ((av != NULL) &&
      (!verify_auth_vector(av, impi, trail)))
  {
    // Authentication vector is badly formed.
    av = NULL;                                                 // LCOV_EXCL_LINE
  }

  if (av != NULL)
  {
    pj_cstr(&cred_info->scheme, "digest");
    pj_strdup(pool, &cred_info->username, acc_name);
    if (av->HasMember("aka"))
    {
      // AKA authentication.  The response in the AV must be used as a
      // plain-text password for the MD5 Digest computation.  Convert the text
      // into binary as this is what PJSIP is expecting.
      std::string response = "";
      if (((*av)["aka"].HasMember("response")) &&
          ((*av)["aka"]["response"].IsString())) 
      {     
        response = (*av)["aka"]["response"].GetString();
      }

      std::string xres;
      for (size_t ii = 0; ii < response.length(); ii += 2)
      {
        xres.push_back((char)(pj_hex_digit_to_val(response[ii]) * 16 +
                              pj_hex_digit_to_val(response[ii+1])));
      }
      cred_info->data_type = PJSIP_CRED_DATA_PLAIN_PASSWD;
      pj_strdup2(pool, &cred_info->data, xres.c_str());
      TRC_DEBUG("Found AKA XRES = %.*s", cred_info->data.slen, cred_info->data.ptr);

      // Use default realm as it isn't specified in the AV.
      pj_strdup(pool, &cred_info->realm, realm);
      status = PJ_SUCCESS;
    }
    else if (av->HasMember("digest"))
    {
      std::string digest_realm = "";
      if (((*av)["digest"].HasMember("realm")) &&
          ((*av)["digest"]["realm"].IsString()))
      {
        digest_realm = (*av)["digest"]["realm"].GetString();
      }

      if (pj_strcmp2(realm, digest_realm.c_str()) == 0)
      {
        // Digest authentication, so ha1 field is hashed password.
        cred_info->data_type = PJSIP_CRED_DATA_DIGEST;
        std::string digest_ha1 = "";
        if (((*av)["digest"].HasMember("ha1")) &&
            ((*av)["digest"]["ha1"].IsString()))
        {
          digest_ha1 = (*av)["digest"]["ha1"].GetString();
        }

        pj_strdup2(pool, &cred_info->data, digest_ha1.c_str());
        cred_info->realm = *realm;
        TRC_DEBUG("Found Digest HA1 = %.*s", cred_info->data.slen, cred_info->data.ptr);
        status = PJ_SUCCESS;
      }
      else
      {
        // These credentials are for a different realm, so no credentials were
        // actually provided for us to check.
        status = PJSIP_EAUTHNOAUTH;
      }
    }

    correlate_branch_from_av(av, trail);
  }

  return status;
}

void create_challenge(pjsip_digest_credential* credentials,
                      pj_bool_t stale,
                      std::string resync,
                      pjsip_rx_data* rdata,
                      pjsip_tx_data* tdata)
{
  // Get the public and private identities from the request.
  std::string impi;
  std::string impu;
  std::string nonce;

  PJUtils::get_impi_and_impu(rdata, impi, impu);
  // Set up the authorization type, following Annex P.4 of TS 33.203.  Currently
  // only support AKA and SIP Digest, so only implement the subset of steps
  // required to distinguish between the two.
  std::string auth_type;
  if (credentials != NULL)
  {
    pjsip_param* integrity =
           pjsip_param_find(&credentials->other_param,
                            &STR_INTEGRITY_PROTECTED);

    if ((integrity != NULL) &&
        ((pj_stricmp(&integrity->value, &STR_YES) == 0) ||
         (pj_stricmp(&integrity->value, &STR_NO) == 0)))
    {
      // Authentication scheme is AKA.
      auth_type = "aka";
    }
  }

  // Get the Authentication Vector from the HSS.
  rapidjson::Document* av = NULL;
  HTTPCode http_code = hss->get_auth_vector(impi, impu, auth_type, resync, av, get_trail(rdata));

  if ((av != NULL) &&
      (!verify_auth_vector(av, impi, get_trail(rdata))))
  {
    // Authentication Vector is badly formed.
    delete av;
    av = NULL;
  }

  if (av != NULL)
  {
    // Retrieved a valid authentication vector, so generate the challenge.
    TRC_DEBUG("Valid AV - generate challenge");
    char buf[16];
    pj_str_t random;
    random.ptr = buf;
    random.slen = sizeof(buf);

    pjsip_www_authenticate_hdr* hdr;
    if (rdata->msg_info.msg->line.req.method.id == PJSIP_REGISTER_METHOD)
    {
      TRC_DEBUG("Create WWW-Authenticate header");
      hdr = pjsip_www_authenticate_hdr_create(tdata->pool);
    }
    else
    {
      TRC_DEBUG("Create Proxy-Authenticate header");
      hdr = pjsip_proxy_authenticate_hdr_create(tdata->pool);
    }

    // Set up common fields for Digest and AKA cases (both are considered
    // Digest authentication).
    hdr->scheme = STR_DIGEST;

    if (av->HasMember("aka"))
    {
      // AKA authentication.
      TRC_DEBUG("Add AKA information");

      SAS::Event event(get_trail(rdata), SASEvent::AUTHENTICATION_CHALLENGE_AKA, 0);
      SAS::report_event(event);

      rapidjson::Value& aka = (*av)["aka"];

      // Use default realm for AKA as not specified in the AV.
      pj_strdup(tdata->pool, &hdr->challenge.digest.realm, &aka_realm);
      hdr->challenge.digest.algorithm = STR_AKAV1_MD5;

      if ((aka.HasMember("challenge")) &&
          (aka["challenge"].IsString()))
      {
        nonce = aka["challenge"].GetString();
      }

      pj_strdup2(tdata->pool, &hdr->challenge.digest.nonce, nonce.c_str());
      pj_create_random_string(buf, sizeof(buf));
      pj_strdup(tdata->pool, &hdr->challenge.digest.opaque, &random);
      hdr->challenge.digest.qop = STR_AUTH;
      hdr->challenge.digest.stale = stale;

      // Add the cryptography key parameter.
      pjsip_param* ck_param = (pjsip_param*)pj_pool_alloc(tdata->pool, sizeof(pjsip_param));
      ck_param->name = STR_CK;
      std::string cryptkey = "";
      if ((aka.HasMember("cryptkey")) &&
          (aka["cryptkey"].IsString()))
      {
        cryptkey = aka["cryptkey"].GetString();
      }
      std::string ck = "\"" + cryptkey + "\"";
      pj_strdup2(tdata->pool, &ck_param->value, ck.c_str());
      pj_list_insert_before(&hdr->challenge.digest.other_param, ck_param);

      // Add the integrity key parameter.
      pjsip_param* ik_param = (pjsip_param*)pj_pool_alloc(tdata->pool, sizeof(pjsip_param));
      ik_param->name = STR_IK;
      std::string integritykey = "";
      if ((aka.HasMember("integritykey")) &&
          (aka["integritykey"].IsString()))
      {
        integritykey = aka["integritykey"].GetString();
      }
      std::string ik = "\"" + integritykey + "\"";
      pj_strdup2(tdata->pool, &ik_param->value, ik.c_str());
      pj_list_insert_before(&hdr->challenge.digest.other_param, ik_param);
    }
    else
    {
      // Digest authentication.
      TRC_DEBUG("Add Digest information");

      SAS::Event event(get_trail(rdata), SASEvent::AUTHENTICATION_CHALLENGE_DIGEST, 0);
      SAS::report_event(event);

      rapidjson::Value& digest = (*av)["digest"];
      std::string realm = "";
      if ((digest.HasMember("realm")) &&
          (digest["realm"].IsString()))
      {
        realm = digest["realm"].GetString();
      }

      std::string qop = "";
      if ((digest.HasMember("qop")) &&
          (digest["qop"].IsString()))
      {
        qop = digest["qop"].GetString();
      }
      pj_strdup2(tdata->pool, &hdr->challenge.digest.realm, realm.c_str());
      hdr->challenge.digest.algorithm = STR_MD5;
      pj_create_random_string(buf, sizeof(buf));
      nonce.assign(buf, sizeof(buf));
      pj_strdup(tdata->pool, &hdr->challenge.digest.nonce, &random);
      pj_create_random_string(buf, sizeof(buf));
      pj_strdup(tdata->pool, &hdr->challenge.digest.opaque, &random);
      pj_strdup2(tdata->pool, &hdr->challenge.digest.qop, qop.c_str());
      hdr->challenge.digest.stale = stale;
    }

    // Add the header to the message.
    pjsip_msg_add_hdr(tdata->msg, (pjsip_hdr*)hdr);

    // Store the branch parameter in memcached for correlation purposes
    pjsip_via_hdr* via_hdr = (pjsip_via_hdr*)pjsip_msg_find_hdr(rdata->msg_info.msg, PJSIP_H_VIA, NULL);
    std::string branch = (via_hdr != NULL) ? PJUtils::pj_str_to_string(&via_hdr->branch_param) : "";

    rapidjson::Value branch_value;
    branch_value.SetString(branch.c_str(), (*av).GetAllocator());
    (*av).AddMember("branch", branch_value, (*av).GetAllocator());

    // Write the authentication vector (as a JSON string) into the AV store.
    TRC_DEBUG("Write AV to store");
    uint64_t cas = 0;
    Store::Status status = av_store->set_av(impi, nonce, av, cas, get_trail(rdata));
    if (status == Store::OK)
    {
      // We've written the AV into the store, so need to set a Chronos
      // timer so that an AUTHENTICATION_TIMEOUT SAR is sent to the
      // HSS when it expires.
      std::string timer_id;
      std::string chronos_body = "{\"impi\": \"" + impi + "\", \"impu\": \"" + impu +"\", \"nonce\": \"" + nonce +"\"}";
      TRC_DEBUG("Sending %s to Chronos to set AV timer", chronos_body.c_str());
      chronos->send_post(timer_id, 30, "/authentication-timeout", chronos_body, 0);
    }

    delete av;
  }
  else
  {
    // If we couldn't get the AV because a downstream node is overloaded then don't return
    // a 4xx error to the client.
    if ((http_code == HTTP_SERVER_UNAVAILABLE) || (http_code == HTTP_GATEWAY_TIMEOUT))
    {
      TRC_DEBUG("Downstream node is overloaded or unresponsive, unable to get Authentication vector");
      tdata->msg->line.status.code = PJSIP_SC_SERVER_TIMEOUT;
      tdata->msg->line.status.reason = *pjsip_get_status_text(PJSIP_SC_SERVER_TIMEOUT);
      SAS::Event event(get_trail(rdata), SASEvent::AUTHENTICATION_FAILED_OVERLOAD, 0);
      SAS::report_event(event);
    }
    else
    {
      TRC_DEBUG("Failed to get Authentication vector");
      tdata->msg->line.status.code = PJSIP_SC_FORBIDDEN;
      tdata->msg->line.status.reason = *pjsip_get_status_text(PJSIP_SC_FORBIDDEN);
      SAS::Event event(get_trail(rdata), SASEvent::AUTHENTICATION_FAILED_NO_AV, 0);
      SAS::report_event(event);
    }

    pjsip_tx_data_invalidate_msg(tdata);
  }
}

// Determine whether this request should be challenged (and SAS log appropriately).
static pj_bool_t needs_authentication(pjsip_rx_data* rdata, SAS::TrailId trail)
{
  if (rdata->tp_info.transport->local_name.port != stack_data.scscf_port)
  {
    TRC_DEBUG("Request does not need authentication - not on S-CSCF port");
    // Request not received on S-CSCF port, so don't authenticate it.
    SAS::Event event(trail, SASEvent::AUTHENTICATION_NOT_NEEDED_NOT_SCSCF_PORT, 0);
    SAS::report_event(event);

    return PJ_FALSE;
  }

  if (rdata->msg_info.msg->line.req.method.id == PJSIP_REGISTER_METHOD)
  {
    // Authentication isn't required for emergency registrations. An emergency
    // registration is one where each Contact header contains 'sos' as the SIP
    // URI parameter.
    bool emergency_reg = true;

    pjsip_contact_hdr* contact_hdr = (pjsip_contact_hdr*)
      pjsip_msg_find_hdr(rdata->msg_info.msg, PJSIP_H_CONTACT, NULL);

    while ((contact_hdr != NULL) && (emergency_reg))
    {
      emergency_reg = PJUtils::is_emergency_registration(contact_hdr);
      contact_hdr = (pjsip_contact_hdr*) pjsip_msg_find_hdr(rdata->msg_info.msg,
                                                            PJSIP_H_CONTACT,
                                                            contact_hdr->next);
    }

    if (emergency_reg)
    {
      SAS::Event event(trail, SASEvent::AUTHENTICATION_NOT_NEEDED_EMERGENCY_REGISTER, 0);
      SAS::report_event(event);

      return PJ_FALSE;
    }

    // Check to see if the request has already been integrity protected?
    pjsip_authorization_hdr* auth_hdr = (pjsip_authorization_hdr*)
      pjsip_msg_find_hdr(rdata->msg_info.msg, PJSIP_H_AUTHORIZATION, NULL);

    if (auth_hdr != NULL)
    {
      // There is an authorization header, so check for the integrity-protected
      // indication.
      TRC_DEBUG("Authorization header in request");
      pjsip_param* integrity =
        pjsip_param_find(&auth_hdr->credential.digest.other_param,
                         &STR_INTEGRITY_PROTECTED);

      if ((integrity != NULL) &&
          ((pj_stricmp(&integrity->value, &STR_TLS_YES) == 0) ||
           (pj_stricmp(&integrity->value, &STR_IP_ASSOC_YES) == 0)))
      {
        // The integrity protected indicator is included and set to tls-yes or
        // ip-assoc-yes.  This indicates the client has already been authenticated
        // so we will accept this REGISTER even if there is a challenge response.
        // (Values of tls-pending or ip-assoc-pending indicate the challenge
        // should be checked.)
        TRC_INFO("SIP Digest authenticated request integrity protected by edge proxy");

        SAS::Event event(trail, SASEvent::AUTHENTICATION_NOT_NEEDED_INTEGRITY_PROTECTED, 0);
        SAS::report_event(event);

        return PJ_FALSE;
      }
      else if ((integrity != NULL) &&
               (pj_stricmp(&integrity->value, &STR_YES) == 0) &&
               (auth_hdr->credential.digest.response.slen == 0))
      {
        // The integrity protected indicator is include and set to yes.  This
        // indicates that AKA authentication is in use and the REGISTER was
        // received on an integrity protected channel, so we will let the
        // request through if there is no challenge response, but must check
        // the challenge response if included.
        TRC_INFO("AKA authenticated request integrity protected by edge proxy");

        SAS::Event event(trail, SASEvent::AUTHENTICATION_NOT_NEEDED_INTEGRITY_PROTECTED, 1);
        SAS::report_event(event);

        return PJ_FALSE;
      }
    }

    return PJ_TRUE;
  }
  else
  {
<<<<<<< HEAD
    if (PJSIP_MSG_TO_HDR(rdata->msg_info.msg)->tag.slen != 0)
    {
      // This is an in-dialog request which needs no authentication.
      return PJ_FALSE;
    }

    // Check to see if we should authenticate this non-REGISTER message - this behaviour is not from
    // the IMS specs, but part of our custom logic to authenticate non-registering PBXes. We
    // challenge all messages with a Proxy-Authorization header.
    pjsip_proxy_authorization_hdr* auth_hdr = (pjsip_proxy_authorization_hdr*)
      pjsip_msg_find_hdr(rdata->msg_info.msg, PJSIP_H_PROXY_AUTHORIZATION, NULL);

    if (auth_hdr != NULL)
=======
    // There is an authorization header, so check for the integrity-protected
    // indication.
    TRC_DEBUG("Authorization header in request");
    pjsip_param* integrity =
           pjsip_param_find(&auth_hdr->credential.digest.other_param,
                            &STR_INTEGRITY_PROTECTED);
    
    if ((integrity != NULL) &&
        ((pj_stricmp(&integrity->value, &STR_TLS_YES) == 0) ||
         (pj_stricmp(&integrity->value, &STR_IP_ASSOC_YES) == 0)))
>>>>>>> fc6155cd
    {
      // Edge proxy has explicitly asked us to authenticate this non-REGISTER message
      SAS::Event event(trail, SASEvent::AUTHENTICATION_NEEDED_PROXY_AUTHORIZATION, 0);
      SAS::report_event(event);
      return PJ_TRUE;
    }
    else
    {
      // No Proxy-Authorization header - this indicates the P-CSCF trusts this message so we don't
      // need to perform further authentication.
      SAS::Event event(trail, SASEvent::AUTHENTICATION_NOT_NEEDED_PROXY_AUTHORIZATION, 0);
      SAS::report_event(event);
      return PJ_FALSE;
    }
<<<<<<< HEAD
=======
    
    if (pj_strcmp2(&auth_hdr->credential.digest.response, ""))
    {
      if (!pj_strcmp2(&auth_hdr->credential.digest.algorithm, "MD5"))
      {
        auth_stats_tables->sip_digest_auth_tbl->increment_attempts();
      }
      else if (!pj_strcmp2(&auth_hdr->credential.digest.algorithm, "AKAv1-MD5"))
      {
        auth_stats_tables->ims_aka_auth_tbl->increment_attempts();
      }
    }
>>>>>>> fc6155cd

  }
}

pj_bool_t authenticate_rx_request(pjsip_rx_data* rdata)
{
  TRC_DEBUG("Authentication module invoked");
  pj_status_t status;
  bool is_register = (rdata->msg_info.msg->line.req.method.id == PJSIP_REGISTER_METHOD);
  std::string resync;

<<<<<<< HEAD
  SAS::TrailId trail = get_trail(rdata);

  if (!needs_authentication(rdata, trail))
=======
  rapidjson::Document* av = NULL;

  if ((auth_hdr != NULL) &&
      (auth_hdr->credential.digest.response.slen != 0))
>>>>>>> fc6155cd
  {
    TRC_DEBUG("Request does not need authentication");
    return PJ_FALSE;
  }

  TRC_DEBUG("Request needs authentication");
  const int unauth_sc = is_register ? PJSIP_SC_UNAUTHORIZED : PJSIP_SC_PROXY_AUTHENTICATION_REQUIRED;
  int sc = unauth_sc;
  status = PJSIP_EAUTHNOAUTH;
  
  pjsip_digest_credential* credentials = get_credentials(rdata);
  
  if ((credentials != NULL) &&
      (credentials->response.slen != 0))
  {
    std::string impi = PJUtils::pj_str_to_string(&credentials->username);
    std::string nonce = PJUtils::pj_str_to_string(&credentials->nonce);
    uint64_t cas = 0;

    av = av_store->get_av(impi, nonce, cas, trail);

    // Request contains a response to a previous challenge, so pass it to
    // the authentication module to verify.
    TRC_DEBUG("Verify authentication information in request");
    status = pjsip_auth_srv_verify2((is_register ? &auth_srv : &auth_srv_proxy), rdata, &sc, (void*)av);

    if (status == PJ_SUCCESS)
    {
      // The authentication information in the request was verified.
      TRC_DEBUG("Request authenticated successfully");

      SAS::Event event(trail, SASEvent::AUTHENTICATION_SUCCESS, 0);
      SAS::report_event(event);

      if (av->HasMember("digest"))
      {
        auth_stats_tables->sip_digest_auth_tbl->increment_successes();
      }
      else if (av->HasMember("aka"))
      {
        auth_stats_tables->ims_aka_auth_tbl->increment_successes();
      }

      // Write a tombstone flag back to the AV store, handling contention.
      // We don't actually expect anything else to be writing to this row in
      // the AV store, but there is a window condition where we failed to read
      // from the primary, successfully read from the backup (with a different
      // CAS value) and then try to write back to the primary, which fails due
      // to "contention".
      Store::Status store_status;
      do
      {
        // Set the tomestone flag in the JSON authentication vector.
        rapidjson::Value tombstone_value;
        tombstone_value.SetBool(true);
        av->AddMember("tombstone", tombstone_value, (*av).GetAllocator());

        // Store it.  If this fails due to contention, read the updated JSON.
        store_status = av_store->set_av(impi, nonce, av, cas, trail);
        if (store_status == Store::DATA_CONTENTION)
        {
          // LCOV_EXCL_START - No support for contention in UT
          TRC_DEBUG("Data contention writing tombstone - retry");
          delete av;
          av = av_store->get_av(impi, nonce, cas, trail);
          if (av == NULL)
          {
            store_status = Store::ERROR;
          }
          // LCOV_EXCL_STOP
        }
      }
      while (store_status == Store::DATA_CONTENTION);

      if (store_status != Store::OK)
      {
        // LCOV_EXCL_START
        TRC_ERROR("Tried to tombstone AV for %s/%s after processing an authentication, but failed",
                  impi.c_str(),
                  nonce.c_str());
        // LCOV_EXCL_STOP
      }

      // If doing AKA authentication, check for an AUTS parameter.  We only
      // check this if the request authenticated as actioning it otherwise
      // is a potential denial of service attack.
      if (!pj_strcmp(&credentials->algorithm, &STR_AKAV1_MD5))
      {
        TRC_DEBUG("AKA authentication so check for client resync request");
        pjsip_param* p = pjsip_param_find(&credentials->other_param,
                                          &STR_AUTS);

        if (p != NULL)
        {
          // Found AUTS parameter, so UE is requesting a resync.  We need to
          // redo the authentication, passing an auts parameter to the HSS
          // comprising the first 16 octets of the nonce (RAND) and the 14
          // octets of the auts parameter.  (See TS 33.203 and table 6.3.3 of
          // TS 29.228 for details.)
          TRC_DEBUG("AKA SQN resync request from UE");
          std::string auts = PJUtils::pj_str_to_string(&p->value);
          std::string nonce = PJUtils::pj_str_to_string(&credentials->nonce);
          if ((auts.length() != 14) ||
              (nonce.length() != 32))
          {
            // AUTS and/or nonce are malformed, so reject the request.
            TRC_WARNING("Invalid auts/nonce on resync request from private identity %.*s",
                        credentials->username.slen,
                        credentials->username.ptr);
            status = PJSIP_EAUTHINAKACRED;
            sc = PJSIP_SC_FORBIDDEN;
          }
          else
          {
            // auts and nonce are as expected, so create the resync string
            // that needs to be passed to the HSS, and act as if no
            // authentication information was received.
            resync = nonce.substr(0,16) + auts;
            status = PJSIP_EAUTHNOAUTH;
            sc = unauth_sc;
          }
        }
      }

      if (status == PJ_SUCCESS)
      {
        // Request authentication completed, so let the message through to
        // other modules.
        delete av;
        return PJ_FALSE;
      }
    }
  }


  // The message either has insufficient authentication information, or
  // has failed authentication.  In either case, the message will be
  // absorbed and responded to by the authentication module, so we need to
  // add SAS markers so the trail will become searchable.
  SAS::Marker start_marker(trail, MARKER_ID_START, 1u);
  SAS::report_marker(start_marker);

  PJUtils::report_sas_to_from_markers(trail, rdata->msg_info.msg);
  PJUtils::mark_sas_call_branch_ids(trail, NULL, rdata->msg_info.msg);

  // Add a SAS end marker
  SAS::Marker end_marker(trail, MARKER_ID_END, 1u);
  SAS::report_marker(end_marker);

  // Create an ACR for the message and pass the request to it.  Role is always
  // considered originating for a REGISTER request.
  ACR* acr = acr_factory->get_acr(trail,
                                  CALLING_PARTY,
                                  NODE_ROLE_ORIGINATING);
  acr->rx_request(rdata->msg_info.msg, rdata->pkt_info.timestamp);

  pjsip_tx_data* tdata;

  if ((status == PJSIP_EAUTHNOAUTH) ||
      (status == PJSIP_EAUTHACCNOTFOUND))
  {
    // No authorization information in request, or no authentication vector
    // found in the store (so request is likely stale), so must issue
    // challenge.
    TRC_DEBUG("No authentication information in request or stale nonce, so reject with challenge");
    pj_bool_t stale = (status == PJSIP_EAUTHACCNOTFOUND);

<<<<<<< HEAD
    sc = unauth_sc;
=======
    if (stale)
    {
      if (!pj_strcmp2(&auth_hdr->credential.digest.algorithm, "MD5"))
      {
        auth_stats_tables->sip_digest_auth_tbl->increment_failures();
      }
      if (!pj_strcmp2(&auth_hdr->credential.digest.algorithm, "AKAv1-MD5"))
      {
      auth_stats_tables->ims_aka_auth_tbl->increment_failures();
      }
    }

    sc = PJSIP_SC_UNAUTHORIZED;
>>>>>>> fc6155cd
    status = PJUtils::create_response(stack_data.endpt, rdata, sc, NULL, &tdata);

    if (status != PJ_SUCCESS)
    {
      // Failed to create a response.  This really shouldn't happen, but there
      // is nothing else we can do.
      // LCOV_EXCL_START
      delete acr;
      return PJ_TRUE;
      // LCOV_EXCL_STOP
    }

    create_challenge(credentials, stale, resync, rdata, tdata);
  }
  else
  {
    // Authentication failed.
    std::string error_msg = PJUtils::pj_status_to_string(status);

    TRC_ERROR("Authentication failed, %s", error_msg.c_str());

    if (!pj_strcmp2(&auth_hdr->credential.digest.algorithm, "MD5"))
    {
      auth_stats_tables->sip_digest_auth_tbl->increment_failures();
    }
    else if (!pj_strcmp2(&auth_hdr->credential.digest.algorithm, "AKAv1-MD5"))
    {
      auth_stats_tables->ims_aka_auth_tbl->increment_failures();
    }
 
    SAS::Event event(trail, SASEvent::AUTHENTICATION_FAILED, 0);
    event.add_var_param(error_msg);
    SAS::report_event(event);

    if (sc != unauth_sc)
    {
      // Notify Homestead and the HSS that this authentication attempt
      // has definitively failed.
      std::string impi;
      std::string impu;

      PJUtils::get_impi_and_impu(rdata, impi, impu);

      hss->update_registration_state(impu, impi, HSSConnection::AUTH_FAIL, 0);
    }

    if (analytics != NULL)
    {
      analytics->auth_failure(PJUtils::pj_str_to_string(&credentials->username),
      PJUtils::public_id_from_uri((pjsip_uri*)pjsip_uri_get_uri(PJSIP_MSG_TO_HDR(rdata->msg_info.msg)->uri)));
    }

    status = PJUtils::create_response(stack_data.endpt, rdata, sc, NULL, &tdata);
    if (status != PJ_SUCCESS)
    {
      // Failed to create a response.  This really shouldn't happen, but there
      // is nothing else we can do.
      // LCOV_EXCL_START
      delete acr;
      return PJ_TRUE;
      // LCOV_EXCL_STOP
    }
  }

  acr->tx_response(tdata->msg);

  // Issue the challenge response transaction-statefully. This is so that:
  //  * if we challenge an INVITE, the UE can ACK the 407
  //  * if a challenged request gets retransmitted, we don't repeat the work
  pjsip_transaction* tsx = NULL;
  status = pjsip_tsx_create_uas2(NULL, rdata, NULL, &tsx);
  if (status != PJ_SUCCESS)
  {
    // LCOV_EXCL_START - defensive code not hit in UT
    TRC_WARNING("Couldn't create PJSIP transaction for authentication response: %d"
                " (sending statelessly instead)", status);
    // Send the response statelessly in this case - it's better than nothing
    pjsip_endpt_send_response2(stack_data.endpt, rdata, tdata, NULL, NULL);
    // LCOV_EXCL_STOP
  }
  else
  {
    // Let the tsx know about the original message
    pjsip_tsx_recv_msg(tsx, rdata);
    // Send our response in this transaction
    pjsip_tsx_send_msg(tsx, tdata);
  }

  // Send the ACR.
  acr->send_message();
  delete acr;
  delete av;
  return PJ_TRUE;
}


pj_status_t init_authentication(const std::string& realm_name,
                                AvStore* avstore,
                                HSSConnection* hss_connection,
                                ChronosConnection* chronos_connection,
                                ACRFactory* rfacr_factory,
                                AnalyticsLogger* analytics_logger,
                                SNMP::AuthenticationStatsTables* auth_stats_tbls)
{
  pj_status_t status;

  aka_realm = (realm_name != "") ? pj_strdup3(stack_data.pool, realm_name.c_str()) : stack_data.local_host;
  av_store = avstore;
  hss = hss_connection;
  chronos = chronos_connection;
  acr_factory = rfacr_factory;
  analytics = analytics_logger;
  auth_stats_tables = auth_stats_tbls;

  // Register the authentication module.  This needs to be in the stack
  // before the transaction layer.
  status = pjsip_endpt_register_module(stack_data.endpt, &mod_authentication);

  // Initialize the authorization server.
  pjsip_auth_srv_init_param params;
  params.realm = &WILDCARD_REALM;
  params.lookup3 = user_lookup;
  params.options = 0;
  status = pjsip_auth_srv_init2(stack_data.pool, &auth_srv, &params);

  params.options = PJSIP_AUTH_SRV_IS_PROXY;
  status = pjsip_auth_srv_init2(stack_data.pool, &auth_srv_proxy, &params);


  return status;
}


void destroy_authentication()
{
  pjsip_endpt_unregister_module(stack_data.endpt, &mod_authentication);
}<|MERGE_RESOLUTION|>--- conflicted
+++ resolved
@@ -612,7 +612,6 @@
   }
   else
   {
-<<<<<<< HEAD
     if (PJSIP_MSG_TO_HDR(rdata->msg_info.msg)->tag.slen != 0)
     {
       // This is an in-dialog request which needs no authentication.
@@ -626,18 +625,6 @@
       pjsip_msg_find_hdr(rdata->msg_info.msg, PJSIP_H_PROXY_AUTHORIZATION, NULL);
 
     if (auth_hdr != NULL)
-=======
-    // There is an authorization header, so check for the integrity-protected
-    // indication.
-    TRC_DEBUG("Authorization header in request");
-    pjsip_param* integrity =
-           pjsip_param_find(&auth_hdr->credential.digest.other_param,
-                            &STR_INTEGRITY_PROTECTED);
-    
-    if ((integrity != NULL) &&
-        ((pj_stricmp(&integrity->value, &STR_TLS_YES) == 0) ||
-         (pj_stricmp(&integrity->value, &STR_IP_ASSOC_YES) == 0)))
->>>>>>> fc6155cd
     {
       // Edge proxy has explicitly asked us to authenticate this non-REGISTER message
       SAS::Event event(trail, SASEvent::AUTHENTICATION_NEEDED_PROXY_AUTHORIZATION, 0);
@@ -652,22 +639,6 @@
       SAS::report_event(event);
       return PJ_FALSE;
     }
-<<<<<<< HEAD
-=======
-    
-    if (pj_strcmp2(&auth_hdr->credential.digest.response, ""))
-    {
-      if (!pj_strcmp2(&auth_hdr->credential.digest.algorithm, "MD5"))
-      {
-        auth_stats_tables->sip_digest_auth_tbl->increment_attempts();
-      }
-      else if (!pj_strcmp2(&auth_hdr->credential.digest.algorithm, "AKAv1-MD5"))
-      {
-        auth_stats_tables->ims_aka_auth_tbl->increment_attempts();
-      }
-    }
->>>>>>> fc6155cd
-
   }
 }
 
@@ -678,22 +649,17 @@
   bool is_register = (rdata->msg_info.msg->line.req.method.id == PJSIP_REGISTER_METHOD);
   std::string resync;
 
-<<<<<<< HEAD
   SAS::TrailId trail = get_trail(rdata);
 
   if (!needs_authentication(rdata, trail))
-=======
-  rapidjson::Document* av = NULL;
-
-  if ((auth_hdr != NULL) &&
-      (auth_hdr->credential.digest.response.slen != 0))
->>>>>>> fc6155cd
   {
     TRC_DEBUG("Request does not need authentication");
     return PJ_FALSE;
   }
-
+    
   TRC_DEBUG("Request needs authentication");
+  rapidjson::Document* av = NULL;
+
   const int unauth_sc = is_register ? PJSIP_SC_UNAUTHORIZED : PJSIP_SC_PROXY_AUTHENTICATION_REQUIRED;
   int sc = unauth_sc;
   status = PJSIP_EAUTHNOAUTH;
@@ -703,6 +669,18 @@
   if ((credentials != NULL) &&
       (credentials->response.slen != 0))
   {
+    if (is_register)
+    {
+      if (!pj_strcmp2(&credentials->algorithm, "MD5"))
+      {
+        auth_stats_tables->sip_digest_auth_tbl->increment_attempts();
+      }
+      else if (!pj_strcmp2(&credentials->algorithm, "AKAv1-MD5"))
+      {
+        auth_stats_tables->ims_aka_auth_tbl->increment_attempts();
+      }
+    }
+
     std::string impi = PJUtils::pj_str_to_string(&credentials->username);
     std::string nonce = PJUtils::pj_str_to_string(&credentials->nonce);
     uint64_t cas = 0;
@@ -722,13 +700,16 @@
       SAS::Event event(trail, SASEvent::AUTHENTICATION_SUCCESS, 0);
       SAS::report_event(event);
 
-      if (av->HasMember("digest"))
-      {
-        auth_stats_tables->sip_digest_auth_tbl->increment_successes();
-      }
-      else if (av->HasMember("aka"))
-      {
-        auth_stats_tables->ims_aka_auth_tbl->increment_successes();
+      if (is_register)
+      {
+        if (av->HasMember("digest"))
+        {
+          auth_stats_tables->sip_digest_auth_tbl->increment_successes();
+        }
+        else if (av->HasMember("aka"))
+        {
+          auth_stats_tables->ims_aka_auth_tbl->increment_successes();
+        }
       }
 
       // Write a tombstone flag back to the AV store, handling contention.
@@ -855,23 +836,20 @@
     TRC_DEBUG("No authentication information in request or stale nonce, so reject with challenge");
     pj_bool_t stale = (status == PJSIP_EAUTHACCNOTFOUND);
 
-<<<<<<< HEAD
     sc = unauth_sc;
-=======
-    if (stale)
-    {
-      if (!pj_strcmp2(&auth_hdr->credential.digest.algorithm, "MD5"))
+
+    if (is_register && stale)
+    {
+      if (!pj_strcmp2(&credentials->algorithm, "MD5"))
       {
         auth_stats_tables->sip_digest_auth_tbl->increment_failures();
       }
-      if (!pj_strcmp2(&auth_hdr->credential.digest.algorithm, "AKAv1-MD5"))
+      if (!pj_strcmp2(&credentials->algorithm, "AKAv1-MD5"))
       {
       auth_stats_tables->ims_aka_auth_tbl->increment_failures();
       }
     }
 
-    sc = PJSIP_SC_UNAUTHORIZED;
->>>>>>> fc6155cd
     status = PJUtils::create_response(stack_data.endpt, rdata, sc, NULL, &tdata);
 
     if (status != PJ_SUCCESS)
@@ -893,13 +871,16 @@
 
     TRC_ERROR("Authentication failed, %s", error_msg.c_str());
 
-    if (!pj_strcmp2(&auth_hdr->credential.digest.algorithm, "MD5"))
-    {
-      auth_stats_tables->sip_digest_auth_tbl->increment_failures();
-    }
-    else if (!pj_strcmp2(&auth_hdr->credential.digest.algorithm, "AKAv1-MD5"))
-    {
-      auth_stats_tables->ims_aka_auth_tbl->increment_failures();
+    if (is_register)
+    {
+      if (!pj_strcmp2(&credentials->algorithm, "MD5"))
+      {
+        auth_stats_tables->sip_digest_auth_tbl->increment_failures();
+      }
+      else if (!pj_strcmp2(&credentials->algorithm, "AKAv1-MD5"))
+      {
+        auth_stats_tables->ims_aka_auth_tbl->increment_failures();
+      }
     }
  
     SAS::Event event(trail, SASEvent::AUTHENTICATION_FAILED, 0);
