--- conflicted
+++ resolved
@@ -472,16 +472,8 @@
 
   if (st_code != PJSIP_SC_OK)
   {
-<<<<<<< HEAD
-    // Failed to connect to the local store.  Reject the register with a 500
-    // response.
-    // LCOV_EXCL_START - the can't fail to connect to the store we use for UT
-    TRC_ERROR("Failed to connect to local store, private_id= %s", private_id.c_str());
-    st_code = PJSIP_SC_INTERNAL_SERVER_ERROR;
-=======
     // The REGISTER failed.
     TRC_DEBUG("Register failed for %s with %d", public_id.c_str(), st_code);
->>>>>>> 9df7c7b3
 
     SAS::Event event(trail(), SASEvent::REGISTER_FAILED, 0);
     event.add_var_param(public_id);
@@ -673,13 +665,8 @@
   if ((num_contact_headers != 0) &&
       (num_contact_headers == num_emergency_deregisters))
   {
-<<<<<<< HEAD
-    // LCOV_EXCL_START - can't see how this could ever happen
-    TRC_ERROR("Failed to add RFC 5626 headers to reply");
-=======
     TRC_DEBUG("Register request is solely attempting to deregister emergency "
               "registrations");
->>>>>>> 9df7c7b3
 
     SAS::Event event(trail, SASEvent::DEREGISTER_FAILED_EMERGENCY, 0);
     SAS::report_event(event);
