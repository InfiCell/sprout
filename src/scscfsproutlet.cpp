--- conflicted
+++ resolved
@@ -44,12 +44,8 @@
                                SNMP::SuccessFailCountByRequestTypeTable* incoming_sip_transactions_tbl,
                                SNMP::SuccessFailCountByRequestTypeTable* outgoing_sip_transactions_tbl,
                                bool override_npdi,
-<<<<<<< HEAD
                                MMFService* mmfservice,
-                               DIFCService* difcservice,
-=======
                                FIFCService* fifcservice,
->>>>>>> ca39d3e1
                                IFCConfiguration ifc_configuration,
                                int session_continued_timeout_ms,
                                int session_terminated_timeout_ms,
@@ -67,12 +63,8 @@
   _enum_service(enum_service),
   _acr_factory(acr_factory),
   _override_npdi(override_npdi),
-<<<<<<< HEAD
   _mmfservice(mmfservice),
-  _difcservice(difcservice),
-=======
   _fifcservice(fifcservice),
->>>>>>> ca39d3e1
   _ifc_configuration(ifc_configuration),
   _session_continued_timeout_ms(session_continued_timeout_ms),
   _session_terminated_timeout_ms(session_terminated_timeout_ms),
@@ -223,16 +215,12 @@
   return _as_chain_table;
 }
 
-<<<<<<< HEAD
 MMFService* SCSCFSproutlet::mmfservice() const
 {
   return _mmfservice;
 }
 
-DIFCService* SCSCFSproutlet::difcservice() const
-=======
 FIFCService* SCSCFSproutlet::fifcservice() const
->>>>>>> ca39d3e1
 {
   return _fifcservice;
 }
