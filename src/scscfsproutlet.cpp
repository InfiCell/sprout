--- conflicted
+++ resolved
@@ -406,13 +406,9 @@
   _video_call(false),
   _impi(),
   _auto_reg(false),
-<<<<<<< HEAD
   _wildcard(""),
-  _se_helper(stack_data.default_session_expires)
-=======
   _se_helper(stack_data.default_session_expires),
   _base_req(nullptr)
->>>>>>> bae5e358
 {
   TRC_DEBUG("S-CSCF Transaction (%p) created", this);
 }
