/**
 * @file scscfsproutlet.cpp S-CSCF Sproutlet classes, implementing S-CSCF
 *                          specific SIP proxy functions.
 *
 * Copyright (C) Metaswitch Networks 2017
 * If license terms are provided to you in a COPYING file in the root directory
 * of the source code repository by which you are accessing this code, then
 * the license outlined in that COPYING file applies to your use.
 * Otherwise no rights are granted except for those provided to you by
 * Metaswitch Networks in a separate written agreement.
 */

#include "log.h"
#include "sprout_pd_definitions.h"
#include "sproutsasevent.h"
#include "constants.h"
#include "custom_headers.h"
#include "stack.h"
#include "contact_filtering.h"
#include "registration_utils.h"
#include "scscfsproutlet.h"
#include "uri_classifier.h"
#include "wildcard_utils.h"
#include "associated_uris.h"
#include "scscf_utils.h"

// Constant indicating there is no served user for a request.
const char* NO_SERVED_USER = "";

/// SCSCFSproutlet constructor.
SCSCFSproutlet::SCSCFSproutlet(const std::string& name,
                               const std::string& scscf_name,
                               const std::string& scscf_cluster_uri,
                               const std::string& scscf_node_uri,
                               const std::string& icscf_uri,
                               const std::string& bgcf_uri,
                               int port,
                               const std::string& uri,
                               const std::string& network_function,
                               const std::string& next_hop_service,
                               SubscriberDataManager* sdm,
                               std::vector<SubscriberDataManager*> remote_sdms,
                               HSSConnection* hss,
                               EnumService* enum_service,
                               ACRFactory* acr_factory,
                               SNMP::SuccessFailCountByRequestTypeTable* incoming_sip_transactions_tbl,
                               SNMP::SuccessFailCountByRequestTypeTable* outgoing_sip_transactions_tbl,
                               bool override_npdi,
                               FIFCService* fifcservice,
                               IFCConfiguration ifc_configuration,
                               int session_continued_timeout_ms,
                               int session_terminated_timeout_ms,
                               AsCommunicationTracker* sess_term_as_tracker,
                               AsCommunicationTracker* sess_cont_as_tracker) :
  Sproutlet(name,
            port,
            uri,
            "",
            {},
            incoming_sip_transactions_tbl,
            outgoing_sip_transactions_tbl,
            network_function),
  _scscf_name(scscf_name),
  _scscf_cluster_uri(NULL),
  _scscf_node_uri(NULL),
  _icscf_uri(NULL),
  _bgcf_uri(NULL),
  _next_hop_service(next_hop_service),
  _sdm(sdm),
  _remote_sdms(remote_sdms),
  _hss(hss),
  _enum_service(enum_service),
  _acr_factory(acr_factory),
  _override_npdi(override_npdi),
  _fifcservice(fifcservice),
  _ifc_configuration(ifc_configuration),
  _session_continued_timeout_ms(session_continued_timeout_ms),
  _session_terminated_timeout_ms(session_terminated_timeout_ms),
  _scscf_cluster_uri_str(scscf_cluster_uri),
  _scscf_node_uri_str(scscf_node_uri),
  _icscf_uri_str(icscf_uri),
  _bgcf_uri_str(bgcf_uri),
  _sess_term_as_tracker(sess_term_as_tracker),
  _sess_cont_as_tracker(sess_cont_as_tracker)
{
  _routed_by_preloaded_route_tbl = SNMP::CounterTable::create("scscf_routed_by_preloaded_route",
                                                              "1.2.826.0.1.1578918.9.3.26");
  _invites_cancelled_before_1xx_tbl = SNMP::CounterTable::create("invites_cancelled_before_1xx",
                                                                 "1.2.826.0.1.1578918.9.3.32");
  _invites_cancelled_after_1xx_tbl = SNMP::CounterTable::create("invites_cancelled_after_1xx",
                                                                "1.2.826.0.1.1578918.9.3.33");
  _audio_session_setup_time_tbl = SNMP::EventAccumulatorTable::create("scscf_audio_session_setup_time",
                                                                      "1.2.826.0.1.1578918.9.3.34");
  _video_session_setup_time_tbl = SNMP::EventAccumulatorTable::create("scscf_video_session_setup_time",
                                                                      "1.2.826.0.1.1578918.9.3.35");
  _forked_invite_tbl = SNMP::CounterTable::create("scscf_forked_invites",
                                                  "1.2.826.0.1.1578918.9.3.38");
  _barred_calls_tbl = SNMP::CounterTable::create("scscf_barred_calls",
                                                 "1.2.826.0.1.1578918.9.3.42");
}


/// SCSCFSproutlet destructor.
SCSCFSproutlet::~SCSCFSproutlet()
{
  delete _as_chain_table;
  delete _routed_by_preloaded_route_tbl;
  delete _invites_cancelled_before_1xx_tbl;
  delete _invites_cancelled_after_1xx_tbl;
  delete _forked_invite_tbl;
  delete _barred_calls_tbl;
  delete _audio_session_setup_time_tbl;
  delete _video_session_setup_time_tbl;
}

bool SCSCFSproutlet::init()
{
  TRC_DEBUG("Creating S-CSCF Sproutlet");
  TRC_DEBUG("  S-CSCF cluster URI = %s", _scscf_cluster_uri_str.c_str());
  TRC_DEBUG("  S-CSCF node URI    = %s", _scscf_node_uri_str.c_str());
  TRC_DEBUG("  I-CSCF URI         = %s", _icscf_uri_str.c_str());
  TRC_DEBUG("  BGCF URI           = %s", _bgcf_uri_str.c_str());

  bool init_success = true;

  // Convert the routing URIs to a form suitable for PJSIP, so we're
  // not continually converting from strings.
  _scscf_cluster_uri = PJUtils::uri_from_string(_scscf_cluster_uri_str, stack_data.pool, false);

  if (_scscf_cluster_uri == NULL)
  {
    // LCOV_EXCL_START - Don't test pjsip URI failures in the S-CSCF UTs
    TRC_ERROR("Invalid S-CSCF cluster %s", _scscf_cluster_uri_str.c_str());
    init_success = false;
    // LCOV_EXCL_STOP
  }

  _scscf_node_uri = PJUtils::uri_from_string(_scscf_node_uri_str, stack_data.pool, false);

  if (_scscf_node_uri == NULL)
  {
    // LCOV_EXCL_START - Don't test pjsip URI failures in the S-CSCF UTs
    TRC_ERROR("Invalid S-CSCF node URI %s", _scscf_node_uri_str.c_str());
    init_success = false;
    // LCOV_EXCL_STOP
  }

  _bgcf_uri = PJUtils::uri_from_string(_bgcf_uri_str, stack_data.pool, false);

  if (_bgcf_uri == NULL)
  {
    // LCOV_EXCL_START - Don't test pjsip URI failures in the S-CSCF UTs
    TRC_ERROR("Invalid BGCF URI %s", _bgcf_uri_str.c_str());
    init_success = false;
    // LCOV_EXCL_STOP
  }

  if (_icscf_uri_str != "")
  {
    _icscf_uri = PJUtils::uri_from_string(_icscf_uri_str, stack_data.pool, false);

    if (_icscf_uri == NULL)
    {
      // LCOV_EXCL_START - Don't test pjsip URI failures in the S-CSCF UTs
      TRC_ERROR("Invalid I-CSCF URI %s", _icscf_uri_str.c_str());
      init_success = false;
      // LCOV_EXCL_STOP
    }
  }

  // Create an AS Chain table for maintaining the mapping from ODI tokens to
  // AS chains (and links in those chains).
  _as_chain_table = new AsChainTable;

  return init_success;
}

/// Creates a SCSCFSproutletTsx instance for performing S-CSCF service processing
/// on a request.
SproutletTsx* SCSCFSproutlet::get_tsx(SproutletHelper* helper,
                                      const std::string& alias,
                                      pjsip_msg* req,
                                      pjsip_sip_uri*& next_hop,
                                      pj_pool_t* pool,
                                      SAS::TrailId trail)
{
  pjsip_method_e req_type = req->line.req.method.id;
  return (SproutletTsx*)new SCSCFSproutletTsx(this, _next_hop_service, req_type);
}


/// Returns the service name of the entire S-CSCF.
const std::string SCSCFSproutlet::scscf_service_name() const
{
  return _scscf_name;
}


/// Returns the configured S-CSCF cluster URI for this system.
const pjsip_uri* SCSCFSproutlet::scscf_cluster_uri() const
{
  return _scscf_cluster_uri;
}


/// Returns the configured S-CSCF node URI for this system.
const pjsip_uri* SCSCFSproutlet::scscf_node_uri() const
{
  return _scscf_node_uri;
}


/// Returns the configured I-CSCF URI for this system.
const pjsip_uri* SCSCFSproutlet::icscf_uri() const
{
  return _icscf_uri;
}


/// Returns the configured BGCF URI for this system.
const pjsip_uri* SCSCFSproutlet::bgcf_uri() const
{
  return _bgcf_uri;
}


/// Returns the AS chain table object used to manage AS chains and the
/// associated ODI tokens.
AsChainTable* SCSCFSproutlet::as_chain_table() const
{
  return _as_chain_table;
}

FIFCService* SCSCFSproutlet::fifcservice() const
{
  return _fifcservice;
}

IFCConfiguration SCSCFSproutlet::ifc_configuration() const
{
  return _ifc_configuration;
}

/// Gets all bindings for the specified Address of Record from the local or
/// remote registration stores.
void SCSCFSproutlet::get_bindings(const std::string& aor,
                                  AoRPair** aor_pair,
                                  SAS::TrailId trail)
{
  // Look up the target in the registration data store.
  TRC_INFO("Look up targets in registration store: %s", aor.c_str());
  *aor_pair = _sdm->get_aor_data(aor, trail);

  // If we didn't get bindings from the local store and we have any remote
  // stores, try them.
  if ((*aor_pair == NULL) ||
      (!(*aor_pair)->current_contains_bindings()))
  {
    std::vector<SubscriberDataManager*>::iterator it = _remote_sdms.begin();

    while ((it != _remote_sdms.end()) &&
           ((*aor_pair == NULL) || !(*aor_pair)->current_contains_bindings()))
    {
      delete *aor_pair;

      if ((*it)->has_servers())
      {
        *aor_pair = (*it)->get_aor_data(aor, trail);
      }

      ++it;
    }
  }

  // TODO - Log bindings to SAS
}


/// Removes the specified binding for the specified Address of Record from
/// the local or remote registration stores.
void SCSCFSproutlet::remove_binding(const std::string& aor,
                                    const std::string& binding_id,
                                    SAS::TrailId trail)
{
  RegistrationUtils::remove_bindings(_sdm,
                                     _remote_sdms,
                                     _hss,
                                     _fifcservice,
                                     _ifc_configuration,
                                     aor,
                                     binding_id,
                                     HSSConnection::DEREG_TIMEOUT,
                                     SubscriberDataManager::EventTrigger::TIMEOUT,
                                     trail);
}


/// Read data from the HSS and store in member fields for sproutlet.
long SCSCFSproutletTsx::read_hss_data(const HSSConnection::irs_query& irs_query,
                                      HSSConnection::irs_info& irs_info,
                                      SAS::TrailId trail)
{
  long http_code = _scscf->_hss->update_registration_state(irs_query,
                                                           irs_info,
                                                           trail);

  if (http_code == HTTP_OK)
  {
    _ifcs = irs_info._service_profiles[irs_query._public_id];

    // Get the default URI. This should always succeed.
    irs_info._associated_uris.get_default_impu(_default_uri, true);

    // We may want to route to bindings that are barred (in case of an
    // emergency), so get all the URIs.
    _registered = (irs_info._regstate == RegDataXMLUtils::STATE_REGISTERED);
    _barred = irs_info._associated_uris.is_impu_barred(irs_query._public_id);
  }

  return http_code;
}


/// Attempt ENUM lookup if appropriate.
void SCSCFSproutlet::translate_request_uri(pjsip_msg* req,
                                           pj_pool_t* pool,
                                           SAS::TrailId trail)
{
  return PJUtils::translate_request_uri(req,
                                        pool,
                                        _enum_service,
                                        should_override_npdi(),
                                        trail);
}


/// Get an ACR instance from the factory.
/// @param trail                SAS trail identifier to use for the ACR.
/// @param initiator            The initiator of the SIP transaction (calling
///                             or called party).
ACR* SCSCFSproutlet::get_acr(SAS::TrailId trail,
                             ACR::Initiator initiator,
                             ACR::NodeRole role)
{
  return _acr_factory->get_acr(trail, initiator, role);
}


void SCSCFSproutlet::track_app_serv_comm_failure(const std::string& uri,
                                                 const std::string& reason,
                                                 DefaultHandling default_handling)
{
  AsCommunicationTracker* as_tracker = (default_handling == SESSION_CONTINUED) ?
                                       _sess_cont_as_tracker :
                                       _sess_term_as_tracker;
  if (as_tracker != NULL)
  {
    as_tracker->on_failure(uri, reason);
  }
}


void SCSCFSproutlet::track_app_serv_comm_success(const std::string& uri,
                                                 DefaultHandling default_handling)
{
  AsCommunicationTracker* as_tracker = (default_handling == SESSION_CONTINUED) ?
                                       _sess_cont_as_tracker :
                                       _sess_term_as_tracker;
  if (as_tracker != NULL)
  {
    as_tracker->on_success(uri);
  }
}

void SCSCFSproutlet::track_session_setup_time(uint64_t tsx_start_time_usec,
                                              bool video_call)
{
  // Calculate how long it has taken to setup the session.
  struct timespec ts;
  clock_gettime(CLOCK_MONOTONIC_COARSE, &ts);
  uint64_t ringing_usec = ((uint64_t)ts.tv_sec * 1000000) + (ts.tv_nsec / 1000) - tsx_start_time_usec;

  if (video_call)
  {
    _video_session_setup_time_tbl->accumulate(ringing_usec);
  }
  else
  {
    _audio_session_setup_time_tbl->accumulate(ringing_usec);
  }
}

SCSCFSproutletTsx::SCSCFSproutletTsx(SCSCFSproutlet* scscf,
                                     const std::string& next_hop_service,
                                     pjsip_method_e req_type) :
  CompositeSproutletTsx(scscf, next_hop_service),
  _scscf(scscf),
  _cancelled(false),
  _session_case(NULL),
  _as_chain_link(),
  _hss_data_cached(false),
  _registered(false),
  _barred(false),
  _default_uri(""),
  _ifcs(),
  _in_dialog_acr(NULL),
  _failed_ood_acr(NULL),
  _target_aor(),
  _target_bindings(),
  _liveness_timer(0),
  _record_routed(false),
  _req_type(req_type),
  _seen_1xx(false),
  _record_session_setup_time(false),
  _tsx_start_time_usec(0),
  _video_call(false),
  _impi(),
  _auto_reg(false),
  _wildcard(""),
  _se_helper(stack_data.default_session_expires),
  _base_req(nullptr),
  _scscf_uri()
{
  TRC_DEBUG("S-CSCF Transaction (%p) created", this);
}


SCSCFSproutletTsx::~SCSCFSproutletTsx()
{
  TRC_DEBUG("S-CSCF Transaction (%p) destroyed", this);
  if (!_as_chain_link.is_set())
  {
    ACR* acr = get_acr();
    if (acr)
    {
      acr->send();
    }
  }

  if (_as_chain_link.is_set())
  {
    _as_chain_link.release();
  }

  if (_liveness_timer != 0)
  {
    cancel_timer(_liveness_timer); //LCOV_EXCL_LINE - can't be hit in production
  }

  // If the ACR was stored locally, destroy it now.
  if (_failed_ood_acr)
  {
    delete _failed_ood_acr;
  }
  if (_in_dialog_acr)
  {
    delete _in_dialog_acr;
  }

  _target_bindings.clear();

  if (_base_req != nullptr)
  {
    free_msg(_base_req);
  }
}


void SCSCFSproutletTsx::on_rx_initial_request(pjsip_msg* req)
{
  TRC_INFO("S-CSCF received initial request");

  pjsip_status_code status_code = PJSIP_SC_OK;

  // Work out if we should be auto-registering the user based on this
  // request and if we are, also work out the IMPI to register them with.
  const pjsip_route_hdr* top_route = route_hdr();
  if (top_route != NULL)
  {
    pjsip_sip_uri* uri = (pjsip_sip_uri*)top_route->name_addr.uri;

    if ((pjsip_param_find(&uri->other_param, &STR_ORIG) != NULL) &&
        (pjsip_param_find(&uri->other_param, &STR_AUTO_REG) != NULL))
    {
      _auto_reg = true;

      pjsip_proxy_authorization_hdr* proxy_auth_hdr =
        (pjsip_proxy_authorization_hdr*)pjsip_msg_find_hdr(req,
                                                           PJSIP_H_PROXY_AUTHORIZATION,
                                                           NULL);
      _impi = PJUtils::extract_username(proxy_auth_hdr,
                                        PJUtils::orig_served_user(req,
                                                                  get_pool(req),
                                                                  trail()));
    }
  }

  // Pull out the P-Profile-Key header if it exists. We must do this before
  // sending any requests to the HSS.
  pjsip_routing_hdr* ppk_hdr = (pjsip_routing_hdr*)pjsip_msg_find_hdr_by_name(
                                                   req,
                                                   &STR_P_PROFILE_KEY,
                                                   NULL);

  if (ppk_hdr != NULL)
  {
    std::string escaped_wildcard = PJUtils::uri_to_string(PJSIP_URI_IN_ROUTING_HDR,
                                                          (pjsip_uri*)(&ppk_hdr->name_addr));
    _wildcard = PJUtils::unescape_string_for_uri(std::string(escaped_wildcard),
                                                 get_pool(req));

    // If the URI is surrounded with angle brackets remove them.
    if ((boost::starts_with(_wildcard, "<")) &&
        (boost::ends_with(_wildcard, ">")))
    {
      _wildcard = _wildcard.substr(1, _wildcard.size() - 2);
    }
  }

  // Determine the session case and the served user.  This will link to
  // an AsChain object (creating it if necessary), if we need to provide
  // services.
  // It will also set the S-CSCF URI
  status_code = determine_served_user(req);

  // Pass the received request to the ACR.
  // @TODO - request timestamp???
  ACR* acr = get_acr();
  if (acr)
  {
    acr->lock();
    acr->rx_request(req);
    acr->unlock();
  }

  if (status_code != PJSIP_SC_OK)
  {
    // Failed to determine the served user for a request we should provide
    // services on, so reject the request.
    TRC_INFO("Failed to determine served user for request, reject with %d status code",
             status_code);
    pjsip_msg* rsp = create_response(req, status_code);
    send_response(rsp);
    free_msg(req);
    return;
  }
  else
  {
    // Check if the served user is barred. If it is barred, we reject the request
    // unless it is a terminating request to a binding that is using an
    // emergency registration in which case we let it through.
    if (_barred)
    {
      bool emergency = false;

      if (_session_case->is_terminating())
      {
        // The bindings are keyed off the default IMPU.
        std::string aor = _default_uri;
        AoRPair* aor_pair = NULL;
        _scscf->get_bindings(aor, &aor_pair, trail());

        if ((aor_pair != NULL) &&
            (aor_pair->get_current() != NULL))
        {
          if (!aor_pair->get_current()->bindings().empty())
          {
            const AoR::Bindings bindings = aor_pair->get_current()->bindings();

            // Loop over the bindings. If any binding has an emergency registration,
            // let the request through. When routing to UEs, we will make sure we
            // only route the request to the bindings that have an emergency registration.
            for (AoR::Bindings::const_iterator binding = bindings.begin();
                 binding != bindings.end();
                 ++binding)
            {
              if (binding->second->_emergency_registration)
              {
                emergency = true;
                break;
              }
            }
          }

          delete aor_pair; aor_pair = NULL;
        }
      }

      if (!emergency)
      {
        TRC_INFO("Served user is barred so reject the request");
        status_code = _session_case->is_originating() ? PJSIP_SC_FORBIDDEN : PJSIP_SC_NOT_FOUND;
        pjsip_msg* rsp = create_response(req, status_code);

        if (_session_case->is_originating())
        {
          SAS::Event event(trail(), SASEvent::REJECT_CALL_FROM_BARRED_USER, 0);
          std::string served_user = served_user_from_msg(req);
          event.add_var_param(served_user);
          SAS::report_event(event);
          CL_SPROUT_ORIG_PARTY_BARRED.log(served_user.c_str());
        }
        else
        {
          SAS::Event event(trail(), SASEvent::REJECT_CALL_TO_BARRED_USER, 0);
          std::string served_user = served_user_from_msg(req);
          event.add_var_param(served_user);
          SAS::report_event(event);
          CL_SPROUT_TERM_PARTY_BARRED.log(served_user.c_str());
        }

        _scscf->_barred_calls_tbl->increment();

        send_response(rsp);
        free_msg(req);
        return;
      }
    }

    // Add a P-Charging-Function-Addresses header if one is not already present
    // for some reason. We only do this if we have the charging addresses cached
    // (which we should do).
    PJUtils::add_pcfa_header(req, get_pool(req), _irs_info._ccfs, _irs_info._ecfs, false);

    // Add a second P-Asserted-Identity header if required on originating calls.
    // See 3GPP TS24.229, 5.4.3.2.
    if (_session_case->is_originating())
    {
      add_second_p_a_i_hdr(req);
    }

    if (_as_chain_link.is_set())
    {
      // AS chain is set up, so must apply services to the request.
      TRC_INFO("Found served user, so apply services");

      if (_session_case->is_originating())
      {
        apply_originating_services(req);
      }
      else
      {
        apply_terminating_services(req);
      }
    }
    else
    {
      // No AS chain set, so don't apply services to the request.
      // Check whether the next hop is a routeable URI
      pjsip_uri_context_e context;
      pjsip_uri* next_uri = PJUtils::get_next_routing_uri(req, &context);
      URIClass uri_class = URIClassifier::classify_uri(next_uri);

      if (uri_class != UNKNOWN)
      {
        TRC_INFO("Route request without applying services");
        SAS::Event no_as_route(trail(), SASEvent::NO_AS_CHAIN_ROUTE, 0);
        SAS::report_event(no_as_route);
        send_request(req);
      }
      else
      {
        // Invalid URI, so just reject the request
        std::string uri_str = PJUtils::uri_to_string(context, next_uri);
        reject_invalid_uri(req, uri_str);
      }
    }
  }
}


void SCSCFSproutletTsx::on_rx_in_dialog_request(pjsip_msg* req)
{
  TRC_INFO("S-CSCF received in-dialog request");

  // We must be record-routed to be in the dialog
  _record_routed = true;
  _se_helper.process_request(req, get_pool(req), trail());

  // Determine whether we should be generating an ACR for this transaction,
  // and if so what our role should be? (originaing or terminating).
  ACR::NodeRole billing_role;
  bool bill_request = get_billing_role(billing_role);

  if (bill_request)
  {
    // Create an ACR for this request and pass the request to it.
    _in_dialog_acr = _scscf->get_acr(trail(),
                                     ACR::CALLING_PARTY,
                                     billing_role);

    // @TODO - request timestamp???
    ACR* acr = get_acr();
    if (acr != NULL)
    {
      acr->lock();
      acr->rx_request(req);
      acr->unlock();
    }
  }
  else
  {
    // We don't want to bill this transaction. in_dialog_acr should already
    // be NULL.  NULL it just in case though.
    _in_dialog_acr = NULL;
  }

  send_request(req);
}


void SCSCFSproutletTsx::on_tx_request(pjsip_msg* req, int fork_id)
{
  ACR* acr = get_acr();
  if (acr)
  {
    // Pass the transmitted request to the ACR to update the accounting
    // information.
    acr->lock();
    acr->tx_request(req);
    acr->unlock();
  }
}


void SCSCFSproutletTsx::on_rx_response(pjsip_msg* rsp, int fork_id)
{
  TRC_INFO("S-CSCF received response");

  if (_record_routed)
  {
    _se_helper.process_response(rsp, get_pool(rsp), trail());
  }

  // Pass the received response to the ACR.
  // @TODO - timestamp from response???
  ACR* acr = get_acr();
  if (acr != NULL)
  {
    acr->lock();
    acr->rx_response(rsp);
    acr->unlock();
  }

  if (_liveness_timer != 0)
  {
    // The liveness timer is running on this request, so cancel it.
    cancel_timer(_liveness_timer);
    _liveness_timer = 0;
  }

  int st_code = rsp->line.status.code;

  if (st_code == SIP_STATUS_FLOW_FAILED)
  {
    // The edge proxy / P-CSCF has reported that this flow has failed.
    // We should remove the binding from the registration store so we don't
    // try it again.
    std::unordered_map<int, std::string>::iterator i = _target_bindings.find(fork_id);

    if (i != _target_bindings.end())
    {
      // We're the auth proxy and the flow we used failed, so delete the binding
      // corresponding to this flow.
      _scscf->remove_binding(_target_aor, i->second, trail());
    }
  }

  if ((st_code >= PJSIP_SC_OK) && (_hss_data_cached))
  {
    // Final response. Add a P-Charging-Function-Addresses header if one is
    // not already present for some reason. We only do this if we have
    // the charging addresses cached (which we should do).
    PJUtils::add_pcfa_header(rsp, get_pool(rsp), _irs_info._ccfs, _irs_info._ecfs, false);
  }

  if ((st_code < 300) && (_session_case->is_terminating()))
  {
    // Add a second P-Asserted-Identity header if required. See 3GPP TS24.229,
    // 5.4.3.3.
    add_second_p_a_i_hdr(rsp);
  }

  if (_as_chain_link.is_set())
  {
    // Pass the response code to the controlling AsChain for accounting.
    _as_chain_link.on_response(st_code);

    if (!_as_chain_link.complete())
    {
      // The AS chain isn't complete, so the response must be from an
      // application server.  Check to see if we need to trigger default
      // handling.
      if ((!_as_chain_link.responsive()) &&
          (!_cancelled) &&
          ((st_code == PJSIP_SC_REQUEST_TIMEOUT) ||
           (PJSIP_IS_STATUS_IN_CLASS(st_code, 500))))
      {
        // Default handling will be triggered. Track this as a failed
        // communication.
        _scscf->track_app_serv_comm_failure(_as_chain_link.uri(),
                                            fork_failure_reason_as_string(fork_id, st_code),
                                            _as_chain_link.default_handling());

        if (_as_chain_link.default_handling() == SESSION_CONTINUED)
        {
          // The AS either timed out or returned a 5xx error, and default
          // handling is set to continue.
          TRC_DEBUG("Trigger default_handling=CONTINUE processing");
          SAS::Event bypass_As(trail(), SASEvent::BYPASS_AS, 1);
          bypass_As.add_var_param(st_code == PJSIP_SC_REQUEST_TIMEOUT ?
                                  "Timed out waiting for response to INVITE request from AS" :
                                  "AS returned 5xx response");
          SAS::report_event(bypass_As);

          _as_chain_link = _as_chain_link.next();
          pjsip_msg* req = get_base_request();
          _record_routed = false;
          if (_session_case->is_originating())
          {
            apply_originating_services(req);
          }
          else
          {
            apply_terminating_services(req);
          }

          // Free off the response as we no longer need it.
          free_msg(rsp);
        }
      }
      else
      {
        // Default handling will not be triggered. If this is the first non-100
        // response we've seen from an AS track it as a successful
        // communication. This means that no matter how many 1xx responses we
        // receive we only track one success.
        if ((st_code > PJSIP_SC_TRYING) && (!_seen_1xx))
        {
          _scscf->track_app_serv_comm_success(_as_chain_link.uri(),
                                              _as_chain_link.default_handling());
        }
      }
    }
  }

  if (st_code > PJSIP_SC_TRYING)
  {
    _seen_1xx = true;
  }

  if (rsp != NULL)
  {
    // Forward the response upstream.  The proxy layer will aggregate responses
    // if required.
    send_response(rsp);
  }
}


void SCSCFSproutletTsx::on_tx_response(pjsip_msg* rsp)
{
  ACR* acr = get_acr();
  if (acr != NULL)
  {
    // Pass the transmitted response to the ACR to update the accounting
    // information.
    acr->lock();
    acr->tx_response(rsp);
    acr->unlock();
  }

  // If this is a transaction where we are supposed to be tracking session
  // setup stats then check to see if it is now set up.  We consider it to be
  // setup when we receive either a 180 Ringing or 2xx (per TS 32.409).
  pjsip_status_code st_code = (pjsip_status_code)rsp->line.status.code;
  if (_record_session_setup_time &&
      ((st_code == PJSIP_SC_RINGING) ||
       PJSIP_IS_STATUS_IN_CLASS(st_code, 200)))
  {
    _scscf->track_session_setup_time(_tsx_start_time_usec, _video_call);
    _record_session_setup_time = false;
  }
}


void SCSCFSproutletTsx::on_rx_cancel(int status_code, pjsip_msg* cancel_req)
{
  TRC_INFO("S-CSCF received CANCEL");

  if (_req_type == PJSIP_INVITE_METHOD)
  // If an INVITE is being cancelled, then update INVITE cancellation stats.
  {
    if (_seen_1xx)
    {
      _scscf->_invites_cancelled_after_1xx_tbl->increment();
    }
    else
    {
      _scscf->_invites_cancelled_before_1xx_tbl->increment();
    }
  }

  _cancelled = true;

  if ((status_code == PJSIP_SC_REQUEST_TERMINATED) &&
      (cancel_req != NULL))
  {
    // Create and send an ACR for the CANCEL request.
    ACR::NodeRole role = ACR::NODE_ROLE_ORIGINATING;
    if ((_session_case != NULL) &&
        (_session_case->is_terminating()))
    {
      role = ACR::NODE_ROLE_TERMINATING;
    }
    ACR* cancel_acr = _scscf->get_acr(trail(), ACR::CALLING_PARTY, role);

    // @TODO - timestamp from request.
    cancel_acr->rx_request(cancel_req);
    cancel_acr->send();

    delete cancel_acr;
  }
}

void SCSCFSproutletTsx::retrieve_odi_and_sesscase(pjsip_msg* req)
{
  // Get the top route header.
  const pjsip_route_hdr* hroute = route_hdr();
  URIClass uri_class;
  if (hroute != NULL)
  {
    uri_class = URIClassifier::classify_uri(hroute->name_addr.uri);
  }

  if ((hroute != NULL) &&
      ((uri_class == NODE_LOCAL_SIP_URI) ||
       (uri_class == HOME_DOMAIN_SIP_URI)))
  {
    // This is our own Route header, containing a SIP URI.  Check for an
    // ODI token.  We need to determine the session case: is
    // this an originating request or not - see 3GPP TS 24.229
    // s5.4.3.1, s5.4.1.2.2F and the behaviour of
    // proxy_calculate_targets as an access proxy.
    TRC_DEBUG("Route header references this system");
    pjsip_sip_uri* uri = (pjsip_sip_uri*)hroute->name_addr.uri;
    pjsip_param* orig_param = pjsip_param_find(&uri->other_param, &STR_ORIG);

    _session_case = (orig_param != NULL) ? &SessionCase::Originating :
                                           &SessionCase::Terminating;

    if (pj_strncmp(&uri->user, &STR_ODI_PREFIX, STR_ODI_PREFIX.slen) == 0)
    {
      // This is one of our original dialog identifier (ODI) tokens.
      // See 3GPP TS 24.229 s5.4.3.4.
      std::string odi_token = std::string(uri->user.ptr + STR_ODI_PREFIX.slen,
                                          uri->user.slen - STR_ODI_PREFIX.slen);
      TRC_DEBUG("Found ODI token %s", odi_token.c_str());
      _as_chain_link = _scscf->as_chain_table()->lookup(odi_token);

      if (_as_chain_link.is_set())
      {
        TRC_INFO("Original dialog for %.*s found: %s",
                 uri->user.slen, uri->user.ptr,
                 _as_chain_link.to_string().c_str());
        _session_case = &_as_chain_link.session_case();
      }
      else
      {
        // The ODI token is invalid or expired.  Treat call as OOTB.
        TRC_INFO("Expired ODI token %s so handle as OOTB request", odi_token.c_str());
        SAS::Event event(trail(), SASEvent::SCSCF_ODI_INVALID, 0);
        event.add_var_param(PJUtils::pj_str_to_string(&uri->user));
        SAS::report_event(event);
      }
    }

    // If an application server is a B2BUA and so changes the Call-ID,
    // we'll normally correlate that in SAS through the AS chain
    // (directly correlating the new trail and the trail of the
    // original dialog). If it strips the ODI token for any reason,
    // that won't work - so as a fallback, if we have no ODI token,
    // we'll log an ICID marker to correlate the trails.
    if (!_as_chain_link.is_set())
    {
      pjsip_p_c_v_hdr* pcv = (pjsip_p_c_v_hdr*)pjsip_msg_find_hdr_by_name(req,
                                                                          &STR_P_C_V,
                                                                          NULL);
      if (pcv)
      {
        TRC_DEBUG("No ODI token, or invalid ODI token, on request - logging ICID marker %.*s for B2BUA AS correlation", pcv->icid.slen, pcv->icid.ptr);
        SAS::Marker icid_marker(trail(), MARKER_ID_IMS_CHARGING_ID, 1u);
        icid_marker.add_var_param(pcv->icid.slen, pcv->icid.ptr);
        SAS::report_marker(icid_marker, SAS::Marker::Scope::Trace);
      }
      else
      {
        TRC_DEBUG("No ODI token, or invalid ODI token, on request, and no P-Charging-Vector header (so can't log ICID for correlation)");
      }
    }

    TRC_DEBUG("Got our Route header, session case %s, OD=%s",
              _session_case->to_string().c_str(),
              _as_chain_link.to_string().c_str());
  }
  else
  {
    // No Route header on the request or top Route header does not correspond to
    // the S-CSCF.  This probably shouldn't happen, but if it does we will
    // treat it as a terminating request.
    TRC_DEBUG("No S-CSCF Route header, so treat as terminating request");
    _session_case = &SessionCase::Terminating;
  }
}

bool SCSCFSproutletTsx::is_retarget(std::string new_served_user)
{
  std::string old_served_user = _as_chain_link.served_user();

  // TS 24.229 section 5.4.3.3 says that changing the Request-URI to an alias of the original URI
  // doesn't count as a retarget, so get the aliases ready to check
  std::vector<std::string> aliases;
  get_aliases(old_served_user, aliases);

  if (new_served_user == old_served_user)
  {
    // URIs match exactly - this is not a retarget
    return false;
  }
  else if (std::find(aliases.begin(), aliases.end(), new_served_user) != aliases.end())
  {
    TRC_DEBUG("Application server has changed URI %s to the aliased URI %s - "
              "not treating as a retarget, not invoking originating-cdiv processing",
              old_served_user.c_str(),
              new_served_user.c_str());
    SAS::Event event(trail(), SASEvent::AS_RETARGETED_TO_ALIAS, 1);
    event.add_var_param(old_served_user);
    event.add_var_param(new_served_user);
    SAS::report_event(event);
    return false;
  }
  else
  {
    // The new URI is not identical to the old one and is not an aliased URI - the request has been retargeted
    SAS::Event event(trail(), SASEvent::AS_RETARGETED_CDIV, 1);
    event.add_var_param(old_served_user);
    event.add_var_param(new_served_user);
    SAS::report_event(event);
    return true;
  }
}

pjsip_status_code SCSCFSproutletTsx::determine_served_user(pjsip_msg* req)
{
  pjsip_status_code status_code = PJSIP_SC_OK;

  retrieve_odi_and_sesscase(req);

  if (_as_chain_link.is_set())
  {
    // Set the S-CSCF URI to the one we stored in the AsChain
    _scscf_uri = _as_chain_link.scscf_uri();

    bool retargeted = false;
    std::string served_user = served_user_from_msg(req);

    if ((_session_case->is_terminating()) &&
        is_retarget(served_user))
    {
      if (pjsip_msg_find_hdr(req, PJSIP_H_ROUTE, NULL) != NULL)
      {
        // The AS has supplied a pre-loaded route, which means it is routing
        // directly to the target. Interrupt the AS chain link to prevent any
        // more app servers from being triggered.
        TRC_INFO("Preloaded route - interrupt AS processing");
        _scscf->_routed_by_preloaded_route_tbl->increment(); // Update SNMP statistics.
        SAS::Event preloaded_route(trail(), SASEvent::AS_SUPPLIED_PRELOADED_ROUTE, 0);
        SAS::report_event(preloaded_route);
        _as_chain_link.interrupt();
      }
      else
      {
        // AS is retargeting per 3GPP TS 24.229 s5.4.3.3 step 3, so
        // create new AS chain with session case orig-cdiv and the
        // terminating user as served user.
        TRC_INFO("AS is retargeting the request");
        retargeted = true;

        _session_case = &SessionCase::OriginatingCdiv;
        served_user = _as_chain_link.served_user();

        sas_log_start_of_sesion_case(req, _session_case, served_user);

        // We might not be the terminating server any more, so we
        // should blank out the term_ioi parameter. If we are still
        // the terminating server, we'll fill it back in when we go
        // through handle_terminating.

        // Note that there's no need to change orig_ioi - we don't
        // actually become the originating server when we do this redirect.
        pjsip_p_c_v_hdr* pcv = (pjsip_p_c_v_hdr*)
                               pjsip_msg_find_hdr_by_name(req, &STR_P_C_V, NULL);
        if (pcv)
        {
          TRC_DEBUG("Blanking out term_ioi parameter due to redirect");
          pcv->term_ioi = pj_str(const_cast<char*>(""));
        }

        // Abandon the `term` ACR we're building up as we're about to perform CDIV.
        ACR* acr = _as_chain_link.acr();
        if (acr != NULL)
        {
          acr->lock();
          acr->cancel();
          acr->unlock();
        }

        Ifcs ifcs;
        long http_code = lookup_ifcs(served_user, ifcs);
        if (http_code == HTTP_OK)
        {
          TRC_DEBUG("Creating originating CDIV AS chain");

          // Preserve the SAS trail ID of the AS chain, to allow us to correlate even when a B2BUA
          // retargets the call
          SAS::TrailId old_chain_trail = _as_chain_link.trail();
          _as_chain_link.release();

          // Don't provide an ACR for the CDIV orig processing.
          ACR* cdiv_acr = NULL;
          _as_chain_link = create_as_chain(ifcs, served_user, cdiv_acr, old_chain_trail);

          if (stack_data.record_route_on_diversion)
          {
            TRC_DEBUG("Add service to dialog - originating Cdiv");
            add_to_dialog(req, false, ACR::NODE_ROLE_ORIGINATING);
          }
        }
        else
        {
          TRC_DEBUG("Failed to retrieve ServiceProfile for %s", served_user.c_str());

          if ((http_code == HTTP_SERVER_UNAVAILABLE) || (http_code == HTTP_GATEWAY_TIMEOUT))
          {
            // Send a SIP 504 response if we got a 500/503 HTTP response.
            status_code = PJSIP_SC_SERVER_TIMEOUT;
          }
          else
          {
            status_code = PJSIP_SC_NOT_FOUND;
          }

          SAS::Event no_ifcs(trail(), SASEvent::IFC_GET_FAILURE, 0);
          SAS::report_event(no_ifcs);
        }
      }
    }

    if (!retargeted)
    {
      if (stack_data.record_route_on_every_hop)
      {
        TRC_DEBUG("Add service to dialog - AS hop");
        if (_session_case->is_terminating())
        {
          add_to_dialog(req, false, ACR::NODE_ROLE_TERMINATING);
        }
        else
        {
          add_to_dialog(req, false, ACR::NODE_ROLE_ORIGINATING);
        }
      }
    }
  }
  else
  {
    // No existing AS chain - create new.
    std::string served_user = served_user_from_msg(req);

    // Create a new ACR for this request.
    ACR* acr = _scscf->get_acr(trail(),
                               ACR::CALLING_PARTY,
                               _session_case->is_originating() ?
                                 ACR::NODE_ROLE_ORIGINATING : ACR::NODE_ROLE_TERMINATING);

    if (!served_user.empty())
    {
      // SAS log the start of originating or terminating processing.
      sas_log_start_of_sesion_case(req, _session_case, served_user);

      if (_session_case->is_terminating())
      {
        if (stack_data.record_route_on_initiation_of_terminating)
        {
          TRC_DEBUG("Single Record-Route - initiation of terminating handling");
          add_to_dialog(req, false, ACR::NODE_ROLE_TERMINATING);
        }
      }
      else if (_session_case->is_originating())
      {
        if (stack_data.record_route_on_initiation_of_originating)
        {
          TRC_DEBUG("Single Record-Route - initiation of originating handling");
          add_to_dialog(req, true, ACR::NODE_ROLE_ORIGINATING);
          acr->lock();
          acr->override_session_id(PJUtils::pj_str_to_string(&PJSIP_MSG_CID_HDR(req)->id));
          acr->unlock();
        }

        // This is an initial originating request -- not a request coming back
        // from an AS.  If it's an INVITE and is actually originating (rather
        // than than an originating call that has been diverted) we need to
        // track the session setup time for our stats.
        if ((_req_type == PJSIP_INVITE_METHOD) && (_session_case == &SessionCase::Originating))
        {
          _record_session_setup_time = true;

          // Store off the time we received this request.
          struct timespec ts;
          clock_gettime(CLOCK_MONOTONIC_COARSE, &ts);
          _tsx_start_time_usec = ((uint64_t)ts.tv_sec * 1000000) + (ts.tv_nsec / 1000);

          // Check whether this is a video call.
          std::set<pjmedia_type> media_types = PJUtils::get_media_types(req);
          if (media_types.find(PJMEDIA_TYPE_VIDEO) != media_types.end())
          {
            _video_call = true;
          }
        }
      }

      // Before looking up the iFCs, calculate the S-CSCF URI to use for this
      // transaction, using the configured S-CSCF URI as a starting point.
      pjsip_sip_uri* scscf_uri = (pjsip_sip_uri*)pjsip_uri_clone(get_pool(req), _scscf->_scscf_cluster_uri);
      pjsip_sip_uri* routing_uri = get_routing_uri(req);
      SCSCFUtils::get_scscf_uri(get_pool(req),
                                get_local_hostname(routing_uri),
                                get_local_hostname(scscf_uri),
                                scscf_uri);
      _scscf_uri = PJUtils::uri_to_string(PJSIP_URI_IN_ROUTING_HDR, (pjsip_uri*)scscf_uri);

      TRC_DEBUG("Looking up iFCs for %s for new AS chain", served_user.c_str());

      Ifcs ifcs;
      long http_code = lookup_ifcs(served_user, ifcs);
      if (http_code == HTTP_OK)
      {
        TRC_DEBUG("Successfully looked up iFCs");
        _as_chain_link = create_as_chain(ifcs, served_user, acr, trail());
      }
      else
      {
        TRC_DEBUG("Failed to retrieve ServiceProfile for %s", served_user.c_str());

        if ((http_code == HTTP_SERVER_UNAVAILABLE) || (http_code == HTTP_GATEWAY_TIMEOUT))
        {
          // Send a SIP 504 response if we got a 500/503 HTTP response.
          status_code = PJSIP_SC_SERVER_TIMEOUT;
        }
        else
        {
          status_code = PJSIP_SC_NOT_FOUND;
        }

        SAS::Event no_ifcs(trail(), SASEvent::IFC_GET_FAILURE, 1);
        SAS::report_event(no_ifcs);

        // No iFC, so no AsChain, store the ACR locally.
        _failed_ood_acr = acr;
      }
    }
    else
    {
      delete acr;
    }
  }

  return status_code;
}


std::string SCSCFSproutletTsx::served_user_from_msg(pjsip_msg* msg)
{
  // For originating:
  //
  // We determine the served user as described in 3GPP TS 24.229 s5.4.3.2,
  // step 1. This first relies on P-Served-User (RFC5502), if present
  // (step 1a). If not (step 1b), we then look at P-Asserted-Identity.
  // For compliance with non-IMS devices (and contrary to the IMS spec),
  // if there is no P-Asserted-Identity we then look at the From header
  // or the request URI as appropriate for the session case.  Per 24.229,
  // we ignore the session case and registration state parameters of
  // P-Served-User; these are intended for the AS, not the S-CSCF (which
  // has other means of determining these).

  // For terminating:
  //
  // We determine the served user as described in 3GPP TS 24.229
  // s5.4.3.3, step 1, i.e., purely on the Request-URI.

  // For originating after retargeting (orig-cdiv), we normally don't
  // call this method at all, because we can pick up the served user
  // from the existing AsChain. If this method is called, however, the
  // following logic applies:
  //
  // We could determine the served user as described in 3GPP TS
  // 24.229 s5.4.3.3 step 3b. This relies on History-Info (RFC4244)
  // and P-Served-User (RFC5502) in step 3b. We should never respect
  // P-Asserted-Identity.
  //
  // We implement P-Served-User, and fall back on the From
  // header. However, the History-Info mechanism has fundamental
  // problems as outlined in RFC5502 appendix A, and we do not
  // implement it.
  pjsip_uri* uri = NULL;
  std::string user;

  if (_session_case->is_originating())  // (includes orig-cdiv)
  {
    uri = PJUtils::orig_served_user(msg, get_pool(msg), trail());
  }
  else
  {
    // We only consider a terminating request to be destined for a served user
    // if it doesn't have a route header.
    if (pjsip_msg_find_hdr(msg, PJSIP_H_ROUTE, NULL) == NULL)
    {
      uri = PJUtils::term_served_user(msg);
    }
  }

  if (uri != NULL)
  {
    URIClass uri_class = URIClassifier::classify_uri(uri);

    if (((PJSIP_URI_SCHEME_IS_SIP(uri)) &&
        ((uri_class == NODE_LOCAL_SIP_URI) ||
         (uri_class == HOME_DOMAIN_SIP_URI) ||
         (uri_class == LOCAL_PHONE_NUMBER) ||
         (uri_class == GLOBAL_PHONE_NUMBER)
         ))
        || (PJSIP_URI_SCHEME_IS_TEL(uri)))
    {
      user = PJUtils::public_id_from_uri(uri);
    }
    else
    {
      TRC_DEBUG("URI is not locally hosted");
    }
  }

  return user;
}


/// Factory method: create AsChain by looking up iFCs.
AsChainLink SCSCFSproutletTsx::create_as_chain(Ifcs ifcs,
                                               std::string served_user,
                                               ACR*& acr,
                                               SAS::TrailId chain_trail)
{
  bool is_registered = is_user_registered(served_user);

  AsChainLink ret = AsChainLink::create_as_chain(_scscf->as_chain_table(),
                                                 *_session_case,
                                                 served_user,
                                                 is_registered,
                                                 chain_trail,
                                                 ifcs,
                                                 acr,
                                                 _scscf->fifcservice(),
                                                 _scscf->ifc_configuration(),
                                                 _scscf_uri);
  acr = NULL;
  TRC_DEBUG("S-CSCF sproutlet transaction %p linked to AsChain %s",
            this, ret.to_string().c_str());
  return ret;
}


/// Apply originating services for this request.
void SCSCFSproutletTsx::apply_originating_services(pjsip_msg* req)
{
  TRC_DEBUG("Performing originating initiating request processing");

  // Add ourselves as orig-IOI.
  pjsip_p_c_v_hdr* pcv = (pjsip_p_c_v_hdr*)
                             pjsip_msg_find_hdr_by_name(req, &STR_P_C_V, NULL);
  if (pcv)
  {
    pcv->orig_ioi = PJUtils::domain_from_uri(_as_chain_link.served_user(),
                                             get_pool(req));
  }

  // Find the next application server to invoke.
  std::string server_name;
  pjsip_status_code status_code =
                   _as_chain_link.on_initial_request(req, server_name, trail());

  if (status_code != PJSIP_SC_OK)
  {
    TRC_ERROR("Rejecting a request as there were no matching iFCs");
    SAS::Event event(trail(), SASEvent::REJECT_AS_NO_MATCHING_IFC, 0);
    SAS::report_event(event);

    pjsip_msg* rsp = create_response(req, status_code);
    send_response(rsp);
    free_msg(req);
  }
  else if (!server_name.empty())
  {
    // We've should have identified an application server to be invoked, so
    // encode the app server hop and the return hop in Route headers.
    route_to_as(req, server_name);
  }
  else
  {
    // No more application servers, so perform processing at the end of
    // originating call processing.
    TRC_INFO("Completed applying originating services");

    if (stack_data.record_route_on_completion_of_originating)
    {
      TRC_DEBUG("Add service to dialog - end of originating handling");
      add_to_dialog(req, false, ACR::NODE_ROLE_ORIGINATING);
    }

    if (_scscf->_enum_service)
    {
      // Attempt to translate the RequestURI using ENUM or an alternative
      // database.
      _scscf->translate_request_uri(req, get_pool(req), trail());

      URIClass uri_class = URIClassifier::classify_uri(req->line.req.uri, true, true);
      std::string new_uri_str = PJUtils::uri_to_string(PJSIP_URI_IN_REQ_URI, req->line.req.uri);
      TRC_INFO("New URI string is %s", new_uri_str.c_str());

      if ((uri_class == LOCAL_PHONE_NUMBER) ||
          (uri_class == GLOBAL_PHONE_NUMBER) ||
          (uri_class == NP_DATA) ||
          (uri_class == FINAL_NP_DATA))
      {
        TRC_DEBUG("Routing to BGCF");
        SAS::Event event(trail(), SASEvent::PHONE_ROUTING_TO_BGCF, 0);
        event.add_var_param(new_uri_str);
        SAS::report_event(event);
        route_to_bgcf(req);
      }
      else if (uri_class == OFFNET_SIP_URI)
      {
        // Destination is off-net, so route to the BGCF.
        TRC_DEBUG("Routing to BGCF");
        SAS::Event event(trail(), SASEvent::OFFNET_ROUTING_TO_BGCF, 0);
        event.add_var_param(new_uri_str);
        SAS::report_event(event);
        route_to_bgcf(req);
      }
      else if (uri_class != UNKNOWN)
      {
        // Destination is on-net so route to the I-CSCF.
        route_to_icscf(req);
      }
      else
      {
        // Non-sip: or -tel: URI is invalid at this point, so just reject the request
        reject_invalid_uri(req, new_uri_str);
      }
    }
    else
    {
      // ENUM is not configured so we have no way to tell if this request is
      // on-net or off-net. If it's to a valid sip: or tel: URI, route it to the
      // I-CSCF, which should be able to look it up in the HSS.
      URIClass uri_class = URIClassifier::classify_uri(req->line.req.uri, true, false);

      if (uri_class != UNKNOWN)
      {
        TRC_DEBUG("No ENUM lookup available - routing to I-CSCF");
        route_to_icscf(req);
      }
      else
      {
        // Invalid URI, so just reject the request
        std::string uri_str = PJUtils::uri_to_string(PJSIP_URI_IN_REQ_URI, req->line.req.uri);
        reject_invalid_uri(req, uri_str);
      }
    }
  }
}


/// Apply terminating services for this request.
void SCSCFSproutletTsx::apply_terminating_services(pjsip_msg* req)
{
  // Include ourselves as the terminating operator for billing.
  pjsip_p_c_v_hdr* pcv = (pjsip_p_c_v_hdr*)
                             pjsip_msg_find_hdr_by_name(req, &STR_P_C_V, NULL);
  if (pcv)
  {
    pcv->term_ioi = PJUtils::domain_from_uri(_as_chain_link.served_user(),
                                             get_pool(req));
  }

  // Find the next application server to invoke.
  std::string server_name;
  pjsip_status_code status_code =
                   _as_chain_link.on_initial_request(req, server_name, trail());

  if (status_code != PJSIP_SC_OK)
  {
    TRC_ERROR("Rejecting a request as there were no matching iFCs");
    SAS::Event event(trail(), SASEvent::REJECT_AS_NO_MATCHING_IFC, 1);
    SAS::report_event(event);

    pjsip_msg* rsp = create_response(req, status_code);
    send_response(rsp);
    free_msg(req);
  }
  else if (!server_name.empty())
  {
    // We've should have identified an application server to be invoked, so
    // encode the app server hop and the return hop in Route headers.
    route_to_as(req, server_name);
  }
  else
  {
    // No more application servers to invoke, so perform end of terminating
    // request processing.
    TRC_INFO("Completed applying terminating services");

    if (stack_data.record_route_on_completion_of_terminating)
    {
      TRC_DEBUG("Add service to dialog - end of terminating handling");
      add_to_dialog(req, true, ACR::NODE_ROLE_TERMINATING);

      ACR* acr = _as_chain_link.acr();
      if (acr != NULL)
      {
        acr->lock();
        acr->override_session_id(PJUtils::pj_str_to_string(&PJSIP_MSG_CID_HDR(req)->id));
        acr->unlock();
      }
    }

    if (pjsip_msg_find_hdr(req, PJSIP_H_ROUTE, NULL) != NULL)
    {
      // Route according to normal SIP routing.
      send_request(req);
    }
    else
    {
      // Route the call to the appropriate target.
      route_to_target(req);
    }
  }
}


/// Attempt to route the request to an application server.
void SCSCFSproutletTsx::route_to_as(pjsip_msg* req, const std::string& server_name)
{
  SAS::Event invoke_as(trail(), SASEvent::SCSCF_INVOKING_AS, 0);
  invoke_as.add_var_param(server_name);
  SAS::report_event(invoke_as);

  // Check that the AS URI is well-formed.
  pjsip_sip_uri* as_uri = (pjsip_sip_uri*)
                        PJUtils::uri_from_string(server_name, get_pool(req));

  if ((as_uri != NULL) &&
      (PJSIP_URI_SCHEME_IS_SIP(as_uri)))
  {
    // AS URI is valid, so encode the AS hop and the return hop in Route headers.
    std::string odi_value = PJUtils::pj_str_to_string(&STR_ODI_PREFIX) +
                            _as_chain_link.next_odi_token();
    TRC_INFO("Routing to Application Server %s with ODI token %s for %s",
             server_name.c_str(),
             odi_value.c_str(),
             _as_chain_link.to_string().c_str());

    // Insert route header below it with an ODI in it.  This must use the
    // URI for this S-CSCF node (not the cluster) to ensure any forwarded
    // requests are routed to this node.
    pjsip_sip_uri* odi_uri = (pjsip_sip_uri*)
                             pjsip_uri_clone(get_pool(req), _scscf->scscf_node_uri());
    pj_strdup2(get_pool(req), &odi_uri->user, odi_value.c_str());
    odi_uri->transport_param = as_uri->transport_param;  // Use same transport as AS, in case it can only cope with one.

    PJUtils::add_parameter_to_sip_uri(odi_uri,
                                      STR_SERVICE,
                                      _scscf->scscf_service_name().c_str(),
                                      get_pool(req));

    if (_session_case->is_originating())
    {
      pjsip_param *orig_param = PJ_POOL_ALLOC_T(get_pool(req), pjsip_param);
      pj_strdup(get_pool(req), &orig_param->name, &STR_ORIG);
      pj_strdup2(get_pool(req), &orig_param->value, "");
      pj_list_insert_after(&odi_uri->other_param, orig_param);
    }

    PJUtils::add_top_route_header(req, odi_uri, get_pool(req));

    // Add the application server URI as the top Route header, per TS 24.229.
    PJUtils::add_top_route_header(req, as_uri, get_pool(req));

    // Set P-Served-User, including session case and registration
    // state, per RFC5502 and the extension in 3GPP TS 24.229
    // s7.2A.15, following the description in 3GPP TS 24.229 5.4.3.2
    // step 5 s5.4.3.3 step 4c.
    PJUtils::remove_hdr(req, &STR_P_SERVED_USER);
    pj_pool_t* pool = get_pool(req);
    pjsip_routing_hdr* psu_hdr = identity_hdr_create(pool, STR_P_SERVED_USER);
    psu_hdr->name_addr.uri =
                PJUtils::uri_from_string(_as_chain_link.served_user(), pool);
    pjsip_param* p = PJ_POOL_ALLOC_T(pool, pjsip_param);
    if (_session_case == &SessionCase::OriginatingCdiv)
    {
      // If the session case is "Originating_CDIV" we include the
      // "orig-div" header field parameter with just a name and no value.
      // As per 3GPP TS 24.229 this creates a header that looks like:
      // P-Served-User: <sip:6505551234@homedomain>;orig-cdiv
      pj_strdup2(pool, &p->name, _session_case->to_string().c_str());
      pj_strdup2(pool, &p->value, "");
      pj_list_insert_before(&psu_hdr->other_param, p);
    }
    else
    {
      // If the session case is not "Originating_CDIV" we include the
      // sescase header field parameter and the regstate header field
      // parameter both set to their corresponding values, for example:
      // P-Served-User: <sip:6505551234@homedomain>;sescase=term;regstate=reg
      pj_strdup2(pool, &p->name, "sescase");
      pj_strdup2(pool, &p->value, _session_case->to_string().c_str());
      pj_list_insert_before(&psu_hdr->other_param, p);

      p = PJ_POOL_ALLOC_T(pool, pjsip_param);
      pj_strdup2(pool, &p->name, "regstate");
      if (_as_chain_link.is_registered())
      {
        pj_strdup2(pool, &p->value, "reg");
      }
      else
      {
        pj_strdup2(pool, &p->value, "unreg");
      }
      pj_list_insert_before(&psu_hdr->other_param, p);
    }
    pjsip_msg_add_hdr(req, (pjsip_hdr*)psu_hdr);

    // Forward the request.
    send_request(req);

    // Start the liveness timer for the AS.
    int timeout = ((_as_chain_link.default_handling() == SESSION_CONTINUED) ?
                   _scscf->_session_continued_timeout_ms :
                   _scscf->_session_terminated_timeout_ms);

    if (timeout != 0)
    {
      if (!schedule_timer(NULL, _liveness_timer, timeout))
      {
        // LCOV_EXCL_START - Don't test pjsip failures in the S-CSCF UTs
        TRC_WARNING("Failed to start liveness timer");
        // LCOV_EXCL_STOP
      }
    }
  }
  else
  {
    // The AS URI is badly formed, so reject the request.  (We could choose
    // to continue processing here with the next AS if the default handling
    // is set to allow it, but it feels better to fail the request for a
    // misconfiguration.)
    TRC_ERROR("Badly formed AS URI %s", server_name.c_str());
    SAS::Event bad_uri(trail(), SASEvent::BAD_AS_URI, 0);
    SAS::report_event(bad_uri);

    pjsip_msg* rsp = create_response(req, PJSIP_SC_BAD_GATEWAY);
    send_response(rsp);
    free_msg(req);
  }
}


/// Route the request to the I-CSCF.
void SCSCFSproutletTsx::route_to_icscf(pjsip_msg* req)
{
  const pjsip_uri* icscf_uri = _scscf->icscf_uri();

  if (icscf_uri != NULL)
  {
    // I-CSCF is enabled, so route to it.
    TRC_INFO("Routing to I-CSCF %s",
             PJUtils::uri_to_string(PJSIP_URI_IN_ROUTING_HDR, icscf_uri).c_str());
    PJUtils::add_route_header(req,
                              (pjsip_sip_uri*)pjsip_uri_clone(get_pool(req), icscf_uri),
                              get_pool(req));
  }
  else
  {
    // I-CSCF is disabled, so route directly to the local S-CSCF.
    const pjsip_uri* scscf_uri = _scscf->scscf_cluster_uri();
    TRC_INFO("Routing directly to S-CSCF %s",
             PJUtils::uri_to_string(PJSIP_URI_IN_ROUTING_HDR, scscf_uri).c_str());
    PJUtils::add_route_header(req,
                              (pjsip_sip_uri*)pjsip_uri_clone(get_pool(req), scscf_uri),
                              get_pool(req));
  }
  send_request(req);
}


/// Route the request to the BGCF.
void SCSCFSproutletTsx::route_to_bgcf(pjsip_msg* req)
{
  TRC_INFO("Routing to BGCF %s",
           PJUtils::uri_to_string(PJSIP_URI_IN_ROUTING_HDR,
                                  _scscf->bgcf_uri()).c_str());
  PJUtils::add_route_header(req,
                            (pjsip_sip_uri*)pjsip_uri_clone(get_pool(req),
                                                            _scscf->bgcf_uri()),
                            get_pool(req));
  send_request(req);
}

/// Route the request to the appropriate onward target.
void SCSCFSproutletTsx::route_to_target(pjsip_msg* req)
{
  pjsip_uri* req_uri = req->line.req.uri;

  if ((PJSIP_URI_SCHEME_IS_SIP(req_uri) &&
      ((pjsip_sip_uri*)req_uri)->maddr_param.slen))
  {
    // The Request-URI of the request contains an maddr parameter, so forward
    // the request to the Request-URI.
    TRC_INFO("Route request to maddr %.*s",
             ((pjsip_sip_uri*)req_uri)->maddr_param.slen,
             ((pjsip_sip_uri*)req_uri)->maddr_param.ptr);
    send_request(req);
  }
  else
  {
    // The Request-URI is a SIP URI local to us, or a tel: URI that would only
    // have reached this point if it was owned by us, so look it up in the
    // registration store.
    TRC_INFO("Route request to registered UE bindings");
    route_to_ue_bindings(req);
  }
}


/// Route the request to UE bindings retrieved from the registration store.
void SCSCFSproutletTsx::route_to_ue_bindings(pjsip_msg* req)
{
  // Get the public user identity corresponding to the RequestURI.
  pjsip_uri* req_uri = req->line.req.uri;
  std::string public_id = PJUtils::public_id_from_uri(req_uri);

  // Add a P-Called-Party-ID header containing the public user identity,
  // replacing any existing header.
  pj_pool_t* pool = get_pool(req);
  PJUtils::remove_hdr(req, &STR_P_CALLED_PARTY_ID);
  std::string name_addr_str("<" + public_id + ">");
  pj_str_t called_party_id;
  pj_strdup2(pool, &called_party_id, name_addr_str.c_str());
  pjsip_hdr* hdr = (pjsip_hdr*)
                        pjsip_generic_string_hdr_create(pool,
                                                        &STR_P_CALLED_PARTY_ID,
                                                        &called_party_id);
  pjsip_msg_add_hdr(req, hdr);

  TargetList targets;
  std::string aor;

  if (is_user_registered(public_id))
  {
    // User is registered, so look up bindings.  Determine the canonical public
    // ID, and look up the set of associated URIs on the HSS.
    std::vector<std::string> uris;
    bool success = get_associated_uris(public_id, uris);

    if ((success) && (uris.size() > 0))
    {
      for (std::string uri : uris)
      {
        if (WildcardUtils::check_users_equivalent(uri, public_id))
        {
          aor = _default_uri;
          break;
        }
      }
    }

    if (aor == "")
    {
      // Failed to get the associated URIs from Homestead.  We'll try to
      // do the registration look-up with the specified target URI - this may
      // fail, but we'll never misroute the call.
      TRC_WARNING("Invalid Homestead response - a user is registered but has no list of "
                  "associated URIs, or is not in its own list of associated URIs");
      aor = public_id;
    }

    // Get the bindings from the store and filter/sort them for the request.
    AoRPair* aor_pair = NULL;
    _scscf->get_bindings(aor, &aor_pair, trail());

    if ((aor_pair != NULL) &&
        (aor_pair->get_current() != NULL) &&
        (!aor_pair->get_current()->bindings().empty()))
    {
      // Retrieved bindings from the store so filter them to an ordered list
      // of targets.
      filter_bindings_to_targets(aor,
                                 aor_pair->get_current(),
                                 req,
                                 pool,
                                 MAX_FORKING,
                                 targets,
                                 _barred,
                                 trail());
    }
    else
    {
      // Subscriber is registered, but there are no bindings in the store.
      // This indicates an error case - it is likely that de-registration
      // has failed.  Make a SAS log, the call will be rejected with a 480.
      TRC_DEBUG("Public ID %s registered, but 0 bindings in store",
                public_id.c_str());
      SAS::Event event(trail(), SASEvent::SCSCF_NO_BINDINGS, 0);
      event.add_var_param(public_id);
      SAS::report_event(event);
    }

    delete aor_pair; aor_pair = NULL;
  }
  else
  {
    // Subscriber is not registered.  This is not necessarily an error case,
    // but make a SAS log for clarity.  The call will be rejected with a 480.
    TRC_DEBUG("Public ID %s not registered", public_id.c_str());
    SAS::Event event(trail(), SASEvent::SCSCF_NOT_REGISTERED, 0);
    event.add_var_param(public_id);
    SAS::report_event(event);
  }

  if (targets.empty())
  {
    // No valid target bindings for this request, so reject it.
    pjsip_msg* rsp = create_response(req, PJSIP_SC_TEMPORARILY_UNAVAILABLE);
    send_response(rsp);
    free_msg(req);
  }
  else
  {
    SAS::Event route_to_ues(trail(), SASEvent::SCSCF_ROUTING_TO_UES, 0);
    route_to_ues.add_static_param(targets.size());
    SAS::report_event(route_to_ues);

    // Fork the request to the bindings, and remember the AoR used to query
    // the registration store and the binding identifier for each fork.
    _target_aor = aor;
    for (size_t ii = 0; ii < targets.size(); ++ii)
    {
      // Clone for all but the last request.
      pjsip_msg* to_send = (ii == targets.size() - 1) ? req : clone_request(req);
      pool = get_pool(to_send);

      // Set up the Request URI.
      to_send->line.req.uri = (pjsip_uri*)
                                        pjsip_uri_clone(pool, targets[ii].uri);

      // Copy across the path headers into Route headers.
      for (std::list<pjsip_route_hdr*>::const_iterator j = targets[ii].paths.begin();
           j != targets[ii].paths.end();
           ++j)
      {
        pjsip_msg_add_hdr(to_send,
                          (pjsip_hdr*)pjsip_hdr_clone(pool, *j));
      }

      // Forward the request and remember the binding identifier used for this
      // in case we get a 430 Flow Failed response.
      int fork_id = send_request(to_send);
      _target_bindings.insert(std::make_pair(fork_id, targets[ii].binding_id));

      if ((_req_type == PJSIP_INVITE_METHOD) && (ii != 0))
      {
        // Increment stat tracking the number of additional INVITEs generated
        // due to there being multiple registered targets.
        _scscf->_forked_invite_tbl->increment();
      }
    }
  }
}

/// Gets the subscriber's associated URIs and iFCs for each URI from
/// the HSS and stores cached values. Returns the HTTP result code obtained from
/// homestead.
long SCSCFSproutletTsx::get_data_from_hss(std::string public_id)
{
  long http_code = HTTP_OK;

  // Read IRS information from HSS if not previously cached.
  if (!_hss_data_cached)
  {
    HSSConnection::irs_query irs_query;
    irs_query._public_id = public_id;
    irs_query._private_id =_impi;
    irs_query._req_type = _auto_reg ? HSSConnection::REG : HSSConnection::CALL;
    irs_query._server_name = _scscf_uri;
    irs_query._wildcard = _wildcard;
    irs_query._cache_allowed = !_auto_reg;

    http_code = read_hss_data(irs_query,
                              _irs_info,
                              trail());

    if (http_code == HTTP_OK)
    {
      _hss_data_cached = true;
    }
  }

  return http_code;
}


/// Look up the registration state for the given public ID, using the
/// per-transaction cache, which will be present at this point
bool SCSCFSproutletTsx::is_user_registered(std::string public_id)
{
  return _registered;
}


/// Look up the associated URIs for the given public ID, using the cache if
/// possible (and caching them and the iFC otherwise).
/// The uris parameter is only filled in correctly if this function
/// returns true.
bool SCSCFSproutletTsx::get_associated_uris(std::string public_id,
                                            std::vector<std::string>& uris)
{
  long http_code = get_data_from_hss(public_id);
  if (http_code == HTTP_OK)
  {
    uris = _irs_info._associated_uris.get_all_uris();
  }
  return (http_code == HTTP_OK);
}

/// Look up the aliases for the given public ID, using the cache if
/// possible (and caching them and the iFC otherwise).
/// The aliases parameter is only filled in correctly if this function
/// returns true.
bool SCSCFSproutletTsx::get_aliases(std::string public_id,
                                    std::vector<std::string>& aliases)
{
  long http_code = get_data_from_hss(public_id);
  if (http_code == HTTP_OK)
  {
    aliases = _irs_info._aliases;
  }
  return (http_code == HTTP_OK);
}



/// Look up the Ifcs for the given public ID, using the cache if possible
/// (and caching them and the associated URIs otherwise).
/// Returns the HTTP result code obtained from homestead.
/// The ifcs parameter is only filled in correctly if this function
/// returns HTTP_OK.
long SCSCFSproutletTsx::lookup_ifcs(std::string public_id, Ifcs& ifcs)
{
  long http_code = get_data_from_hss(public_id);
  if (http_code == HTTP_OK)
  {
    ifcs = _ifcs;
  }
  return http_code;
}


/// Add the S-CSCF sproutlet into a dialog by adding an appropriate record-route
/// to the current message (if we haven't already done this previously).  In
/// order to ensure that we correctly bill or don't bill this hop on subsequent
/// in-dialog transactions we also add a billing-role parameter to the
/// record-route indicating either that we shouldn't bill the hop, that we
/// should bill it (as an originating party) or that we should bill it (as a
/// terminating party).
///
/// Params:
/// - msg:         the message that we are currently processing and that we
///                want to add a record-route header to
/// - bill_this_hop:
///                set to true if this is a hop where future in-dialog requests
///                should generate an ACR
/// - acr_billing_role:
///                if billing_rr is set to true then this is the ACR::NodeRole
///                that should be used when generating said future ACRs
void SCSCFSproutletTsx::add_to_dialog(pjsip_msg* msg,
                                      bool bill_this_hop,
                                      ACR::NodeRole acr_billing_role)
{
  pj_pool_t* pool = get_pool(msg);
  _se_helper.process_request(msg, pool, trail());

  pjsip_route_hdr* rr = NULL;
  if (!_record_routed)
  {
    // Get the cluster URI. Don't use `get_reflexive_uri` here as we want to
    // record route the entire S-CSCF service, not just this sproutlet.
    pjsip_sip_uri* uri = (pjsip_sip_uri*)pjsip_uri_clone(pool, _scscf->scscf_cluster_uri());
    uri->lr_param = 1;

    rr = pjsip_rr_hdr_create(pool);
    rr->name_addr.uri = (pjsip_uri*)uri;

    pjsip_msg_insert_first_hdr(msg, (pjsip_hdr*)rr);

    _record_routed = true;
  }
  else
  {
    rr = (pjsip_route_hdr*)pjsip_msg_find_hdr(msg,
                                              PJSIP_H_RECORD_ROUTE,
                                              NULL);
  }

  // Ensure the billing scope flag is set on the RR header.
  // We've record-routed before (either earlier in this function or in a
  // previous call to this function within this transaction).  Therefore the
  // Record-Route header we added then must be present (and must be the top
  // such header).
  assert(rr != NULL);

  pjsip_sip_uri* uri = (pjsip_sip_uri*)rr->name_addr.uri;
  pjsip_param* param = pjsip_param_find(&uri->other_param,
                                        &STR_BILLING_ROLE);

  // Work out what our billing-role should be set to for this hop.
  pj_str_t const* pjsip_billing_role;
  if (!bill_this_hop)
  {
    // This isn't a hop that we want to generate a billing record for.
    pjsip_billing_role = &STR_CHARGE_NONE;
  }
  else if (acr_billing_role == ACR::NODE_ROLE_ORIGINATING)
  {
    pjsip_billing_role = &STR_CHARGE_ORIG;
  }
  else if (acr_billing_role == ACR::NODE_ROLE_TERMINATING)
  {
    pjsip_billing_role = &STR_CHARGE_TERM;
  }
  else
  {
    // LCOV_EXCL_START
    // This should never happen.  Log an error and treat as a hop that we won't
    // generate a billing record for.
    TRC_ERROR("Unrecognised billing_role: %d", acr_billing_role);
    pjsip_billing_role = &STR_CHARGE_NONE;
    // LCOV_EXCL_STOP
  }

  if (!param)
  {
    // There wasn't a billing role previously.  Set it now.
    param = PJ_POOL_ALLOC_T(pool, pjsip_param);
    pj_strdup(pool, &param->name, &STR_BILLING_ROLE);

    pj_strdup(pool, &param->value, pjsip_billing_role);
    pj_list_insert_before(&uri->other_param, param);
  }
  else if ((bill_this_hop) && !pj_strcmp(&param->value, &STR_CHARGE_NONE))
  {
    // We had previously set the billing-role for this hop to NONE but have now
    // decided that we should be billing it. E.g. we first treated this as
    // just a standard AS hop, but have now decided that it is the final
    // terminating hop.  Update the billing role.
    pj_strdup(pool, &param->value, pjsip_billing_role);
  }

  // Store off the modified message - we may need it later if we need to invoke
  // default handling for an AS.
  if (_base_req != nullptr)
  {
    free_msg(_base_req);
  }
  _base_req = clone_msg(msg);
}


/// Retrieve the billing role for an in-dialog message.
bool SCSCFSproutletTsx::get_billing_role(ACR::NodeRole &role)
{
  const pjsip_route_hdr* route = route_hdr();

  if (route != NULL)
  {
    pjsip_sip_uri* uri = (pjsip_sip_uri*)route->name_addr.uri;
    pjsip_param* param = pjsip_param_find(&uri->other_param,
                                          &STR_BILLING_ROLE);

    if (param != NULL)
    {
      if (!pj_strcmp(&param->value, &STR_CHARGE_NONE))
      {
        TRC_INFO("Charging role is none");
        return false;
      }
      else if (!pj_strcmp(&param->value, &STR_CHARGE_ORIG))
      {
        TRC_INFO("Charging role is originating");
        role = ACR::NODE_ROLE_ORIGINATING;
      }
      else if (!pj_strcmp(&param->value, &STR_CHARGE_TERM))
      {
        TRC_INFO("Charging role is terminating");
        role = ACR::NODE_ROLE_TERMINATING;
      }
      else
      {
        TRC_WARNING("Unknown charging role %.*s, assume originating",
                    param->value.slen, param->value.ptr);
        role = ACR::NODE_ROLE_ORIGINATING;
      }
    }
    else
    {
      TRC_WARNING("No charging role in Route header, assume originating");
      role = ACR::NODE_ROLE_ORIGINATING;
    }
  }
  else
  {
    TRC_WARNING("Cannot determine charging role as no Route header, assume originating");
    role = ACR::NODE_ROLE_ORIGINATING;
  }

  return true;
}


/// Handles liveness timer expiry.
void SCSCFSproutletTsx::on_timer_expiry(void* context)
{
  _liveness_timer = 0;

  if (_as_chain_link.is_set())
  {
    // The AS has timed out so track this as a communication failure.
    _scscf->track_app_serv_comm_failure(_as_chain_link.uri(),
                                        "Default handling timeout",
                                        _as_chain_link.default_handling());

    // The request was routed to a downstream AS, so cancel any outstanding
    // forks.
<<<<<<< HEAD
    cancel_pending_forks();
    mark_pending_forks_as_timed_out();
=======
    cancel_pending_forks(PJSIP_SC_REQUEST_TIMEOUT, "AS liveness timer expired");
>>>>>>> 24556725

    if (_as_chain_link.default_handling() == SESSION_CONTINUED)
    {
      // The AS either timed out or returned a 5xx error, and default
      // handling is set to continue.
      TRC_DEBUG("Trigger default_handling=CONTINUED processing");
      SAS::Event bypass_as(trail(), SASEvent::BYPASS_AS, 0);
      bypass_as.add_var_param("AS liveness timer expired");
      SAS::report_event(bypass_as);

      _as_chain_link = _as_chain_link.next();
      pjsip_msg* req = get_base_request();
      _record_routed = false;
      if (_session_case->is_originating())
      {
        apply_originating_services(req);
      }
      else
      {
        apply_terminating_services(req);
      }
    }
    else
    {
      TRC_DEBUG("Trigger default_handling=TERMINATED processing");
      SAS::Event as_failed(trail(), SASEvent::AS_FAILED, 0);
      SAS::report_event(as_failed);

      // Build and send a timeout response upstream.
      pjsip_msg* req = get_base_request();
      pjsip_msg* rsp = create_response(req,
                                       PJSIP_SC_REQUEST_TIMEOUT);
      free_msg(req);
      send_response(rsp);
    }
  }
}

/// Adds a second P-Asserted-Identity header to a message when required.
///
/// We only add the header to messages for which all of the following is true:
/// - We can't find our Route header or our Route header doesn't contain an
///   ODI token.
/// - There is exactly one P-Asserted-Identity header on the message already.
/// - If that header contains a SIP URI sip:user@example.com, that SIP URI is
///   an alias of the tel URI tel:user. That tel URI is used in the new header.
///   If that header contains a tel URI tel:user, we use the SIP URI
///   sip:user@<homedomain> in the new header.
void SCSCFSproutletTsx::add_second_p_a_i_hdr(pjsip_msg* msg)
{
  const pjsip_route_hdr* hroute = route_hdr();

  if ((hroute != NULL) &&
      (!pj_strncmp(&((pjsip_sip_uri*)hroute->name_addr.uri)->user,
                   &STR_ODI_PREFIX,
                   STR_ODI_PREFIX.slen)))
  {
    // Found our Route header and it contains one of our original dialog
    // identifier (ODI) tokens. No need to add a second P-Asserted-Identity
    // header.
    return;
  }

  // Look for P-Asserted-Identity header.
  pjsip_routing_hdr* asserted_id =
    (pjsip_routing_hdr*)pjsip_msg_find_hdr_by_name(msg,
                                                   &STR_P_ASSERTED_IDENTITY,
                                                   NULL);

  // If we have one and only one P-Asserted-Identity header we may need to add
  // a second one.
  if ((asserted_id != NULL) &&
      (pjsip_msg_find_hdr_by_name(msg,
                                  &STR_P_ASSERTED_IDENTITY,
                                  asserted_id->next) == NULL))
  {
    std::string new_p_a_i_str;
    pjsip_uri* uri = (pjsip_uri*)pjsip_uri_get_uri(&asserted_id->name_addr);

    if (PJSIP_URI_SCHEME_IS_SIP(uri))
    {
      // If we have a SIP URI, we add a second P-Asserted-Identity containing a
      // tel URI if this SIP URI has a tel URI alias.
      new_p_a_i_str = "tel:";
      new_p_a_i_str += PJUtils::pj_str_to_string(&((pjsip_sip_uri*)uri)->user);

      // If the SIP URI has a alias tel URI with the same username we add this
      // tel URI to the P-Asserted-Identity header. If not we select the first
      // tel URI in the alias list to add to the P-Asserted-Identity header.
      if (find(_irs_info._aliases.begin(),
               _irs_info._aliases.end(),
               new_p_a_i_str) != _irs_info._aliases.end())
      {
        TRC_DEBUG("Add second P-Asserted-Identity for %s", new_p_a_i_str.c_str());
        PJUtils::add_asserted_identity(msg,
                                       get_pool(msg),
                                       new_p_a_i_str,
                                       asserted_id->name_addr.display);
      }
      else
      {
        for (std::string alias : _irs_info._aliases)
        {
          std::string tel_URI_prefix = "tel:";
          bool has_tel_prefix = (alias.rfind(tel_URI_prefix.c_str(), 4) != std::string::npos);
          if (has_tel_prefix)
          {
            TRC_DEBUG("Add second P-Asserted Identity for %s", alias.c_str());
            PJUtils::add_asserted_identity(msg,
                                           get_pool(msg),
                                           alias,
                                           asserted_id->name_addr.display);
            break;
          }
        }
      }
    }
    else if (PJSIP_URI_SCHEME_IS_TEL(uri))
    {
      // If we have a tel URI, we add a second P-Asserted-Identity containg the
      // corresponding SIP URI.
      new_p_a_i_str = "sip:";
      new_p_a_i_str += PJUtils::pj_str_to_string(&((pjsip_tel_uri*)uri)->number);
      new_p_a_i_str += "@";
      new_p_a_i_str += PJUtils::pj_str_to_string(&stack_data.default_home_domain);
      new_p_a_i_str += ";user=phone";
      TRC_DEBUG("Add second P-Asserted-Identity for %s", new_p_a_i_str.c_str());
      PJUtils::add_asserted_identity(msg,
                                     get_pool(msg),
                                     new_p_a_i_str,
                                     asserted_id->name_addr.display);
    }
  }
}

void SCSCFSproutletTsx::sas_log_start_of_sesion_case(pjsip_msg* req,
                                                     const SessionCase* session_case,
                                                     const std::string& served_user)
{
  int event_id;

  if (session_case == &SessionCase::Originating)
  {
    event_id = SASEvent::SCSCF_STARTED_ORIG_PROC;
  }
  else if (session_case == &SessionCase::Terminating)
  {
    event_id = SASEvent::SCSCF_STARTED_TERM_PROC;
  }
  else
  {
    event_id = SASEvent::SCSCF_STARTED_ORIG_CDIV_PROC;
  }

  SAS::Event event(trail(), event_id, 0);
  event.add_var_param(served_user);
  event.add_var_param(req->line.req.method.name.slen,
                      req->line.req.method.name.ptr);
  SAS::report_event(event);
}

ACR* SCSCFSproutletTsx::get_acr()
{
  if (_as_chain_link.is_set())
  {
    return _as_chain_link.acr();
  }
  else if (_in_dialog_acr)
  {
    return _in_dialog_acr;
  }
  else
  {
    return _failed_ood_acr;
  }
}

std::string SCSCFSproutletTsx::fork_failure_reason_as_string(int fork_id, int sip_code)
{
  ForkState fs = fork_state(fork_id);
  std::string reason;

  switch (fs.error_state)
  {
  case TIMEOUT:
    reason = "SIP timeout";
    break;

  case TRANSPORT_ERROR:
    reason = "Transport error";
    break;

  case NO_ADDRESSES:
    reason = "No valid address";
    break;

  case NONE:
    reason = "SIP " + std::to_string(sip_code) + " response received";
    break;

  default:
    // LCOV_EXCL_START - hitting this branch implies a logic error which we
    // don't expect to hit in UT.
    TRC_ERROR("Unknown ForkErrorState: %d", fs.error_state);
    reason = "Unknown";
    break;
    // LCOV_EXCL_STOP
  }

  return reason;
}

pjsip_msg* SCSCFSproutletTsx::get_base_request()
{
  if (_base_req != nullptr)
  {
    return clone_msg(_base_req);
  }
  else
  {
    return original_request();
  }
}

void SCSCFSproutletTsx::reject_invalid_uri(pjsip_msg* req, const std::string& uri_str)
{
  TRC_DEBUG("Rejecting request to invalid URI %s", uri_str.c_str());
  SAS::Event event(trail(), SASEvent::SCSCF_INVALID_URI, 0);
  event.add_var_param(uri_str);
  SAS::report_event(event);
  pjsip_msg* rsp = create_response(req, PJSIP_SC_BAD_REQUEST);
  send_response(rsp);
  free_msg(req);
}<|MERGE_RESOLUTION|>--- conflicted
+++ resolved
@@ -2158,12 +2158,8 @@
 
     // The request was routed to a downstream AS, so cancel any outstanding
     // forks.
-<<<<<<< HEAD
-    cancel_pending_forks();
+    cancel_pending_forks(PJSIP_SC_REQUEST_TIMEOUT, "AS liveness timer expired");
     mark_pending_forks_as_timed_out();
-=======
-    cancel_pending_forks(PJSIP_SC_REQUEST_TIMEOUT, "AS liveness timer expired");
->>>>>>> 24556725
 
     if (_as_chain_link.default_handling() == SESSION_CONTINUED)
     {
