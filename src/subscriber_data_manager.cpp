--- conflicted
+++ resolved
@@ -63,11 +63,7 @@
 static const char* const JSON_TO_TAG = "to_tag";
 static const char* const JSON_ROUTES = "routes";
 static const char* const JSON_NOTIFY_CSEQ = "notify_cseq";
-<<<<<<< HEAD
 static const char* const JSON_SCSCF_URI = "scscf-uri";
-=======
-static const char* const JSON_LAST_CSEQ = "last_cseq";
->>>>>>> a6de807d
 
 /// Helper to delete vectors of bindings safely
 void delete_bindings(ClassifiedBindings& cbs)
