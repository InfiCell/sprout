/**
 * @file subscriber_data_manager.cpp
 *
 * Project Clearwater - IMS in the Cloud
 * Copyright (C) 2013  Metaswitch Networks Ltd
 *
 * This program is free software: you can redistribute it and/or modify it
 * under the terms of the GNU General Public License as published by the
 * Free Software Foundation, either version 3 of the License, or (at your
 * option) any later version, along with the "Special Exception" for use of
 * the program along with SSL, set forth below. This program is distributed
 * in the hope that it will be useful, but WITHOUT ANY WARRANTY;
 * without even the implied warranty of MERCHANTABILITY or FITNESS FOR
 * A PARTICULAR PURPOSE.  See the GNU General Public License for more
 * details. You should have received a copy of the GNU General Public
 * License along with this program.  If not, see
 * <http://www.gnu.org/licenses/>.
 *
 * The author can be reached by email at clearwater@metaswitch.com or by
 * post at Metaswitch Networks Ltd, 100 Church St, Enfield EN2 6BQ, UK
 *
 * Special Exception
 * Metaswitch Networks Ltd  grants you permission to copy, modify,
 * propagate, and distribute a work formed by combining OpenSSL with The
 * Software, or a work derivative of such a combination, even if such
 * copying, modification, propagation, or distribution would otherwise
 * violate the terms of the GPL. You must comply with the GPL in all
 * respects for all of the code used other than OpenSSL.
 * "OpenSSL" means OpenSSL toolkit software distributed by the OpenSSL
 * Project and licensed under the OpenSSL Licenses, or a work based on such
 * software and licensed under the OpenSSL Licenses.
 * "OpenSSL Licenses" means the OpenSSL License and Original SSLeay License
 * under which the OpenSSL Project distributes the OpenSSL toolkit software,
 * as those licenses appear in the file LICENSE-OPENSSL.
 */

extern "C" {
#include <pjlib-util.h>
#include <pjlib.h>
#include "pjsip-simple/evsub.h"
}

// Common STL includes.
#include <cassert>
#include <vector>
#include <map>
#include <set>
#include <list>
#include <queue>
#include <string>
#include <iostream>
#include <sstream>
#include <fstream>
#include <iomanip>
#include <algorithm>
#include <time.h>

#include "log.h"
#include "utils.h"
#include "subscriber_data_manager.h"
#include "notify_utils.h"
#include "stack.h"
#include "pjutils.h"
#include "chronosconnection.h"
#include "sproutsasevent.h"
#include "constants.h"
#include "json_parse_utils.h"
#include "rapidjson/error/en.h"

/// JSON serialization constants.
static const char* const JSON_BINDINGS = "bindings";
static const char* const JSON_URI = "uri";
static const char* const JSON_CID = "cid";
static const char* const JSON_CSEQ = "cseq";
static const char* const JSON_EXPIRES = "expires";
static const char* const JSON_PRIORITY = "priority";
static const char* const JSON_PARAMS = "params";
static const char* const JSON_PATHS = "paths";
static const char* const JSON_TIMER_ID = "timer_id";
static const char* const JSON_PRIVATE_ID = "private_id";
static const char* const JSON_EMERGENCY_REG = "emergency_reg";
static const char* const JSON_SUBSCRIPTIONS = "subscriptions";
static const char* const JSON_REQ_URI = "req_uri";
static const char* const JSON_FROM_URI = "from_uri";
static const char* const JSON_FROM_TAG = "from_tag";
static const char* const JSON_TO_URI = "to_uri";
static const char* const JSON_TO_TAG = "to_tag";
static const char* const JSON_ROUTES = "routes";
static const char* const JSON_NOTIFY_CSEQ = "notify_cseq";

/// Helper to delete vectors of bindings safely
void delete_bindings(ClassifiedBindings& cbs)
{
  for (ClassifiedBinding* cb : cbs)
  {
    delete cb;
  }

  cbs.clear();
}

/// SubscriberDataManager Methods
SubscriberDataManager::SubscriberDataManager(Store* data_store,
                                             SerializerDeserializer*& serializer,
                                             std::vector<SerializerDeserializer*>& deserializers,
                                             ChronosConnection* chronos_connection,
                                             AnalyticsLogger* analytics_logger,
                                             bool is_primary) :
  _primary_sdm(is_primary)
{
  _connector = new Connector(data_store, serializer, deserializers);
  _chronos_timer_request_sender = new ChronosTimerRequestSender(chronos_connection);
  _notify_sender = new NotifySender();
  _analytics = analytics_logger;
}


SubscriberDataManager::SubscriberDataManager(Store* data_store,
                                             ChronosConnection* chronos_connection,
                                             bool is_primary) :
  _primary_sdm(is_primary)
{
  SerializerDeserializer* serializer = new JsonSerializerDeserializer();
  std::vector<SerializerDeserializer*> deserializers = {
    new JsonSerializerDeserializer(),
  };

  _connector = new Connector(data_store, serializer, deserializers);
  _chronos_timer_request_sender = new ChronosTimerRequestSender(chronos_connection);
  _notify_sender = new NotifySender();
  _analytics = NULL;
}


SubscriberDataManager::~SubscriberDataManager()
{
  delete _notify_sender;
  delete _chronos_timer_request_sender;
  delete _connector;
}

/// Retrieve the registration data for a given SIP Address of Record.
///
/// @param aor_id       The SIP Address of Record for the registration
SubscriberDataManager::AoRPair* SubscriberDataManager::get_aor_data(
                                          const std::string& aor_id,
                                          SAS::TrailId trail)
{
  AoR* aor_data = _connector->get_aor_data(aor_id, trail);

  if (aor_data != NULL)
  {
    // We got some data from the store. Copy the AoR, expire the copy,
    // and return both AoRs as an AoR pair.
    AoR* aor_copy = new AoR(*aor_data);
    int now = time(NULL);
    AoRPair* aor_pair = new AoRPair(aor_data, aor_copy);
    expire_aor_members(aor_pair, now);
    return aor_pair;
  }
  else
  {
    // We hit some kind of error in the store.
    return NULL;
  }
}

/// Update the data for a particular address of record.  Writes the data
/// atomically.  Returns the code returned by the underlying store, one of:
/// -  OK:              the AoR was writen successfully.
/// -  DATA_CONTENTION: the AoR was not written to the store because the CAS is
///                     out of date. The caller can refetch the AoR and try again.
/// -  ERROR:           the AoR was not written successfully and the caller
///                     should not retry.
///
/// @param aor_id     The SIP Address of Record for the registration
/// @param irs_impus  The IMPUs in the Implicit Registration Set for the AoR
/// @param aor_pair   The registration data record.
/// @param trail      The SAS trail
bool SubscriberDataManager::unused_bool = false;

Store::Status SubscriberDataManager::set_aor_data(
                                     const std::string& aor_id,
                                     std::vector<std::string> irs_impus,
                                     AoRPair* aor_pair,
                                     SAS::TrailId trail,
                                     bool& all_bindings_expired)
{
  // The ordering of this function is quite important.
  //
  // 1. Expire any old bindings/subscriptions.
  // 2. Log removed or shortened bindings
  // 3. Send any Chronos timer requests
  // 4. Write the data to memcached. If this fails, bail out here
  // 5. Log new or extended bindings
  // 6. Send any messages we were asked to by the caller
  // 7. Send any NOTIFYs
  //
  // This ordering is important to ensure that we don't send
  // duplicate NOTIFYs (so we send these after writing to memcached) and
  // so that only one piece of code has responsibility for this. Furthermore,
  // we want registration logs used for licensing counts to undercount in edge 
  // cases where a Chronos or memcached call fails and we're in an uncertain
  // state. Therefore, we log removed or shortened bindings before any such calls,
  // and we log new or extended bindings afterwards.

  // 1. Expire any old bindings/subscriptions.
  all_bindings_expired = false;

  // Expire old subscriptions and bindings before writing to the server. If
  // there were no bindings left we could delete the entry, but this may
  // cause concurrency problems because memcached does not support
  // cas on delete operations.  In this case we do a memcached_cas with
  // an effectively immediate expiry time.
  int now = time(NULL);

  // Set the max expires to be greater than the longest binding expiry time.
  // This prevents a window condition where Chronos can return a binding to
  // expire, but memcached has already deleted the aor data (meaning that
  // no NOTIFYs could be sent)
  int orig_max_expires = expire_aor_members(aor_pair, now);
  int max_expires = orig_max_expires + 10;

  // expire_aor_members returns "now" if there are no remaining bindings,
  // so test for that.
  if (orig_max_expires == now)
  {
    TRC_DEBUG("All bindings have expired, so this is a deregistration for AOR %s",
              aor_id.c_str());
    all_bindings_expired = true;
  }

  TRC_DEBUG("Set AoR data for %s, CAS=%ld, expiry = %d",
            aor_id.c_str(), aor_pair->get_current()->_cas, max_expires);

  ClassifiedBindings classified_bindings;
  
  if (_primary_sdm)
  {
    // 2. Log removed or shortened bindings
    classify_bindings(aor_id, aor_pair, classified_bindings);

    if (_analytics != NULL)
    {
      log_removed_or_shortened_bindings(classified_bindings);
    }
   
    // 3. Send any Chronos timer requests
    _chronos_timer_request_sender->send_timers(aor_id, aor_pair, now, trail);
  }

  // 4. Write the data to memcached. If this fails, bail out here

  // Update the Notify CSeq, and write to store. We always update the cseq
  // as it's safe to increment it unnecessarily, and if we wait to find out
  // how many NOTIFYs we're going to send then we'll have to write back to
  // memcached again
  aor_pair->get_current()->_notify_cseq++;
  Store::Status rc = _connector->set_aor_data(aor_id,
                                              aor_pair->get_current(),
                                              max_expires - now,
                                              trail);

  if (rc != Store::Status::OK)
  {
    // We were unable to write to the store - return to the caller and
    // send no further messages
    delete_bindings(classified_bindings);
    return rc;
  }

  if (_primary_sdm)
  {
<<<<<<< HEAD
    // Send any NOTIFYs needed
=======
    // 5. Log new / extended bindings
    if (_analytics != NULL)
    {
      log_new_or_extended_bindings(classified_bindings);
    }

    // 6. Send any messages we were asked to by the caller

    if ((extra_message_rdata != NULL) &&
        (extra_message_tdata != NULL))
    {
      pjsip_endpt_send_response2(stack_data.endpt,
                                 extra_message_rdata,
                                 extra_message_tdata,
                                 NULL,
                                 NULL);
    }

    // 7. Send any NOTIFYs
 
>>>>>>> ad2bf521
    _notify_sender->send_notifys(aor_id, irs_impus, aor_pair, now, trail);
  }

  delete_bindings(classified_bindings);

  return Store::Status::OK;
}

void SubscriberDataManager::classify_bindings(const std::string& aor_id,
                                              SubscriberDataManager::AoRPair* aor_pair,
                                              ClassifiedBindings& classified_bindings)
{
  // We should have been given an empty classified_bindings vector, but clear 
  // it just in case 
  delete_bindings(classified_bindings);

  // 1/2: Iterate over original bindings and record those not in current AoR
  for (std::pair<std::string, SubscriberDataManager::AoR::Binding*> aor_orig_b : 
         aor_pair->get_orig()->bindings())
  {
    if (aor_pair->get_current()->bindings().find(aor_orig_b.first) ==
        aor_pair->get_current()->bindings().end())
    {
      // Binding is gone (which may mean deregistration or expiry)
      ClassifiedBinding* binding_record =
        new ClassifiedBinding(aor_orig_b.first,
                              aor_orig_b.second,
                              NotifyUtils::ContactEvent::EXPIRED);
      classified_bindings.push_back(binding_record);
    }
  }

  // 2/2: Iterate over the bindings in the current AoR.
  for (std::pair<std::string, SubscriberDataManager::AoR::Binding*> aor_current_b : 
         aor_pair->get_current()->bindings())
  {
    SubscriberDataManager::AoR::Bindings::const_iterator aor_orig_b_match =
      aor_pair->get_orig()->bindings().find(aor_current_b.first);

    NotifyUtils::ContactEvent event;

    if (aor_orig_b_match == aor_pair->get_orig()->bindings().end())
    {
      // Binding is new
      event = NotifyUtils::ContactEvent::CREATED;
    }
    else
    {
      // The binding is in both AoRs. Check if the expiry time has changed at all
      if (aor_orig_b_match->second->_expires < aor_current_b.second->_expires)
      {
        // Binding has been refreshed
        event = NotifyUtils::ContactEvent::REFRESHED;
      }
      else if (aor_orig_b_match->second->_expires > aor_current_b.second->_expires)
      {
        // Binding has been shortened
        event = NotifyUtils::ContactEvent::SHORTENED;
      }
      else
      {
        // Binding unchanged
        event = NotifyUtils::ContactEvent::REGISTERED;
      }
    }

    ClassifiedBinding* binding_record =
      new ClassifiedBinding(aor_current_b.first,
                            aor_current_b.second,
                            event);
    classified_bindings.push_back(binding_record);
  }
}

void SubscriberDataManager::log_removed_or_shortened_bindings(ClassifiedBindings& classified_bindings)
{
  for (ClassifiedBinding* classified_binding : classified_bindings)
  {
    if (classified_binding->_contact_event == NotifyUtils::ContactEvent::EXPIRED ||
        classified_binding->_contact_event == NotifyUtils::ContactEvent::SHORTENED)
    {
      _analytics->registration(classified_binding->_b->_address_of_record,
                               classified_binding->_id,
                               classified_binding->_b->_uri,
                               classified_binding->_b->_expires);
    }
  }
}

void SubscriberDataManager::log_new_or_extended_bindings(ClassifiedBindings& classified_bindings)
{
  for (ClassifiedBinding* classified_binding : classified_bindings)
  {
    if (classified_binding->_contact_event == NotifyUtils::ContactEvent::CREATED ||
        classified_binding->_contact_event == NotifyUtils::ContactEvent::REFRESHED)
    {
      _analytics->registration(classified_binding->_b->_address_of_record,
                               classified_binding->_id,
                               classified_binding->_b->_uri,
                               classified_binding->_b->_expires);
    }
  }
}

int SubscriberDataManager::expire_aor_members(AoRPair* aor_pair,
                                              int now)
{
  int max_expires = expire_bindings(aor_pair->get_current(), now);

  // N.B. Subscriptions are not factored into the returned expiry time on the
  // store record because, according to 5.4.2.1.2/TS 24.229, all subscriptions
  // automatically expire when the last binding expires.
  expire_subscriptions(aor_pair, now, (max_expires == now));

  return max_expires;
}

/// Expire any old subscriptions. Expire all subscriptions if requested
/// (e.g. when all the bindings have expired)
///
/// @param aor_data      The registration data record.
/// @param now           The current time in seconds since the epoch.
/// @param force_expire  Whether we should always remove the subscriptions
void SubscriberDataManager::expire_subscriptions(AoRPair* aor_pair,
                                                 int now,
                                                 bool force_expire)
{
  for (AoR::Subscriptions::iterator i =
         aor_pair->get_current()->_subscriptions.begin();
       i != aor_pair->get_current()->_subscriptions.end();
      )
  {
    AoR::Subscription* s = i->second;

    if ((force_expire) || (s->_expires <= now))
    {
      // The subscription has expired, so remove it. This could be
      // a single one shot subscription though - if so pretend it was
      // part of the original AoR
      SubscriberDataManager::AoR::Subscriptions::const_iterator aor_orig_s =
        aor_pair->get_orig()->subscriptions().find(i->first);

      if (aor_orig_s == aor_pair->get_orig()->subscriptions().end())
      {
        SubscriberDataManager::AoR::Subscription* s_copy =
          aor_pair->get_orig()->get_subscription(i->first);
        *s_copy = *i->second;
      }

      delete i->second;
      aor_pair->get_current()->_subscriptions.erase(i++);
    }
    else
    {
      ++i;
    }
  }
}

/// Expire any old bindings, and calculates the latest outstanding expiry time,
/// or now if none.
///
/// @returns             The latest expiry time from all unexpired bindings.
/// @param aor_data      The registration data record.
/// @param now           The current time in seconds since the epoch.
int SubscriberDataManager::expire_bindings(AoR* aor_data,
                                           int now)
{
  int max_expires = now;
  for (AoR::Bindings::iterator i = aor_data->_bindings.begin();
       i != aor_data->_bindings.end();
      )
  {
    AoR::Binding* b = i->second;
    std::string b_id = i->first;

    if (b->_expires <= now)
    {
      delete i->second;
      aor_data->_bindings.erase(i++);
    }
    else
    {
      if (b->_expires > max_expires)
      {
        max_expires = b->_expires;
      }

      ++i;
    }
  }

  return max_expires;
}

/// SubscriberDataManager::Connector Methods

SubscriberDataManager::Connector::Connector(Store* data_store,
                               SerializerDeserializer*& serializer,
                               std::vector<SerializerDeserializer*>& deserializers) :
  _data_store(data_store),
  _serializer(serializer),
  _deserializers(deserializers)
{
  // We have taken ownership of the serializer and deserializers.
  serializer = NULL;
  deserializers.clear();
}

SubscriberDataManager::Connector::~Connector()
{
  delete _serializer; _serializer = NULL;

  for (SerializerDeserializer* ds : _deserializers)
  {
    delete ds; ds = NULL;
  }
}

/// Retrieve the registration data for a given SIP Address of Record, creating
/// an empty record if no data exists for the AoR.
///
/// @param aor_id       The SIP Address of Record for the registration
SubscriberDataManager::AoR* SubscriberDataManager::Connector::get_aor_data(
                                                 const std::string& aor_id,
                                                 SAS::TrailId trail)
{
  TRC_DEBUG("Get AoR data for %s", aor_id.c_str());
  AoR* aor_data = NULL;

  std::string data;
  uint64_t cas;
  Store::Status status = _data_store->get_data("reg", aor_id, data, cas, trail);

  if (status == Store::Status::OK)
  {
    // Retrieved the data, so deserialize it.
    TRC_DEBUG("Data store returned a record, CAS = %ld", cas);
    aor_data = deserialize_aor(aor_id, data);

    if (aor_data != NULL)
    {
      aor_data->_cas = cas;

      SAS::Event event(trail, SASEvent::REGSTORE_GET_FOUND, 0);
      event.add_var_param(aor_id);
      SAS::report_event(event);
    }
    else
    {
      // Could not deserialize the record. Treat it as not found.
      TRC_INFO("Failed to deserialize record");
      SAS::Event event(trail, SASEvent::REGSTORE_DESERIALIZATION_FAILED, 0);
      event.add_var_param(aor_id);
      event.add_var_param(data);
      SAS::report_event(event);
    }
  }
  else if (status == Store::Status::NOT_FOUND)
  {
    // Data store didn't find the record, so create a new blank record.
    aor_data = new AoR(aor_id);

    SAS::Event event(trail, SASEvent::REGSTORE_GET_NEW, 0);
    event.add_var_param(aor_id);
    SAS::report_event(event);

    TRC_DEBUG("Data store returned not found, so create new record, CAS = %ld",
              aor_data->_cas);
  }
  else
  {
    SAS::Event event(trail, SASEvent::REGSTORE_GET_FAILURE, 0);
    event.add_var_param(aor_id);
    SAS::report_event(event);
  }

  return aor_data;
}

Store::Status SubscriberDataManager::Connector::set_aor_data(
                                                const std::string& aor_id,
                                                AoR* aor_data,
                                                int expiry,
                                                SAS::TrailId trail)
{
  std::string data = serialize_aor(aor_data);

  SAS::Event event(trail, SASEvent::REGSTORE_SET_START, 0);
  event.add_var_param(aor_id);
  SAS::report_event(event);

  Store::Status status = _data_store->set_data("reg",
                                               aor_id,
                                               data,
                                               aor_data->_cas,
                                               expiry,
                                               trail);

  TRC_DEBUG("Data store set_data returned %d", status);

  if (status == Store::Status::OK)
  {
    SAS::Event event2(trail, SASEvent::REGSTORE_SET_SUCCESS, 0);
    event2.add_var_param(aor_id);
    SAS::report_event(event2);
  }
  else
  {
    SAS::Event event2(trail, SASEvent::REGSTORE_SET_FAILURE, 0);
    event2.add_var_param(aor_id);
    SAS::report_event(event2);
  }

  return status;
}

/// Serialize the contents of an AoR.
std::string SubscriberDataManager::Connector::serialize_aor(AoR* aor_data)
{
  return _serializer->serialize_aor(aor_data);
}

/// Deserialize the contents of an AoR
SubscriberDataManager::AoR* SubscriberDataManager::Connector::deserialize_aor(
                                                   const std::string& aor_id,
                                                   const std::string& s)
{
  AoR* aor = NULL;

  for (SerializerDeserializer* deserializer : _deserializers)
  {
    TRC_DEBUG("Try to deserialize record for %s with '%s' deserializer",
              aor_id.c_str(),
              deserializer->name().c_str());
    aor = deserializer->deserialize_aor(aor_id, s);

    if (aor != NULL)
    {
      TRC_DEBUG("Deserialization suceeded");
      return aor;
    }
    else
    {
      TRC_DEBUG("Deserialization failed");
    }
  }

  return aor;
}


/// AoR Methods

/// Default constructor.
SubscriberDataManager::AoR::AoR(std::string sip_uri) :
  _notify_cseq(1),
  _timer_id(""),
  _bindings(),
  _subscriptions(),
  _cas(0),
  _uri(sip_uri)
{
}


/// Destructor.
SubscriberDataManager::AoR::~AoR()
{
  clear(true);
}


/// Copy constructor.
SubscriberDataManager::AoR::AoR(const AoR& other)
{
  common_constructor(other);
}

// Make sure assignment is deep!
SubscriberDataManager::AoR& SubscriberDataManager::AoR::operator= (AoR const& other)
{
  if (this != &other)
  {
    clear(true);
    common_constructor(other);
  }

  return *this;
}

void SubscriberDataManager::AoR::common_constructor(const AoR& other)
{
  for (Bindings::const_iterator i = other._bindings.begin();
       i != other._bindings.end();
       ++i)
  {
    Binding* bb = new Binding(*i->second);
    _bindings.insert(std::make_pair(i->first, bb));
  }

  for (Subscriptions::const_iterator i = other._subscriptions.begin();
       i != other._subscriptions.end();
       ++i)
  {
    Subscription* ss = new Subscription(*i->second);
    _subscriptions.insert(std::make_pair(i->first, ss));
  }

  _notify_cseq = other._notify_cseq;
  _timer_id = other._timer_id;
  _cas = other._cas;
  _uri = other._uri;
}

/// Clear all the bindings and subscriptions from this object.
void SubscriberDataManager::AoR::clear(bool clear_emergency_bindings)
{
  for (Bindings::iterator i = _bindings.begin();
       i != _bindings.end();
       )
  {
    if ((clear_emergency_bindings) || (!i->second->_emergency_registration))
    {
      delete i->second;
      _bindings.erase(i++);
    }
    else
    {
      ++i;
    }
  }

  if (clear_emergency_bindings)
  {
    _bindings.clear();
  }

  for (Subscriptions::iterator i = _subscriptions.begin();
       i != _subscriptions.end();
       ++i)
  {
    delete i->second;
  }

  _subscriptions.clear();
}


/// Retrieve a binding by binding identifier, creating an empty one if
/// necessary.  The created binding is completely empty, even the Contact URI
/// field.
SubscriberDataManager::AoR::Binding*
         SubscriberDataManager::AoR::get_binding(const std::string& binding_id)
{
  AoR::Binding* b;
  AoR::Bindings::const_iterator i = _bindings.find(binding_id);
  if (i != _bindings.end())
  {
    b = i->second;
  }
  else
  {
    // No existing binding with this id, so create a new one.
    b = new Binding(_uri);
    b->_expires = 0;
    _bindings.insert(std::make_pair(binding_id, b));
  }
  return b;
}


/// Removes any binding that had the given ID.  If there is no such binding,
/// does nothing.
void SubscriberDataManager::AoR::remove_binding(const std::string& binding_id)
{
  AoR::Bindings::iterator i = _bindings.find(binding_id);
  if (i != _bindings.end())
  {
    delete i->second;
    _bindings.erase(i);
  }
}

/// Retrieve a subscription by To tag, creating an empty subscription if
/// necessary.
SubscriberDataManager::AoR::Subscription*
       SubscriberDataManager::AoR::get_subscription(const std::string& to_tag)
{
  AoR::Subscription* s;
  AoR::Subscriptions::const_iterator i = _subscriptions.find(to_tag);
  if (i != _subscriptions.end())
  {
    s = i->second;
  }
  else
  {
    // No existing subscription with this tag, so create a new one.
    s = new Subscription;
    _subscriptions.insert(std::make_pair(to_tag, s));
  }
  return s;
}


/// Removes the subscription with the specified tag.  If there is no such
/// subscription, does nothing.
void SubscriberDataManager::AoR::remove_subscription(const std::string& to_tag)
{
  AoR::Subscriptions::iterator i = _subscriptions.find(to_tag);
  if (i != _subscriptions.end())
  {
    delete i->second;
    _subscriptions.erase(i);
  }
}

/// Remove all the bindings from an AOR object
void SubscriberDataManager::AoR::clear_bindings()
{
  for (Bindings::const_iterator i = _bindings.begin();
       i != _bindings.end();
       ++i)
  {
    delete i->second;
  }

  // Clear the bindings map.
  _bindings.clear();
}

// Generates the public GRUU for this binding from the address of record and
// instance-id. Returns NULL if this binding has no valid GRUU.
pjsip_sip_uri* SubscriberDataManager::AoR::Binding::pub_gruu(pj_pool_t* pool) const
{
  pjsip_sip_uri* uri = (pjsip_sip_uri*)PJUtils::uri_from_string(_address_of_record, pool);

  if ((_params.find("+sip.instance") == _params.cend()) ||
      (uri == NULL) ||
      !PJSIP_URI_SCHEME_IS_SIP(uri))
  {
    // GRUUs are only valid for SIP URIs with an instance-id.
    return NULL;
  }

  // The instance parameter might be too short to be a valid GRUU. Specifically
  // if its less than 2 characters in length, the stripping function will give
  // us a buffer underrun, so exit now.
  std::string sip_instance = _params.at("+sip.instance");
  if (sip_instance.length() < 2)
  {
    // instance ID too short to be parsed
    return NULL;
  }

  pjsip_param* gr_param = (pjsip_param*) pj_pool_alloc(pool, sizeof(pjsip_param));
  gr_param->name = STR_GR;
  pj_strdup2(pool, &gr_param->value, sip_instance.c_str());

  // instance-ids are often of the form '"<urn:..."' - convert that to
  // just 'urn:...'
  if (*(gr_param->value.ptr) == '"')
  {
    gr_param->value.ptr++;
    gr_param->value.slen -= 2;
  }

  if (*(gr_param->value.ptr) == '<')
  {
    gr_param->value.ptr++;
    gr_param->value.slen -= 2;
  }

  pj_list_push_back((pj_list_type*)&(uri->other_param), (pj_list_type*)gr_param);
  return uri;
}

// Utility method to return the public GRUU as a string.
// Returns "" if this binding has no GRUU.
std::string SubscriberDataManager::AoR::Binding::pub_gruu_str(pj_pool_t* pool) const
{
  pjsip_sip_uri* pub_gruu_uri = pub_gruu(pool);

  if (pub_gruu_uri == NULL)
  {
    return "";
  }

  return PJUtils::uri_to_string(PJSIP_URI_IN_REQ_URI, (pjsip_uri*)pub_gruu_uri);
}

// Utility method to return the public GRUU surrounded by quotes.
// Returns "" if this binding has no GRUU.
std::string SubscriberDataManager::AoR::Binding::pub_gruu_quoted_string(pj_pool_t* pool) const
{
  std::string unquoted_pub_gruu = pub_gruu_str(pool);

  if (unquoted_pub_gruu.length() == 0)
  {
    return "";
  }

  std::string ret = "\"" + unquoted_pub_gruu + "\"";
  return ret;
}

void SubscriberDataManager::AoR::Binding::
  to_json(rapidjson::Writer<rapidjson::StringBuffer>& writer) const
{
  writer.StartObject();
  {
    writer.String(JSON_URI); writer.String(_uri.c_str());
    writer.String(JSON_CID); writer.String(_cid.c_str());
    writer.String(JSON_CSEQ); writer.Int(_cseq);
    writer.String(JSON_EXPIRES); writer.Int(_expires);
    writer.String(JSON_PRIORITY); writer.Int(_priority);

    writer.String(JSON_PARAMS);
    writer.StartObject();
    {
      for (std::map<std::string, std::string>::const_iterator p = _params.begin();
           p != _params.end();
           ++p)
      {
        writer.String(p->first.c_str()); writer.String(p->second.c_str());
      }
    }
    writer.EndObject();

    writer.String(JSON_PATHS);
    writer.StartArray();
    {
      for (std::list<std::string>::const_iterator p = _path_headers.begin();
           p != _path_headers.end();
           ++p)
      {
        writer.String(p->c_str());
      }
    }
    writer.EndArray();

    writer.String(JSON_TIMER_ID); writer.String("Deprecated");
    writer.String(JSON_PRIVATE_ID); writer.String(_private_id.c_str());
    writer.String(JSON_EMERGENCY_REG); writer.Bool(_emergency_registration);
  }
  writer.EndObject();
}

void SubscriberDataManager::AoR::Binding::from_json(const rapidjson::Value& b_obj)
{

  JSON_GET_STRING_MEMBER(b_obj, JSON_URI, _uri);
  JSON_GET_STRING_MEMBER(b_obj, JSON_CID, _cid);
  JSON_GET_INT_MEMBER(b_obj, JSON_CSEQ, _cseq);
  JSON_GET_INT_MEMBER(b_obj, JSON_EXPIRES, _expires);
  JSON_GET_INT_MEMBER(b_obj, JSON_PRIORITY, _priority);

  JSON_ASSERT_CONTAINS(b_obj, JSON_PARAMS);
  JSON_ASSERT_OBJECT(b_obj[JSON_PARAMS]);
  const rapidjson::Value& params_obj = b_obj[JSON_PARAMS];

  for (rapidjson::Value::ConstMemberIterator params_it = params_obj.MemberBegin();
       params_it != params_obj.MemberEnd();
       ++params_it)
  {
    JSON_ASSERT_STRING(params_it->value);
    _params[params_it->name.GetString()] = params_it->value.GetString();
  }

  JSON_ASSERT_CONTAINS(b_obj, JSON_PATHS);
  JSON_ASSERT_ARRAY(b_obj[JSON_PATHS]);
  const rapidjson::Value& paths_arr = b_obj[JSON_PATHS];

  for (rapidjson::Value::ConstValueIterator paths_it = paths_arr.Begin();
       paths_it != paths_arr.End();
       ++paths_it)
  {
    JSON_ASSERT_STRING(*paths_it);
    _path_headers.push_back(paths_it->GetString());
  }

  _timer_id =
    ((b_obj.HasMember(JSON_TIMER_ID)) && ((b_obj[JSON_TIMER_ID]).IsString()) ?
     (b_obj[JSON_TIMER_ID].GetString()) :
     "");
  //      JSON_GET_STRING_MEMBER(b_obj, JSON_TIMER_ID, _timer_id);
  JSON_GET_STRING_MEMBER(b_obj, JSON_PRIVATE_ID, _private_id);
  JSON_GET_BOOL_MEMBER(b_obj, JSON_EMERGENCY_REG, _emergency_registration);
}

void SubscriberDataManager::AoR::Subscription::
  to_json(rapidjson::Writer<rapidjson::StringBuffer>& writer) const
{
  writer.StartObject();
  {
    writer.String(JSON_REQ_URI); writer.String(_req_uri.c_str());
    writer.String(JSON_FROM_URI); writer.String(_from_uri.c_str());
    writer.String(JSON_FROM_TAG); writer.String(_from_tag.c_str());
    writer.String(JSON_TO_URI); writer.String(_to_uri.c_str());
    writer.String(JSON_TO_TAG); writer.String(_to_tag.c_str());
    writer.String(JSON_CID); writer.String(_cid.c_str());

    writer.String(JSON_ROUTES);
    writer.StartArray();
    {
      for (std::list<std::string>::const_iterator r = _route_uris.begin();
           r != _route_uris.end();
           ++r)
      {
        writer.String(r->c_str());
      }
    }
    writer.EndArray();

    writer.String(JSON_EXPIRES); writer.Int(_expires);
    writer.String(JSON_TIMER_ID); writer.String("Deprecated");

  }
  writer.EndObject();
}

void SubscriberDataManager::AoR::Subscription::from_json(const rapidjson::Value& s_obj)
{
  JSON_GET_STRING_MEMBER(s_obj, JSON_REQ_URI, _req_uri);
  JSON_GET_STRING_MEMBER(s_obj, JSON_FROM_URI, _from_uri);
  JSON_GET_STRING_MEMBER(s_obj, JSON_FROM_TAG, _from_tag);
  JSON_GET_STRING_MEMBER(s_obj, JSON_TO_URI, _to_uri);
  JSON_GET_STRING_MEMBER(s_obj, JSON_TO_TAG, _to_tag);
  JSON_GET_STRING_MEMBER(s_obj, JSON_CID, _cid);

  JSON_ASSERT_CONTAINS(s_obj, JSON_ROUTES);
  JSON_ASSERT_ARRAY(s_obj[JSON_ROUTES]);
  const rapidjson::Value& routes_arr = s_obj[JSON_ROUTES];

  for (rapidjson::Value::ConstValueIterator routes_it = routes_arr.Begin();
       routes_it != routes_arr.End();
       ++routes_it)
  {
    JSON_ASSERT_STRING(*routes_it);
    _route_uris.push_back(routes_it->GetString());
  }

  JSON_GET_INT_MEMBER(s_obj, JSON_EXPIRES, _expires);
  _timer_id =
    ((s_obj.HasMember(JSON_TIMER_ID)) && ((s_obj[JSON_TIMER_ID]).IsString()) ?
     (s_obj[JSON_TIMER_ID].GetString()) :
     "");
}

// Utility function to return the expiry time of the binding or subscription due
// to expire next. If the function finds no expiry times in the bindings or
// subscriptions it returns 0. This function should never be called on an empty AoR,
// so a 0 is indicative of something wrong with the _expires values of AoR members.
int SubscriberDataManager::AoR::get_next_expires()
{
  // Set a temp int to INT_MAX to compare expiry times to.
  int _next_expires = INT_MAX;

  for (SubscriberDataManager::AoR::Bindings::const_iterator b = _bindings.begin();
       b != _bindings.end();
       ++b)
  {
    if (b->second->_expires < _next_expires)
    {
      _next_expires = b->second->_expires;
    }
  }
  for (SubscriberDataManager::AoR::Subscriptions::const_iterator s = _subscriptions.begin();
       s != _subscriptions.end();
       ++s)
  {
    if (s->second->_expires < _next_expires)
    {
      _next_expires = s->second->_expires;
    }
  }

  // If nothing has altered the _next_expires, the AoR is empty and invalid.
  // Return 0 to indicate there is nothing to expire.
  if (_next_expires == INT_MAX)
  {
    return 0;
  }
  // Otherwise we return the value found.
  return _next_expires;
}

// Copy all bindings and subscriptions to this AoR
void SubscriberDataManager::AoR::copy_subscriptions_and_bindings(SubscriberDataManager::AoR* source_aor)
{
  for (Bindings::const_iterator i = source_aor->bindings().begin();
       i != source_aor->bindings().end();
       ++i)
  {
    Binding* src = i->second;
    Binding* dst = get_binding(i->first);
    *dst = *src;
  }

  for (Subscriptions::const_iterator i = source_aor->subscriptions().begin();
       i != source_aor->subscriptions().end();
       ++i)
  {
    Subscription* src = i->second;
    Subscription* dst = get_subscription(i->first);
    *dst = *src;
  }
}

//
// (De)serializer for the binary SubscriberDataManager format.
//

SubscriberDataManager::AoR* SubscriberDataManager::BinarySerializerDeserializer::
  deserialize_aor(const std::string& aor_id, const std::string& s)
{
  std::istringstream iss(s, std::istringstream::in|std::istringstream::binary);

  // First off, try to read the number of bindings.
  int num_bindings;
  iss.read((char*)&num_bindings, sizeof(int));

  if (iss.eof())
  {
    // Hit an EOF which means the record is corrupt.
    TRC_INFO("Could not deserialize AOR - EOF reached");
    return NULL;
  }

  if (num_bindings > 0xffffff)
  {
    // That's a lot of bindings. It is more likely that the data is corrupt, or
    // that we have been passed a record in a different format.
    TRC_INFO("Could not deserialize AOR. Got %d bindings suggesting the data"
             " is corrupt or not in the binary format",
             num_bindings);
    return NULL;
  }

  AoR* aor_data = new AoR(aor_id);

  TRC_DEBUG("Deserialize %d bindings", num_bindings);

  for (int ii = 0; ii < num_bindings; ++ii)
  {
    // Extract the binding identifier into a string.
    std::string binding_id;
    getline(iss, binding_id, '\0');
    TRC_DEBUG("  Binding %s", binding_id.c_str());

    AoR::Binding* b = aor_data->get_binding(binding_id);

    // Now extract the various fixed binding parameters.
    getline(iss, b->_uri, '\0');
    getline(iss, b->_cid, '\0');
    iss.read((char *)&b->_cseq, sizeof(int));
    iss.read((char *)&b->_expires, sizeof(int));

    iss.read((char *)&b->_priority, sizeof(int));

    int num_params;
    iss.read((char *)&num_params, sizeof(int));
    for (int ii = 0;
         ii < num_params;
         ++ii)
    {
      std::string pname;
      std::string pvalue;
      getline(iss, pname, '\0');
      getline(iss, pvalue, '\0');
      b->_params[pname] = pvalue;
    }

    int num_paths = 0;
    iss.read((char *)&num_paths, sizeof(int));
    b->_path_headers.resize(num_paths);
    TRC_DEBUG("Deserialize %d path headers", num_paths);
    for (std::list<std::string>::iterator i = b->_path_headers.begin();
         i != b->_path_headers.end();
         ++i)
    {
      getline(iss, *i, '\0');
      TRC_DEBUG("  Deserialized path header %s", i->c_str());
    }
    getline(iss, b->_timer_id, '\0');
    getline(iss, b->_private_id, '\0');
    iss.read((char *)&b->_emergency_registration, sizeof(int));
  }

  int num_subscriptions;
  iss.read((char *)&num_subscriptions, sizeof(int));
  TRC_DEBUG("Deserialize %d subscriptions", num_subscriptions);

  for (int ii = 0; ii < num_subscriptions; ++ii)
  {
    // Extract the to tag index into a string.
    std::string to_tag;
    getline(iss, to_tag, '\0');
    TRC_DEBUG("  Subscription %s", to_tag.c_str());

    AoR::Subscription* s = aor_data->get_subscription(to_tag);

    // Now extract the various fixed subscription parameters.
    getline(iss, s->_req_uri, '\0');
    getline(iss, s->_from_uri, '\0');
    getline(iss, s->_from_tag, '\0');
    getline(iss, s->_to_uri, '\0');
    getline(iss, s->_to_tag, '\0');
    getline(iss, s->_cid, '\0');

    int num_routes = 0;
    iss.read((char *)&num_routes, sizeof(int));
    TRC_DEBUG("    number of routes = %d", num_routes);
    s->_route_uris.resize(num_routes);
    for (std::list<std::string>::iterator i = s->_route_uris.begin();
         i != s->_route_uris.end();
         ++i)
    {
      getline(iss, *i, '\0');
    }

    iss.read((char *)&s->_expires, sizeof(int));
    getline(iss, s->_timer_id, '\0');
  }

  iss.read((char*)&aor_data->_notify_cseq, sizeof(int));
  getline(iss, aor_data->_timer_id, '\0');

  return aor_data;
}


std::string SubscriberDataManager::BinarySerializerDeserializer::serialize_aor(AoR* aor_data)
{
  std::ostringstream oss(std::ostringstream::out|std::ostringstream::binary);

  int num_bindings = aor_data->bindings().size();
  TRC_DEBUG("Serialize %d bindings", num_bindings);
  oss.write((const char *)&num_bindings, sizeof(int));

  for (AoR::Bindings::const_iterator i = aor_data->bindings().begin();
       i != aor_data->bindings().end();
       ++i)
  {
    TRC_DEBUG("  Binding %s", i->first.c_str());
    oss << i->first << '\0';

    AoR::Binding* b = i->second;
    oss << b->_uri << '\0';
    oss << b->_cid << '\0';
    oss.write((const char *)&b->_cseq, sizeof(int));
    oss.write((const char *)&b->_expires, sizeof(int));
    oss.write((const char *)&b->_priority, sizeof(int));
    int num_params = b->_params.size();
    oss.write((const char *)&num_params, sizeof(int));
    for (std::map<std::string, std::string>::const_iterator i = b->_params.begin();
         i != b->_params.end();
         ++i)
    {
      oss << i->first << '\0' << i->second << '\0';
    }
    int num_path_hdrs = b->_path_headers.size();
    oss.write((const char *)&num_path_hdrs, sizeof(int));
    for (std::list<std::string>::const_iterator i = b->_path_headers.begin();
         i != b->_path_headers.end();
         ++i)
    {
      oss << *i << '\0';
    }
    // This was the binding timer_id. It is now deprecated, but has to be kept
    // as an entity for upgrade and UT compatibility. 19/01/16
    oss << "Deprecated"  << '\0';
    oss << b->_private_id << '\0';
    oss.write((const char *)&b->_emergency_registration, sizeof(int));
  }

  int num_subscriptions = aor_data->subscriptions().size();
  TRC_DEBUG("Serialize %d subscriptions", num_subscriptions);
  oss.write((const char *)&num_subscriptions, sizeof(int));

  for (AoR::Subscriptions::const_iterator i = aor_data->subscriptions().begin();
       i != aor_data->subscriptions().end();
       ++i)
  {
    TRC_DEBUG("  Subscription %s", i->first.c_str());
    oss << i->first << '\0';

    AoR::Subscription* s = i->second;
    oss << s->_req_uri << '\0';
    oss << s->_from_uri << '\0';
    oss << s->_from_tag << '\0';
    oss << s->_to_uri << '\0';
    oss << s->_to_tag << '\0';
    oss << s->_cid << '\0';
    int num_routes = s->_route_uris.size();
    TRC_DEBUG("    number of routes = %d", num_routes);
    oss.write((const char *)&num_routes, sizeof(int));
    for (std::list<std::string>::const_iterator i = s->_route_uris.begin();
         i != s->_route_uris.end();
         ++i)
    {
      oss << *i << '\0';
    }
    oss.write((const char *)&s->_expires, sizeof(int));
    // This was the subscription timer_id. It is now deprecated, but has to be
    // kept as an entity for upgrade and UT compatibility. 19/01/16
    oss << "Deprecated" << '\0';
  }

  oss.write((const char *)&aor_data->_notify_cseq, sizeof(int));
  oss << aor_data->_timer_id << '\0';
  return oss.str();
}

std::string SubscriberDataManager::BinarySerializerDeserializer::name()
{
  return "binary";
}


//
// (De)serializer for the JSON SubscriberDataManager format.
//

SubscriberDataManager::AoR* SubscriberDataManager::JsonSerializerDeserializer::
  deserialize_aor(const std::string& aor_id, const std::string& s)
{
  TRC_DEBUG("Deserialize JSON document: %s", s.c_str());

  rapidjson::Document doc;
  doc.Parse<0>(s.c_str());

  if (doc.HasParseError())
  {
    TRC_DEBUG("Failed to parse document: %s\nError: %s",
              s.c_str(),
              rapidjson::GetParseError_En(doc.GetParseError()));
    return NULL;
  }

  AoR* aor = new AoR(aor_id);

  try
  {
    JSON_ASSERT_CONTAINS(doc, JSON_BINDINGS);
    JSON_ASSERT_OBJECT(doc[JSON_BINDINGS]);
    const rapidjson::Value& bindings_obj = doc[JSON_BINDINGS];

    for (rapidjson::Value::ConstMemberIterator bindings_it = bindings_obj.MemberBegin();
         bindings_it != bindings_obj.MemberEnd();
         ++bindings_it)
    {
      TRC_DEBUG("  Binding: %s", bindings_it->name.GetString());
      AoR::Binding* b = aor->get_binding(bindings_it->name.GetString());

      JSON_ASSERT_OBJECT(bindings_it->value);
      const rapidjson::Value& b_obj = bindings_it->value;

      b->from_json(b_obj);
    }

    JSON_ASSERT_CONTAINS(doc, JSON_SUBSCRIPTIONS);
    JSON_ASSERT_OBJECT(doc[JSON_SUBSCRIPTIONS]);
    const rapidjson::Value& subscriptions_obj = doc[JSON_SUBSCRIPTIONS];

    for (rapidjson::Value::ConstMemberIterator subscriptions_it = subscriptions_obj.MemberBegin();
         subscriptions_it != subscriptions_obj.MemberEnd();
         ++subscriptions_it)
    {
      TRC_DEBUG("  Subscription: %s", subscriptions_it->name.GetString());
      AoR::Subscription* s = aor->get_subscription(subscriptions_it->name.GetString());

      JSON_ASSERT_OBJECT(subscriptions_it->value);
      const rapidjson::Value& s_obj = subscriptions_it->value;

      s->from_json(s_obj);
    }

    JSON_GET_INT_MEMBER(doc, JSON_NOTIFY_CSEQ, aor->_notify_cseq);
    aor->_timer_id =
         ((doc.HasMember(JSON_TIMER_ID)) && ((doc[JSON_TIMER_ID]).IsString()) ?
                                             (doc[JSON_TIMER_ID].GetString()) :
                                              "");
  }
  catch(JsonFormatError err)
  {
    TRC_INFO("Failed to deserialize JSON document (hit error at %s:%d)",
             err._file, err._line);
    delete aor; aor = NULL;
  }

  return aor;
}


std::string SubscriberDataManager::JsonSerializerDeserializer::serialize_aor(AoR* aor_data)
{
  rapidjson::StringBuffer sb;
  rapidjson::Writer<rapidjson::StringBuffer> writer(sb);

  writer.StartObject();
  {
    //
    // Bindings
    //
    writer.String(JSON_BINDINGS);
    writer.StartObject();
    {
      for (AoR::Bindings::const_iterator it = aor_data->bindings().begin();
           it != aor_data->bindings().end();
           ++it)
      {
        writer.String(it->first.c_str());
        it->second->to_json(writer);
      }
    }
    writer.EndObject();

    //
    // Subscriptions.
    //
    writer.String(JSON_SUBSCRIPTIONS);
    writer.StartObject();
    {
      for (AoR::Subscriptions::const_iterator it = aor_data->subscriptions().begin();
           it != aor_data->subscriptions().end();
           ++it)
      {
        writer.String(it->first.c_str());
        it->second->to_json(writer);
      }
    }
    writer.EndObject();

    // Notify Cseq flag
    writer.String(JSON_NOTIFY_CSEQ); writer.Int(aor_data->_notify_cseq);
    writer.String(JSON_TIMER_ID); writer.String(aor_data->_timer_id.c_str());
  }
  writer.EndObject();

  return sb.GetString();
}

std::string SubscriberDataManager::JsonSerializerDeserializer::name()
{
  return "JSON";
}

/// ChronosTimerRequestSender Methods

SubscriberDataManager::ChronosTimerRequestSender::
     ChronosTimerRequestSender(ChronosConnection* chronos_conn) :
  _chronos_conn(chronos_conn)
{
}

SubscriberDataManager::ChronosTimerRequestSender::~ChronosTimerRequestSender()
{
}

void SubscriberDataManager::ChronosTimerRequestSender::build_tag_info (
                                                AoR* aor,
                                                std::map<std::string, uint32_t>& tag_map)
{
  // Each timer is built to represent a single registration i.e. an AoR.
  tag_map["REG"] = 1;
  tag_map["BIND"] = aor->get_bindings_count();
  tag_map["SUB"] = aor->get_subscriptions_count();
}


void SubscriberDataManager::ChronosTimerRequestSender::send_timers(
                             const std::string& aor_id,
                             AoRPair* aor_pair,
                             int now,
                             SAS::TrailId trail)
{
  std::map<std::string, uint32_t> old_tags;
  std::map<std::string, uint32_t> new_tags;
  AoR* orig_aor = aor_pair->get_orig();
  AoR* current_aor = aor_pair->get_current();
  std::string& timer_id = current_aor->_timer_id;

  // An AoR with no bindings is invalid, and the timer should be deleted.
  // We do this before getting next_expires to save on processing.
  if (current_aor->get_bindings_count() == 0)
  {
    if (timer_id != "")
    {
      _chronos_conn->send_delete(timer_id, trail);
    }
  return;
  }

  build_tag_info(orig_aor, old_tags);
  build_tag_info(current_aor, new_tags);
  int old_next_expires = orig_aor->get_next_expires();
  int new_next_expires = current_aor->get_next_expires();

  if ((old_next_expires == 0) || (new_next_expires == 0))
  {
    // This should never happen, as an empty AoR should never reach get_next_expires
    TRC_DEBUG("get_next_expires returned 0. The expiry of AoR members is corrupt, or an empty (invalid) AoR was passed in.");
  }

  if ((new_tags != old_tags)                 ||
      (new_next_expires != old_next_expires) ||
      (timer_id == ""))
  {
    // Set the expiry time to be relative to now.
    int expiry = (new_next_expires > now) ? (new_next_expires - now) : (now);

    set_timer(aor_id,
              timer_id,
              expiry,
              new_tags,
              trail);
  }
}

void SubscriberDataManager::ChronosTimerRequestSender::set_timer(
                                    const std::string& aor_id,
                                    std::string& timer_id,
                                    int expiry,
                                    std::map<std::string, uint32_t> tags,
                                    SAS::TrailId trail)
{
  std::string temp_timer_id = "";
  HTTPCode status;
  // Previous versions of handlers.cpp asserted timers contain a "binding_id".
  // We no longer want this information, but it is included to simplify upgrade.
  std::string opaque = "{\"aor_id\": \"" + aor_id + "\", \"binding_id\": \"notavalidID\"}";
  std::string callback_uri = "/timers";

  // If a timer has been previously set for this binding, send a PUT.
  // Otherwise sent a POST.
  if (timer_id == "")
  {
    status = _chronos_conn->send_post(temp_timer_id,
                                      expiry,
                                      callback_uri,
                                      opaque,
                                      trail,
                                      tags);
  }
  else
  {
    temp_timer_id = timer_id;
    status = _chronos_conn->send_put(temp_timer_id,
                                     expiry,
                                     callback_uri,
                                     opaque,
                                     trail,
                                     tags);
  }

  // Update the timer id. If the update to Chronos failed, that's OK,
  // don't reject the request or update the stored timer id.
  if (status == HTTP_OK)
  {
    timer_id = temp_timer_id;
  }
}

/// NotifySender Methods

SubscriberDataManager::NotifySender::NotifySender()
{
}

SubscriberDataManager::NotifySender::~NotifySender()
{
}

void SubscriberDataManager::NotifySender::send_notifys(
                               const std::string& aor_id,
                               std::vector<std::string> irs_impus,
                               SubscriberDataManager::AoRPair* aor_pair,
                               int now,
                               SAS::TrailId trail)
{
  // Iterate over the subscriptions in the original AoR, and send NOTIFYs for
  // any subscriptions that aren't in the current AoR
  send_notifys_for_expired_subscriptions(aor_id, irs_impus, aor_pair, now, trail);

  // Iterate over the subscriptions in the current AoR and send NOTIFYs
  send_notifys_for_current_subscriptions(aor_id, irs_impus, aor_pair, now, trail);
}

void SubscriberDataManager::NotifySender::send_notifys_for_expired_subscriptions(
                               const std::string& aor_id,
                               std::vector<std::string> irs_impus,
                               SubscriberDataManager::AoRPair* aor_pair,
                               int now,
                               SAS::TrailId trail)
{
  // Work out which bindings have expired - we no longer have a valid connection to these endpoints,
  // so shouldn't send a NOTIFY to them (even to say that their subscription is terminated).
  //
  // Note that we can't just check whether a binding exists before sending a NOTIFY - a SUBSCRIBE
  // may have come from a P-CSCF or AS, which wouldn't match a binding.
  std::vector<std::string> expired_bindings;

  for (std::pair<std::string, SubscriberDataManager::AoR::Binding*> aor_orig_b : 
         aor_pair->get_orig()->bindings())
  {
    SubscriberDataManager::AoR::Binding* b = aor_orig_b.second;
    std::string b_id = aor_orig_b.first;

    // Compare the original and current lists to see whether this binding has expired.
    if (aor_pair->get_current()->bindings().find(b_id) == aor_pair->get_current()->bindings().end())
    {
      expired_bindings.push_back(b->_uri);
    }
  }

  // Iterate over the subscriptions in the original AoR, and send NOTIFYs for
  // any subscriptions that aren't in the current AoR
  for (SubscriberDataManager::AoR::Subscriptions::const_iterator aor_orig_s =
         aor_pair->get_orig()->subscriptions().begin();
       aor_orig_s != aor_pair->get_orig()->subscriptions().end();
       ++aor_orig_s)
  {
    SubscriberDataManager::AoR::Subscription* s = aor_orig_s->second;
    std::string s_id = aor_orig_s->first;

    if (std::find(expired_bindings.begin(), expired_bindings.end(), s->_req_uri) != expired_bindings.end())
    {
      // This NOTIFY would go to a binding which no longer exists - skip it.
      continue;
    }

    // Is this subscription present in the new AoR?
    SubscriberDataManager::AoR::Subscriptions::const_iterator aor_current =
      aor_pair->get_current()->subscriptions().find(s_id);

    // The subscription has been deleted. We should send a final NOTIFY
    // about the state of the bindings in the original AoR
    if (aor_current == aor_pair->get_current()->subscriptions().end())
    {
      TRC_DEBUG("The subscription (%s) has been terminated", s_id.c_str());

      NotifyUtils::ContactEvent contact_event;
      NotifyUtils::RegistrationState reg_state;

      // There are no non-emergency bindings left; the subscription has been
      // terminated.
      bool bindings_remaining = false;
      for (std::pair<std::string, SubscriberDataManager::AoR::Binding*> aor_current_b : 
             aor_pair->get_current()->bindings())
      {
        if (!aor_current_b.second->_emergency_registration)
        {
          bindings_remaining = true;
          break;
        }
      } // LCOV_EXCL_LINE

      if (bindings_remaining)
      {
        contact_event = NotifyUtils::ContactEvent::REGISTERED;
        reg_state = NotifyUtils::RegistrationState::ACTIVE;
      }
      else
      {
        contact_event = NotifyUtils::ContactEvent::EXPIRED;
        reg_state = NotifyUtils::RegistrationState::TERMINATED;
      }

      std::vector<NotifyUtils::BindingNotifyInformation*> binding_notify;

      for (std::pair<std::string, SubscriberDataManager::AoR::Binding*> aor_orig_b : 
             aor_pair->get_orig()->bindings())
      {
        // Don't include emergency registrations
        if (!aor_orig_b.second->_emergency_registration)
        {
          NotifyUtils::BindingNotifyInformation* bni =
               new NotifyUtils::BindingNotifyInformation(aor_orig_b.first,
                                                         aor_orig_b.second,
                                                         contact_event);
          binding_notify.push_back(bni);
        }
      }

      pjsip_tx_data* tdata_notify = NULL;

      // This is a terminated subscription - set the expiry time to now
      s->_expires = now;
      pj_status_t status = NotifyUtils::create_subscription_notify(
                                          &tdata_notify,
                                          s,
                                          aor_id,
                                          irs_impus,
                                          aor_pair->get_orig(),
                                          binding_notify,
                                          reg_state,
                                          now);

      if (status == PJ_SUCCESS)
      {
        set_trail(tdata_notify, trail);
        status = PJUtils::send_request(tdata_notify, 0, NULL, NULL, true);

        if (status != PJ_SUCCESS)
        {
          // LCOV_EXCL_START
          SAS::Event event(trail, SASEvent::NOTIFICATION_FAILED, 0);
          std::string error_msg = "Failed to send NOTIFY - error: " +
                                       PJUtils::pj_status_to_string(status);
          event.add_var_param(error_msg);
          SAS::report_event(event);
         // LCOV_EXCL_STOP
        }
      }

      delete_bindings(binding_notify);
    }
  }
}

void SubscriberDataManager::NotifySender::send_notifys_for_current_subscriptions(
                               const std::string& aor_id,
                               std::vector<std::string> irs_impus,
                               SubscriberDataManager::AoRPair* aor_pair,
                               int now,
                               SAS::TrailId trail)
{
  // Iterate over the subscriptions in the current AoR.
  for (std::pair<std::string, SubscriberDataManager::AoR::Subscription*> aor_current_sub : 
         aor_pair->get_current()->subscriptions())
  {
    TRC_DEBUG("The subscription (%s) is still active", aor_current_sub.first.c_str());
    std::vector<NotifyUtils::BindingNotifyInformation*> binding_notify;

    // Iterate over the bindings in the original AoR. If they're not present
    // the current AoR, mark them as expired
    for (std::pair<std::string, SubscriberDataManager::AoR::Binding*> aor_orig_b : 
           aor_pair->get_orig()->bindings())
    {
      if (!aor_orig_b.second->_emergency_registration)
      {
        SubscriberDataManager::AoR::Bindings::const_iterator aor_current_b_match =
          aor_pair->get_current()->bindings().find(aor_orig_b.first);

        if (aor_current_b_match == aor_pair->get_current()->bindings().end())
        {
          TRC_DEBUG("Binding %s has been removed", aor_orig_b.first.c_str());
          NotifyUtils::BindingNotifyInformation* bni =
             new NotifyUtils::BindingNotifyInformation(aor_orig_b.first,
                                                       aor_orig_b.second,
                                                       NotifyUtils::ContactEvent::EXPIRED);
          binding_notify.push_back(bni);
        }
      }
    }

    // Iterate over the bindings in the current AoR.
    for (std::pair<std::string, SubscriberDataManager::AoR::Binding*> aor_current_b : 
           aor_pair->get_current()->bindings())
    {
      if (!aor_current_b.second->_emergency_registration)
      {
        // If the binding is only in the current AoR, mark it as created
        SubscriberDataManager::AoR::Bindings::const_iterator aor_orig_b_match =
          aor_pair->get_orig()->bindings().find(aor_current_b.first);

        if (aor_orig_b_match == aor_pair->get_orig()->bindings().end())
        {
          TRC_DEBUG("Binding %s has been created", aor_current_b.first.c_str());
          NotifyUtils::BindingNotifyInformation* bni =
               new NotifyUtils::BindingNotifyInformation(aor_current_b.first,
                                                         aor_current_b.second,
                                                         NotifyUtils::ContactEvent::CREATED);
          binding_notify.push_back(bni);
        }
        else
        {
          // The binding is in both AoRs. Check if the expiry time has changed at all
          NotifyUtils::ContactEvent event;

          if (aor_orig_b_match->second->_expires < aor_current_b.second->_expires)
          {
            TRC_DEBUG("Binding %s has been refreshed", aor_current_b.first.c_str());
            event = NotifyUtils::ContactEvent::REFRESHED;
          }
          else if (aor_orig_b_match->second->_expires > aor_current_b.second->_expires)
          {
            TRC_DEBUG("Binding %s has been shortened", aor_current_b.first.c_str());
            event = NotifyUtils::ContactEvent::SHORTENED;
          }
          else
          {
            TRC_DEBUG("Binding %s is unchanged", aor_current_b.first.c_str());
            event = NotifyUtils::ContactEvent::REGISTERED;
          }


          NotifyUtils::BindingNotifyInformation* bni =
               new NotifyUtils::BindingNotifyInformation(aor_current_b.first,
                                                         aor_current_b.second,
                                                         event);
          binding_notify.push_back(bni);
        }
      }
    }

    pjsip_tx_data* tdata_notify = NULL;
    pj_status_t status = NotifyUtils::create_subscription_notify(
                                          &tdata_notify,
                                          aor_current_sub.second,
                                          aor_id,
                                          irs_impus,
                                          aor_pair->get_orig(),
                                          binding_notify,
                                          NotifyUtils::RegistrationState::ACTIVE,
                                          now);

    if (status == PJ_SUCCESS)
    {
      set_trail(tdata_notify, trail);
      status = PJUtils::send_request(tdata_notify, 0, NULL, NULL, true);

      if (status != PJ_SUCCESS)
      {
        // LCOV_EXCL_START
        SAS::Event event(trail, SASEvent::NOTIFICATION_FAILED, 0);
        std::string error_msg = "Failed to send NOTIFY - error: " +
                                       PJUtils::pj_status_to_string(status);
        event.add_var_param(error_msg);
        SAS::report_event(event);
       // LCOV_EXCL_STOP
      }
    }

    delete_bindings(binding_notify);
  }
}<|MERGE_RESOLUTION|>--- conflicted
+++ resolved
@@ -199,7 +199,7 @@
   // This ordering is important to ensure that we don't send
   // duplicate NOTIFYs (so we send these after writing to memcached) and
   // so that only one piece of code has responsibility for this. Furthermore,
-  // we want registration logs used for licensing counts to undercount in edge 
+  // we want registration logs used for licensing counts to undercount in edge
   // cases where a Chronos or memcached call fails and we're in an uncertain
   // state. Therefore, we log removed or shortened bindings before any such calls,
   // and we log new or extended bindings afterwards.
@@ -234,7 +234,7 @@
             aor_id.c_str(), aor_pair->get_current()->_cas, max_expires);
 
   ClassifiedBindings classified_bindings;
-  
+
   if (_primary_sdm)
   {
     // 2. Log removed or shortened bindings
@@ -244,7 +244,7 @@
     {
       log_removed_or_shortened_bindings(classified_bindings);
     }
-   
+
     // 3. Send any Chronos timer requests
     _chronos_timer_request_sender->send_timers(aor_id, aor_pair, now, trail);
   }
@@ -271,30 +271,13 @@
 
   if (_primary_sdm)
   {
-<<<<<<< HEAD
-    // Send any NOTIFYs needed
-=======
     // 5. Log new / extended bindings
     if (_analytics != NULL)
     {
       log_new_or_extended_bindings(classified_bindings);
     }
 
-    // 6. Send any messages we were asked to by the caller
-
-    if ((extra_message_rdata != NULL) &&
-        (extra_message_tdata != NULL))
-    {
-      pjsip_endpt_send_response2(stack_data.endpt,
-                                 extra_message_rdata,
-                                 extra_message_tdata,
-                                 NULL,
-                                 NULL);
-    }
-
-    // 7. Send any NOTIFYs
- 
->>>>>>> ad2bf521
+    // 6. Send any NOTIFYs
     _notify_sender->send_notifys(aor_id, irs_impus, aor_pair, now, trail);
   }
 
@@ -307,12 +290,12 @@
                                               SubscriberDataManager::AoRPair* aor_pair,
                                               ClassifiedBindings& classified_bindings)
 {
-  // We should have been given an empty classified_bindings vector, but clear 
-  // it just in case 
+  // We should have been given an empty classified_bindings vector, but clear
+  // it just in case
   delete_bindings(classified_bindings);
 
   // 1/2: Iterate over original bindings and record those not in current AoR
-  for (std::pair<std::string, SubscriberDataManager::AoR::Binding*> aor_orig_b : 
+  for (std::pair<std::string, SubscriberDataManager::AoR::Binding*> aor_orig_b :
          aor_pair->get_orig()->bindings())
   {
     if (aor_pair->get_current()->bindings().find(aor_orig_b.first) ==
@@ -328,7 +311,7 @@
   }
 
   // 2/2: Iterate over the bindings in the current AoR.
-  for (std::pair<std::string, SubscriberDataManager::AoR::Binding*> aor_current_b : 
+  for (std::pair<std::string, SubscriberDataManager::AoR::Binding*> aor_current_b :
          aor_pair->get_current()->bindings())
   {
     SubscriberDataManager::AoR::Bindings::const_iterator aor_orig_b_match =
@@ -1598,7 +1581,7 @@
   // may have come from a P-CSCF or AS, which wouldn't match a binding.
   std::vector<std::string> expired_bindings;
 
-  for (std::pair<std::string, SubscriberDataManager::AoR::Binding*> aor_orig_b : 
+  for (std::pair<std::string, SubscriberDataManager::AoR::Binding*> aor_orig_b :
          aor_pair->get_orig()->bindings())
   {
     SubscriberDataManager::AoR::Binding* b = aor_orig_b.second;
@@ -1643,7 +1626,7 @@
       // There are no non-emergency bindings left; the subscription has been
       // terminated.
       bool bindings_remaining = false;
-      for (std::pair<std::string, SubscriberDataManager::AoR::Binding*> aor_current_b : 
+      for (std::pair<std::string, SubscriberDataManager::AoR::Binding*> aor_current_b :
              aor_pair->get_current()->bindings())
       {
         if (!aor_current_b.second->_emergency_registration)
@@ -1666,7 +1649,7 @@
 
       std::vector<NotifyUtils::BindingNotifyInformation*> binding_notify;
 
-      for (std::pair<std::string, SubscriberDataManager::AoR::Binding*> aor_orig_b : 
+      for (std::pair<std::string, SubscriberDataManager::AoR::Binding*> aor_orig_b :
              aor_pair->get_orig()->bindings())
       {
         // Don't include emergency registrations
@@ -1724,7 +1707,7 @@
                                SAS::TrailId trail)
 {
   // Iterate over the subscriptions in the current AoR.
-  for (std::pair<std::string, SubscriberDataManager::AoR::Subscription*> aor_current_sub : 
+  for (std::pair<std::string, SubscriberDataManager::AoR::Subscription*> aor_current_sub :
          aor_pair->get_current()->subscriptions())
   {
     TRC_DEBUG("The subscription (%s) is still active", aor_current_sub.first.c_str());
@@ -1732,7 +1715,7 @@
 
     // Iterate over the bindings in the original AoR. If they're not present
     // the current AoR, mark them as expired
-    for (std::pair<std::string, SubscriberDataManager::AoR::Binding*> aor_orig_b : 
+    for (std::pair<std::string, SubscriberDataManager::AoR::Binding*> aor_orig_b :
            aor_pair->get_orig()->bindings())
     {
       if (!aor_orig_b.second->_emergency_registration)
@@ -1753,7 +1736,7 @@
     }
 
     // Iterate over the bindings in the current AoR.
-    for (std::pair<std::string, SubscriberDataManager::AoR::Binding*> aor_current_b : 
+    for (std::pair<std::string, SubscriberDataManager::AoR::Binding*> aor_current_b :
            aor_pair->get_current()->bindings())
     {
       if (!aor_current_b.second->_emergency_registration)
