--- conflicted
+++ resolved
@@ -125,18 +125,10 @@
         unsigned long latency_us = 0;
         if (qe.stop_watch.read(latency_us))
         {
-<<<<<<< HEAD
           TRC_DEBUG("Request latency so far = %ldus", latency_us);
-=======
-          pjsip_endpt_process_rx_data(stack_data.endpt,
-                                      rdata,
-                                      &pjsip_entry_point,
-                                      NULL);
->>>>>>> 31a8286a
         }
         else
         {
-<<<<<<< HEAD
           TRC_ERROR("Failed to get timestamp: %s", strerror(errno));
         }
 
@@ -144,18 +136,6 @@
             (rdata->msg_info.msg->type == PJSIP_REQUEST_MSG))
         {
           if (rdata->msg_info.msg->line.req.method.id != PJSIP_ACK_METHOD)
-=======
-          // Dump details about the exception. Be defensive about reading these
-          // as we don't know much about the state we're in.
-          TRC_ERROR("Exception SAS Trail: %llu (maybe)", get_trail(rdata));
-          if (rdata->msg_info.cid != NULL)
-          {
-            TRC_ERROR("Exception Call-Id: %.*s (maybe)",
-                      ((pjsip_cid_hdr*)rdata->msg_info.cid)->id.slen,
-                      ((pjsip_cid_hdr*)rdata->msg_info.cid)->id.ptr);
-          }
-          if (rdata->msg_info.cseq != NULL)
->>>>>>> 31a8286a
           {
             // Discard non-ACK requests if the request has been on the queue for
             // too long.
@@ -238,19 +218,6 @@
           TRC_DEBUG("Worker thread completed processing message %p", rdata);
           pjsip_rx_data_free_cloned(rdata);
 
-<<<<<<< HEAD
-          unsigned long latency_us = 0;
-          if (qe.stop_watch.read(latency_us))
-          {
-            TRC_DEBUG("Request latency = %ldus", latency_us);
-            latency_table->accumulate(latency_us);
-            load_monitor->request_complete(latency_us);
-          }
-          else
-          {
-            TRC_ERROR("Failed to get done timestamp: %s", strerror(errno));
-          }
-=======
         unsigned long latency_us = 0;
         if (qe.stop_watch.read(latency_us))
         {
@@ -264,7 +231,6 @@
         else
         {
           TRC_ERROR("Failed to get done timestamp: %s", strerror(errno));
->>>>>>> 31a8286a
         }
       }
     }
