--- conflicted
+++ resolved
@@ -129,7 +129,7 @@
         TRC_DEBUG("Worker thread dequeue message %p", rdata);
 
         unsigned long latency_us = 0;
-        if (me->stop_watch.read(latency_us))
+        if (qe.stop_watch.read(latency_us))
         {
           TRC_DEBUG("Request latency so far = %ldus", latency_us);
         }
@@ -224,19 +224,8 @@
           TRC_DEBUG("Worker thread completed processing message %p", rdata);
           pjsip_rx_data_free_cloned(rdata);
 
-<<<<<<< HEAD
-        unsigned long latency_us = 0;
-        if (qe.stop_watch.read(latency_us))
-        {
-          TRC_DEBUG("Request latency = %ldus", latency_us);
-          latency_table->accumulate(latency_us);
-          load_monitor->request_complete(latency_us);
-        }
-        else
-        {
-          TRC_ERROR("Failed to get done timestamp: %s", strerror(errno));
-=======
-          if (me->stop_watch.read(latency_us))
+          unsigned long latency_us = 0;
+          if (qe.stop_watch.read(latency_us))
           {
             TRC_DEBUG("Request latency = %ldus", latency_us);
             latency_table->accumulate(latency_us);
@@ -246,7 +235,6 @@
           {
             TRC_ERROR("Failed to get done timestamp: %s", strerror(errno));
           }
->>>>>>> fd5067fd
         }
       }
     }
@@ -409,14 +397,10 @@
 pj_status_t init_thread_dispatcher(int num_worker_threads_arg,
                                    SNMP::EventAccumulatorByScopeTable* latency_table_arg,
                                    SNMP::EventAccumulatorByScopeTable* queue_size_table_arg,
+                                   SNMP::CounterByScopeTable* overload_counter_arg,
                                    LoadMonitor* load_monitor_arg,
-<<<<<<< HEAD
-                                   SNMP::CounterByScopeTable* overload_counter_arg,
-                                   ExceptionHandler* exception_handler_arg)
-=======
                                    ExceptionHandler* exception_handler_arg,
                                    unsigned long request_on_queue_timeout_ms_arg)
->>>>>>> fd5067fd
 {
   // Set up the vectors of threads.  The threads don't get created until
   // start_worker_threads is called.
