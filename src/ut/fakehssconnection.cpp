--- conflicted
+++ resolved
@@ -279,52 +279,7 @@
                                                         trail);
   }
 
-<<<<<<< HEAD
   return HSSConnection::update_registration_state(irs_query,
                                                   irs_info,
                                                   trail);
-=======
-  return HSSConnection::update_registration_state(public_user_identity,
-                                                  private_user_identity,
-                                                  type,
-                                                  server_name,
-                                                  trail);
-}
-
-HTTPCode FakeHSSConnection::update_registration_state_reg(const std::string& public_user_identity,
-                                                          const std::string& private_user_identity,
-                                                          std::string& regstate,
-                                                          std::string& prev_regstate,
-                                                          std::string server_name,
-                                                          std::map<std::string, Ifcs >& ifcs_map,
-                                                          AssociatedURIs& associated_uris,
-                                                          std::deque<std::string>& ccfs,
-                                                          std::deque<std::string>& ecfs,
-                                                          SAS::TrailId trail)
-{
-  if (_hss_connection_observer != NULL)
-  {
-    _hss_connection_observer->update_registration_state_reg(public_user_identity,
-                                                            private_user_identity,
-                                                            regstate,
-                                                            prev_regstate,
-                                                            server_name,
-                                                            ifcs_map,
-                                                            associated_uris,
-                                                            ccfs,
-                                                            ecfs,
-                                                            trail);
-  }
-
-  return HSSConnection::update_registration_state_reg(public_user_identity,
-                                                      private_user_identity,
-                                                      regstate,
-                                                      prev_regstate,
-                                                      server_name,
-                                                      ifcs_map,
-                                                      associated_uris,
-                                                      ccfs,
-                                                      ecfs,
-                                                      trail);
->>>>>>> 5ae5ebd3
-}
+}