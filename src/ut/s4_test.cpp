--- conflicted
+++ resolved
@@ -953,18 +953,6 @@
   delete aor; aor = NULL;
 }
 
-<<<<<<< HEAD
-/// The following tests check the Chronos sending timer when S4 writes to AoR.
-
-// This test sends POST successfully to Chronos when S4 creates a new AoR.
-TEST_F(BasicS4Test, ChronosTimerOnSubscriberCreation)
-{
-  // Build AoR
-  std::string aor_id = "sip:6505550231@homedomain";
-  AoR* aor = AoRTestUtils::build_aor(aor_id);
-
-  // Build various arguments for Chronos call
-=======
 // This tests that if the last binding in an AoR is removed, the AoR is cleared
 TEST_F(BasicS4Test, ClearUpEmptyAoR)
 {
@@ -988,52 +976,64 @@
   delete aor; aor = NULL;
 }
 
-// YH-TODO
-// Comments explaining what each test does
-// Tests where the Chronos call fails
-// Check the timer ID in the AoR
+/// The following tests check the Chronos sending timer when S4 writes to AoR.
+
+// This test sends POST successfully to Chronos when S4 creates a new AoR.
 TEST_F(BasicS4Test, ChronosTimerOnSubscriberCreation)
 {
-  std::string timer_str;
-  std::string aor_id = "aor_id";
->>>>>>> d3b46880
+  // Build AoR
+  std::string aor_id = "sip:6505550231@homedomain";
+  AoR* aor = AoRTestUtils::create_simple_aor(aor_id, true, false);
+
+  // Build various arguments for Chronos call
   std::string opaque = "{\"aor_id\": \"" + aor_id + "\"}";
   std::string default_callback_uri = "/timers";
   std::map<std::string, uint32_t> tag_map;
+  tag_map["BIND"] = aor->get_bindings_count();
   tag_map["REG"] = 1;
-  tag_map["BIND"] = aor->get_bindings_count();
   tag_map["SUB"] = aor->get_subscriptions_count();
 
-<<<<<<< HEAD
   // SM and Chronos expectations
   set_data_expect_call(Store::Status::OK, 3);
   EXPECT_CALL(*(this->_mock_chronos), send_post(_, 
-                                                AoRTestUtils::EXPIRY, 
+                                                300, //AoRTestUtils::EXPIRY, 
                                                 default_callback_uri, 
                                                 opaque, 
                                                 _, 
                                                 tag_map))
-    .WillOnce(DoAll(SetArgReferee<0>(TIMER_ID),
+    .WillOnce(DoAll(SetArgReferee<0>(AoRTestUtils::TIMER_ID),
                     Return(HTTP_OK)));
-=======
-  {
-    InSequence s;
-    get_data_expect_call_failure(Store::Status::NOT_FOUND, 1);
-    get_data_expect_call_success(AOR_WITH_BINDING, 1, 1);
-    EXPECT_CALL(*(this->_mock_chronos), send_put(_, _, _, opaque, _, _))
-      .WillOnce(Return(HTTP_OK));
-    EXPECT_CALL(*_mock_store, set_data(_, _, _, _, _, _, An<Store::Format>()))
-      .WillOnce(DoAll(SaveArg<0>(&timer_str),
-                      Return(Store::Status::OK)));
-  }
->>>>>>> d3b46880
 
   HTTPCode rc = this->_s4->handle_put(aor_id, *aor, 0);
 
-  // Check the timer id created during Chronos POST is written to AoR
+  // Check the timer_id created during Chronos POST is written to AoR
   EXPECT_EQ(rc, 200);
   ASSERT_FALSE(aor == NULL);
-  EXPECT_EQ(aor->_timer_id, TIMER_ID);
+  EXPECT_EQ(aor->_timer_id, AoRTestUtils::TIMER_ID);
+
+  delete aor; aor = NULL;
+}
+
+// This test sends POST unsuccessfully to Chronos when S4 creates a new AoR.
+TEST_F(BasicS4Test, ChronosTimerOnSubscriberCreationFail)
+{
+  // Build AoR
+  std::string aor_id = "sip:6505550231@homedomain";
+  AoR* aor = AoRTestUtils::create_simple_aor(aor_id, true, false);
+
+  // SM and Chronos expectations
+  set_data_expect_call(Store::Status::OK, 3);
+  EXPECT_CALL(*(this->_mock_chronos), send_post(_, _, _, _, _, _)) 
+    .WillOnce(DoAll(SetArgReferee<0>(AoRTestUtils::TIMER_ID),
+                    Return(HTTP_SERVER_ERROR)));
+
+  HTTPCode rc = this->_s4->handle_put(aor_id, *aor, 0);
+
+  // Check that Chronos send failure won't impact the overall flow, but leaves
+  // timer_id empty in AoR
+  EXPECT_EQ(rc, 200);
+  ASSERT_FALSE(aor == NULL);
+  EXPECT_EQ(aor->_timer_id, "");
 
   delete aor; aor = NULL;
 }
@@ -1043,37 +1043,30 @@
 {
   // Build AoR
   std::string aor_id = "sip:6505550231@homedomain";
-  AoR* aor = AoRTestUtils::build_aor(aor_id);
+  AoR* aor = AoRTestUtils::create_simple_aor(aor_id, true, false);
 
   // Build various arguments for Chronos call
   std::string opaque = "{\"aor_id\": \"" + aor_id + "\"}";
   std::string default_callback_uri = "/timers";
   std::map<std::string, uint32_t> tag_map;
+  tag_map["BIND"] = aor->get_bindings_count();
   tag_map["REG"] = 1;
-  tag_map["BIND"] = aor->get_bindings_count();
   tag_map["SUB"] = aor->get_subscriptions_count();
 
-<<<<<<< HEAD
   // SM and Chronos expectations
-  set_data_expect_call(Store::Status::OK, 3);
-  EXPECT_CALL(*(this->_mock_chronos), send_put(TIMER_ID, 
-                                               AoRTestUtils::EXPIRY, 
+  get_data_expect_call_success(AOR_WITH_BINDING, 1, 1);
+  //set_data_expect_call(Store::Status::OK, 3);
+  /*EXPECT_CALL(*(this->_mock_chronos), send_put(AoRTestUtils::TIMER_ID, 
+                                               300, //AoRTestUtils::EXPIRY, 
                                                default_callback_uri, 
                                                opaque, 
                                                _, 
                                                tag_map))
-    .WillOnce(DoAll(SetArgReferee<0>(TIMER_ID),
-=======
-  EXPECT_CALL(*(this->_mock_chronos), send_post(_, _, "/timers", opaque, _, _))
-    .WillOnce(DoAll(SetArgReferee<0>(AoRTestUtils::TIMER_ID),
->>>>>>> d3b46880
-                    Return(HTTP_OK)));
-
-<<<<<<< HEAD
-=======
-  AoR* aor = AoRTestUtils::create_simple_aor("aor_id", true, false);
->>>>>>> d3b46880
-  HTTPCode rc = this->_s4->handle_put(aor_id, *aor, 0);
+    .WillOnce(Return(HTTP_OK));
+*/
+  //HTTPCode rc = this->_s4->handle_put(aor_id, *aor, 0);
+  uint64_t version;
+  HTTPCode rc = this->_s4->handle_get("aor_id", &aor, version, 0);
 
   EXPECT_EQ(rc, 200);
 
@@ -1083,7 +1076,7 @@
 // This test sends DELETE unsuccessfully to Chronos when S4 deletes an AoR.
 TEST_F(BasicS4Test, ChronosTimerOnSubscriberDeleteFail)
 {
-  get_data_expect_call_success(aor_with_binding, 1, 3);
+  get_data_expect_call_success(AOR_WITH_BINDING, 1, 3);
   set_data_expect_call(Store::Status::OK, 3);
   set_chronos_delete_expectations();
 
