--- conflicted
+++ resolved
@@ -192,13 +192,8 @@
       .WillOnce(Return(0));
 
     EXPECT_CALL(*_mock_store, set_data(_, _, _, _, 1000000 + 10, _, An<Store::Format>()))
-<<<<<<< HEAD
       .WillOnce(DoAll(SaveArg<2>(&aor_str),
                       Return(Store::Status::OK)));
-=======
-      .WillOnce(Return(Store::Status::OK));
-
->>>>>>> b0804c1d
   }
 
   AoR* get_aor = NULL;
@@ -303,11 +298,7 @@
 
   uint64_t version = 1;
 
-<<<<<<< HEAD
-  HTTPCode rc = this->_s4->handle_delete("aor_id", version, 0);
-=======
   HTTPCode rc = this->_s4->handle_local_delete("aor_id", version, 0);
->>>>>>> b0804c1d
 
   EXPECT_EQ(rc, 204);
 }
@@ -555,28 +546,15 @@
   {
     InSequence s;
     get_data_expect_call_success(aor_with_binding, 1, 1);
-<<<<<<< HEAD
-    //EXPECT_CALL(*(this->_chronos_connection), send_put(_, _, _, _, _, _))
-      //.WillOnce(Return(HTTP_OK));
-=======
-    EXPECT_CALL(*(this->_chronos_connection), send_put(_, _, _, _, _, _))
-      .WillOnce(Return(HTTP_OK));
->>>>>>> b0804c1d
     set_data_expect_call(Store::Status::DATA_CONTENTION, 1);
 
     get_data_expect_call_success(aor_with_binding, 1, 1);
-    EXPECT_CALL(*(this->_chronos_connection), send_put(_, _, _, _, _, _))
-      .WillOnce(Return(HTTP_OK));
-    set_data_expect_call(Store::Status::OK, 1);
-
-    get_data_expect_call_success(aor_with_binding, 1, 1);
-    EXPECT_CALL(*(this->_chronos_connection), send_put(_, _, _, _, _, _))
-      .WillOnce(Return(HTTP_OK));
-    set_data_expect_call(Store::Status::OK, 1);
-
-    get_data_expect_call_success(aor_with_binding, 1, 1);
-    EXPECT_CALL(*(this->_chronos_connection), send_put(_, _, _, _, _, _))
-      .WillOnce(Return(HTTP_OK));
+    set_data_expect_call(Store::Status::OK, 1);
+
+    get_data_expect_call_success(aor_with_binding, 1, 1);
+    set_data_expect_call(Store::Status::OK, 1);
+
+    get_data_expect_call_success(aor_with_binding, 1, 1);
     set_data_expect_call(Store::Status::OK, 1);
   }
 
@@ -641,7 +619,7 @@
 }
 
 // This test covers a DELETE where the AoR doesn't exist in any store.
-/*TEST_F(BasicS4Test, PUTFlipToPatch)
+TEST_F(BasicS4Test, PUTFlipToPatch)
 {
   {
     InSequence s;
@@ -671,11 +649,7 @@
   {
     InSequence s;
     get_data_expect_call_success(aor_with_binding, 1, 1);
-<<<<<<< HEAD
-    //EXPECT_CALL(*(this->_chronos_connection), send_post(_, _, _, _, _, _));
-=======
     EXPECT_CALL(*(this->_chronos_connection), send_post(_, _, _, _, _, _));
->>>>>>> b0804c1d
     set_data_expect_call(Store::Status::OK, 1);
 
     get_data_expect_call_success(aor_with_binding, 1, 1);
@@ -694,4 +668,4 @@
 
   delete po; po = NULL;
   delete aor; aor = NULL;
-}*/+}