--- conflicted
+++ resolved
@@ -187,7 +187,6 @@
   // Check bindings are as expected.
 }
 
-<<<<<<< HEAD
 TEST_F(SubscriberManagerTest, TestUpdateSubscription)
 {
   // Set up an IRS to be returned by the mocked update_registration_state()
@@ -211,8 +210,6 @@
   delete subscription; subscription = NULL;
 }
 
-=======
->>>>>>> a0089ca2
 TEST_F(SubscriberManagerTest, TestGetCachedSubscriberState)
 {
   HSSConnection::irs_info irs_info;
