--- conflicted
+++ resolved
@@ -30,227 +30,11 @@
 using ::testing::_;
 using ::testing::Return;
 using ::testing::An;
-<<<<<<< HEAD
 using ::testing::InSequence;
 using ::testing::DoAll;
 using ::testing::SaveArg;
 using ::testing::SetArgReferee;
 using ::testing::ElementsAre;
-=======
-
-/// Fixture for SubscriptionTest.
-class SubscriptionTest : public SipTest
-{
-public:
-  static void SetUpTestCase()
-  {
-    SipTest::SetUpTestCase();
-    SipTest::SetScscfUri("sip:all.the.sprout.nodes:5058;transport=TCP");
-    add_host_mapping("sprout.example.com", "10.8.8.1");
-
-    _chronos_connection = new FakeChronosConnection();
-    _local_data_store = new LocalStore();
-    _local_aor_store = new AstaireAoRStore(_local_data_store);
-    _sdm = new SubscriberDataManager((AoRStore*)_local_aor_store, _chronos_connection, NULL, true);
-    _remote_data_store = new LocalStore();
-    _remote_aor_store = new AstaireAoRStore(_remote_data_store);
-    _remote_sdm = new SubscriberDataManager((AoRStore*)_remote_aor_store, _chronos_connection, NULL, false);
-    _analytics = new MockAnalyticsLogger();
-    _hss_connection = new FakeHSSConnection();
-    _acr_factory = new ACRFactory();
-
-    _hss_connection->set_impu_result("sip:6505550231@homedomain", "", RegDataXMLUtils::STATE_REGISTERED, "");
-    _hss_connection->set_impu_result("tel:6505550231", "", RegDataXMLUtils::STATE_REGISTERED, "");
-  }
-
-  static void TearDownTestCase()
-  {
-    // Shut down the transaction module first, before we destroy the
-    // objects that might handle any callbacks!
-    pjsip_tsx_layer_destroy();
-    delete _acr_factory; _acr_factory = NULL;
-    delete _hss_connection; _hss_connection = NULL;
-    delete _analytics; _analytics = NULL;
-    delete _remote_sdm; _remote_sdm = NULL;
-    delete _remote_aor_store; _remote_aor_store = NULL;
-    delete _remote_data_store; _remote_data_store = NULL;
-    delete _sdm; _sdm = NULL;
-    delete _local_aor_store; _local_aor_store = NULL;
-    delete _local_data_store; _local_data_store = NULL;
-    delete _chronos_connection; _chronos_connection = NULL;
-    SipTest::TearDownTestCase();
-  }
-
-  SubscriptionTest()
-  {
-    _local_data_store->flush_all();  // start from a clean slate on each test
-    _remote_data_store->flush_all();
-
-    _subscription_sproutlet = new SubscriptionSproutlet("subscription",
-                                                        5058,
-                                                        "sip:subscription.homedomain:5058;transport=tcp",
-                                                        "scscf",
-                                                        "scscf-proxy",
-                                                        _sdm,
-                                                        {_remote_sdm},
-                                                        _hss_connection,
-                                                        _acr_factory,
-                                                        _analytics,
-                                                        300);
-    EXPECT_TRUE(_subscription_sproutlet->init());
-
-    std::list<Sproutlet*> sproutlets;
-    sproutlets.push_back(_subscription_sproutlet);
-
-    _subscription_proxy = new SproutletProxy(stack_data.endpt,
-                                             PJSIP_MOD_PRIORITY_UA_PROXY_LAYER,
-                                             "homedomain",
-                                             std::unordered_set<std::string>(),
-                                             std::unordered_set<std::string>(),
-                                             true,
-                                             sproutlets,
-                                             std::set<std::string>(),
-                                             nullptr,
-                                             nullptr);
-
-    std::string aor = "sip:6505550231@homedomain";
-    // Get an initial empty AoR record and add a binding.
-    int now = time(NULL);
-    AoRPair* aor_pair = _sdm->get_aor_data(aor, 0);
-    AoR::Binding* b1 = aor_pair->get_current()->get_binding(std::string("urn:uuid:00000000-0000-0000-0000-b4dd32817622:1"));
-    b1->_uri = std::string("<sip:6505550231@192.91.191.29:59934;transport=tcp;ob>");
-    b1->_cid = std::string("gfYHoZGaFaRNxhlV0WIwoS-f91NoJ2gq");
-    b1->_cseq = 17038;
-    b1->_expires = now + 300;
-    b1->_priority = 0;
-    b1->_path_headers.push_back(std::string("<sip:abcdefgh@bono-1.cw-ngv.com;lr>"));
-    b1->_params["+sip.instance"] = "\"<urn:uuid:00000000-0000-0000-0000-b4dd32817622>\"";
-    b1->_params["reg-id"] = "1";
-    b1->_params["+sip.ice"] = "";
-    b1->_params["+g.3gpp.smsip"] = "";
-    b1->_emergency_registration = false;
-
-    // Save off the contact params for testing later.
-    _contact_params = b1->_params;
-
-    // Add the AoR record to the store.
-    AssociatedURIs associated_uris = {};
-    associated_uris.add_uri(aor, false);
-    _sdm->set_aor_data(aor, SubscriberDataManager::EventTrigger::USER, aor_pair, 0);
-    delete aor_pair; aor_pair = NULL;
-
-    _log_traffic = PrintingTestLogger::DEFAULT.isPrinting();
-  }
-
-  ~SubscriptionTest()
-  {
-    pjsip_tsx_layer_dump(true);
-
-    // Terminate all transactions
-    std::list<pjsip_transaction*> tsxs = get_all_tsxs();
-    for (std::list<pjsip_transaction*>::iterator it2 = tsxs.begin();
-         it2 != tsxs.end();
-         ++it2)
-    {
-      pjsip_tsx_terminate(*it2, PJSIP_SC_SERVICE_UNAVAILABLE);
-    }
-
-    // PJSIP transactions aren't actually destroyed until a zero ms
-    // timer fires (presumably to ensure destruction doesn't hold up
-    // real work), so poll for that to happen. Otherwise we leak!
-    // Allow a good length of time to pass too, in case we have
-    // transactions still open. 32s is the default UAS INVITE
-    // transaction timeout, so we go higher than that.
-    cwtest_advance_time_ms(33000L);
-    poll();
-    // Stop and restart the transaction layer just in case
-    pjsip_tsx_layer_instance()->stop();
-    pjsip_tsx_layer_instance()->start();
-
-    delete _subscription_proxy; _subscription_proxy = NULL;
-    delete _subscription_sproutlet; _subscription_sproutlet = NULL;
-
-    ::testing::Mock::VerifyAndClearExpectations(_analytics);
-  }
-
-  void add_tel_uri_binding_to_store()
-  {
-    std::string aor = "tel:6505550231";
-    // Get an initial empty AoR record and add a binding (with the Tel URI)
-    int now = time(NULL);
-    AoRPair* aor_pair = _sdm->get_aor_data(aor, 0);
-    AoR::Binding* b1 = aor_pair->get_current()->get_binding(std::string("urn:uuid:00000000-0000-0000-0000-b4dd32817622:1"));
-    b1->_uri = std::string("<sip:6505550231@192.91.191.29:59934;transport=tcp;ob>");
-    b1->_cid = std::string("gfYHoZGaFaRNxhlV0WIwoS-f91NoJ2gq");
-    b1->_cseq = 17038;
-    b1->_expires = now + 300;
-    b1->_priority = 0;
-    b1->_path_headers.push_back(std::string("<sip:abcdefgh@bono-1.cw-ngv.com;lr>"));
-    b1->_params["+sip.instance"] = "\"<urn:uuid:00000000-0000-0000-0000-b4dd32817622>\"";
-    b1->_params["reg-id"] = "1";
-    b1->_params["+sip.ice"] = "";
-    b1->_emergency_registration = false;
-
-    // Add the AoR record to the store.
-    AssociatedURIs associated_uris = {};
-    associated_uris.add_uri(aor, false);
-    _sdm->set_aor_data(aor, SubscriberDataManager::EventTrigger::USER, aor_pair, 0);
-    delete aor_pair; aor_pair = NULL;
-  }
-
-  void subscription_sproutlet_handle_200()
-  {
-    ASSERT_EQ(1, txdata_count());
-    inject_msg(respond_to_current_txdata(200));
-    ASSERT_EQ(1, txdata_count());
-    EXPECT_EQ(200, current_txdata()->msg->line.status.code);
-    free_txdata();
-  }
-
-protected:
-  static LocalStore* _local_data_store;
-  static LocalStore* _remote_data_store;
-  static AstaireAoRStore* _local_aor_store;
-  static AstaireAoRStore* _remote_aor_store;
-  static SubscriberDataManager* _sdm;
-  static SubscriberDataManager* _remote_sdm;
-  static MockAnalyticsLogger* _analytics;
-  static ACRFactory* _acr_factory;
-  static FakeHSSConnection* _hss_connection;
-  static FakeChronosConnection* _chronos_connection;
-  SubscriptionSproutlet* _subscription_sproutlet;
-  SproutletProxy* _subscription_proxy;
-  std::map<std::string, std::string> _contact_params;
-
-  void check_subscriptions(std::string aor, uint32_t expected);
-  std::string check_OK_and_NOTIFY(std::string reg_state,
-                                  std::pair<std::string, std::string> contact_values,
-                                  std::vector<std::pair<std::string, bool>> irs_impus,
-                                  bool terminated = false,
-                                  std::string reason = "");
-
-  std::string do_OK_NOTIFY_flow(std::string* body = nullptr,
-                                bool terminated = false,
-                                std::string reason = "");
-
-  void check_NOTIFY_body(std::string& body,
-                         std::string reg_state,
-                         std::pair<std::string, std::string> contact_values,
-                         std::vector<std::pair<std::string, bool>> irs_impus);
-
-};
-
-LocalStore* SubscriptionTest::_local_data_store;
-LocalStore* SubscriptionTest::_remote_data_store;
-AstaireAoRStore* SubscriptionTest::_local_aor_store;
-AstaireAoRStore* SubscriptionTest::_remote_aor_store;
-SubscriberDataManager* SubscriptionTest::_sdm;
-SubscriberDataManager* SubscriptionTest::_remote_sdm;
-MockAnalyticsLogger* SubscriptionTest::_analytics;
-ACRFactory* SubscriptionTest::_acr_factory;
-FakeHSSConnection* SubscriptionTest::_hss_connection;
-FakeChronosConnection* SubscriptionTest::_chronos_connection;
->>>>>>> bfd596f0
 
 class SubscribeMessage
 {
@@ -456,8 +240,12 @@
                                              PJSIP_MOD_PRIORITY_UA_PROXY_LAYER,
                                              "homedomain",
                                              std::unordered_set<std::string>(),
+                                             std::unordered_set<std::string>(),
+                                             true,
                                              sproutlets,
-                                             std::set<std::string>());
+                                             std::set<std::string>(),
+                                             NULL,
+                                             NULL);
   }
 
   static void TearDownTestCase()
@@ -704,154 +492,107 @@
   request_not_handled_by_subscription_sproutlet();
 }
 
-<<<<<<< HEAD
 // Test that a subscribe that has an Accept header but where it doesn't contain
 // application/reginfo+xml isn't handled by the subscription sproutlet.
 TEST_F(SubscriptionTest, IncorrectAcceptsHeader)
-=======
-  // Actively expire the subscription - this generates a 200 OK and a
-  // final NOTIFY
-  EXPECT_CALL(*(this->_analytics),
-              subscription("sip:6505550231@homedomain",
-                           _,
-                           "sip:f5cc3de4334589d89c661a7acf228ed7@10.114.61.213:5061;transport=tcp;ob",
-                           0)).Times(1);
-  msg._to_tag = to_tag;
-  msg._unique += 1;
-  msg._expires = "0";
-  inject_msg(msg.get());
-  check_OK_and_NOTIFY("active", std::make_pair("active", "registered"), irs_impus, true, "timeout");
-
-  check_subscriptions("sip:6505550231@homedomain", 0u);
-}
-
-TEST_F(SubscriptionTest, NotRegistered)
-{
-  _hss_connection->set_impu_result("sip:6505551231@homedomain", "", RegDataXMLUtils::STATE_UNREGISTERED,
-                                   "<IMSSubscription><ServiceProfile>\n"
-                                   "<PublicIdentity><Identity>sip:6505551231@homedomain</Identity></PublicIdentity>"
-                                   "  <InitialFilterCriteria>\n"
-                                   "  </InitialFilterCriteria>\n"
-                                   "</ServiceProfile></IMSSubscription>");
-
-  SubscribeMessage msg;
-  msg._user = "6505551231";
-  inject_msg(msg.get());
-
-  ASSERT_EQ(1, txdata_count());
-  pjsip_msg* out = pop_txdata()->msg;
-
-  // A subscription for an unregistered subscriber should result in a 480
-  EXPECT_EQ(480, out->line.status.code);
-
-  check_subscriptions("sip:6505550231@homedomain", 0u);
-}
-
-// Check that the subscription fails if we are unable to set the AoR from the local Store
-TEST_F(SubscriptionTest, LocalStoreSetError)
-{
-  _local_data_store->force_error();
-
-  // We will still call analytics in this error case
-  EXPECT_CALL(*(this->_analytics),
-              subscription("sip:6505550231@homedomain",
-                           _,
-                           "sip:f5cc3de4334589d89c661a7acf228ed7@10.114.61.213:5061;transport=tcp;ob",
-                           300)).Times(1);
-
-  SubscribeMessage msg;
-  inject_msg(msg.get());
-  ASSERT_EQ(1, txdata_count());
-  pjsip_msg* out = pop_txdata()->msg;
-  EXPECT_EQ(500, out->line.status.code);
-  EXPECT_EQ("Internal Server Error", str_pj(out->line.status.reason));
-}
-
-// Check that a remote store failure doesn't fail the subscription
-TEST_F(SubscriptionTest, RemoteStoreSetError)
-{
-  _remote_data_store->force_error();
-
-  // Set up a single subscription - this should generate a 200 OK then
-  // a NOTIFY
-  EXPECT_CALL(*(this->_analytics),
-              subscription("sip:6505550231@homedomain",
-                           _,
-                           "sip:f5cc3de4334589d89c661a7acf228ed7@10.114.61.213:5061;transport=tcp;ob",
-                           300)).Times(1);
-
-  SubscribeMessage msg;
-  inject_msg(msg.get());
-
-  std::vector<std::pair<std::string, bool>> irs_impus;
-  irs_impus.push_back(std::make_pair("sip:6505550231@homedomain", false));
-
-  std::string to_tag = check_OK_and_NOTIFY("active", std::make_pair("active", "registered"), irs_impus);
-  check_subscriptions("sip:6505550231@homedomain", 1u);
-
-  // Actively expire the subscription - this generates a 200 OK and a
-  // final NOTIFY
-  EXPECT_CALL(*(this->_analytics),
-              subscription("sip:6505550231@homedomain",
-                           _,
-                           "sip:f5cc3de4334589d89c661a7acf228ed7@10.114.61.213:5061;transport=tcp;ob",
-                           0)).Times(1);
-  msg._to_tag = to_tag;
-  msg._unique += 1;
-  msg._expires = "0";
-  inject_msg(msg.get());
-  check_OK_and_NOTIFY("active", std::make_pair("active", "registered"), irs_impus, true, "timeout");
-
-  check_subscriptions("sip:6505550231@homedomain", 0u);
-}
-
-/// Simple correct example
-TEST_F(SubscriptionTest, SimpleMainline)
-{
-  check_subscriptions("sip:6505550231@homedomain", 0u);
-
-  // Set up a single subscription - this should generate a 200 OK then
-  // a NOTIFY
-  EXPECT_CALL(*(this->_analytics),
-              subscription("sip:6505550231@homedomain",
-                           _,
-                           "sip:f5cc3de4334589d89c661a7acf228ed7@10.114.61.213:5061;transport=tcp;ob",
-                           300)).Times(1);
-  SubscribeMessage msg;
-  inject_msg(msg.get());
-
-  std::vector<std::pair<std::string, bool>> irs_impus;
-  irs_impus.push_back(std::make_pair("sip:6505550231@homedomain", false));
-
-  std::string to_tag = check_OK_and_NOTIFY("active", std::make_pair("active", "registered"), irs_impus);
-  check_subscriptions("sip:6505550231@homedomain", 1u);
-
-  // Actively expire the subscription - this generates a 200 OK and a
-  // final NOTIFY
-  EXPECT_CALL(*(this->_analytics),
-              subscription("sip:6505550231@homedomain",
-                           _,
-                           "sip:f5cc3de4334589d89c661a7acf228ed7@10.114.61.213:5061;transport=tcp;ob",
-                           0)).Times(1);
-  msg._to_tag = to_tag;
-  msg._unique += 1;
-  msg._expires = "0";
-  inject_msg(msg.get());
-  check_OK_and_NOTIFY("active", std::make_pair("active", "registered"), irs_impus, true, "timeout");
-
-  check_subscriptions("sip:6505550231@homedomain", 0u);
-}
-
-TEST_F(SubscriptionTest, SimpleMainlineWithReqUriTelUri)
-{
-  // Setup the store for the Tel URI.
-  add_tel_uri_binding_to_store();
-
-  EXPECT_CALL(*(this->_analytics),
-              subscription("tel:6505550231",
-                           _,
-                           "sip:f5cc3de4334589d89c661a7acf228ed7@10.114.61.213:5061;transport=tcp;ob",
-                           300)).Times(1);
+{
+  SubscribeMessage msg;
+  msg._accepts = "Accept: notappdata";
+  inject_msg(msg.get());
+  request_not_handled_by_subscription_sproutlet();
+}
+
+// Test that a subscribe with no Accept header is processed successfully.
+TEST_F(SubscriptionTest, EmptyAcceptsHeader)
+{
+  EXPECT_CALL(*_sm, update_subscription(_, _, _, _)).WillOnce(Return(HTTP_OK));
+
+  SubscribeMessage msg;
+  msg._accepts = "";
+  inject_msg(msg.get());
+
+  check_subscribe_response(200, "OK");
+}
+
+// Test that a subscribe with a complicated Accept header but it does contain
+// application/reginfo+xml is processed succesfully
+TEST_F(SubscriptionTest, CorrectAcceptsHeader)
+{
+  EXPECT_CALL(*_sm, update_subscription(_, _, _, _)).WillOnce(Return(HTTP_OK));
+
+  SubscribeMessage msg;
+  msg._accepts = "Accept: otherstuff,application/reginfo+xml";
+  inject_msg(msg.get());
+
+  check_subscribe_response(200, "OK");
+}
+
+// Test that errors from the subscriber manager are correctly converted into
+// client responses (Server Error).
+TEST_F(SubscriptionTest, ErrorConversionSMToCallerServerError)
+{
+  SubscribeMessage msg;
+  EXPECT_CALL(*_sm, update_subscription(_, _, _, _)).WillOnce(Return(HTTP_SERVER_ERROR));
+  inject_msg(msg.get());
+  check_subscribe_response(500, "Internal Server Error");
+}
+
+// Test that errors from the subscriber manager are correctly converted into
+// client responses (Unavailable).
+TEST_F(SubscriptionTest, ErrorConversionSMToCallerUnavailable)
+{
+  SubscribeMessage msg;
+  EXPECT_CALL(*_sm, update_subscription(_, _, _, _)).WillOnce(Return(HTTP_TEMP_UNAVAILABLE));
+  inject_msg(msg.get());
+  check_subscribe_response(480, "Temporarily Unavailable");
+}
+
+// Test that errors from the subscriber manager are correctly converted into
+// client responses (Forbidden).
+TEST_F(SubscriptionTest, ErrorConversionSMToCallerForbidden)
+{
+  SubscribeMessage msg;
+  EXPECT_CALL(*_sm, update_subscription(_, _, _, _)).WillOnce(Return(HTTP_FORBIDDEN));
+  inject_msg(msg.get());
+  check_subscribe_response(403, "Forbidden");
+}
+
+// Test that errors from the subscriber manager are correctly converted into
+// client responses (Not Found).
+TEST_F(SubscriptionTest, ErrorConversionSMToCallerNotFound)
+{
+  SubscribeMessage msg;
+  EXPECT_CALL(*_sm, update_subscription(_, _, _, _)).WillOnce(Return(HTTP_FORBIDDEN));
+  inject_msg(msg.get());
+  check_subscribe_response(403, "Forbidden");
+}
+
+// Test that errors from the subscriber manager are correctly converted into
+// client responses (Timeout).
+TEST_F(SubscriptionTest, ErrorConversionSMToCallerTimeout)
+{
+  SubscribeMessage msg;
+  EXPECT_CALL(*_sm, update_subscription(_, _, _, _)).WillOnce(Return(HTTP_SERVER_UNAVAILABLE));
+  inject_msg(msg.get());
+  check_subscribe_response(504, "Server Timeout");
+}
+
+// Test that nothing goes wrong if the subscribe is from a Tel URI
+TEST_F(SubscriptionTest, TelURI)
+{
+  EXPECT_CALL(*_sm, update_subscription(_, _, _, _)).WillOnce(Return(HTTP_OK));
+
+  SubscribeMessage msg;
+  msg._scheme = "tel";
+  inject_msg(msg.get());
+
+  check_subscribe_response(200, "OK");
+}
+
+// Test that nothing goes wrong if the ReqURI is a Tel URI
+TEST_F(SubscriptionTest, ReqUriTelUri)
+{
+  EXPECT_CALL(*_sm, update_subscription(_, _, _, _)).WillOnce(Return(HTTP_OK));
 
   SubscribeMessage msg;
   msg._domain = "example.domain.org";
@@ -860,593 +601,5 @@
   add_host_mapping("example.domain.org", "5.6.7.8");
   inject_msg(msg.get());
 
-  std::vector<std::pair<std::string, bool>> irs_impus;
-  irs_impus.push_back(std::make_pair("tel:6505550231", false));
-
-  std::string to_tag = check_OK_and_NOTIFY("active", std::make_pair("active", "registered"), irs_impus);
-  check_subscriptions("tel:6505550231", 1u);
-}
-
-/// Simple correct example with Tel URIs
-TEST_F(SubscriptionTest, SimpleMainlineWithTelURI)
-{
-  // Setup the store for the Tel URI.
-  add_tel_uri_binding_to_store();
-
-  check_subscriptions("tel:6505550231", 0u);
-
-  SubscribeMessage msg;
-  msg._scheme = "tel";
-  EXPECT_CALL(*(this->_analytics),
-              subscription("tel:6505550231",
-                           _,
-                           "sip:f5cc3de4334589d89c661a7acf228ed7@10.114.61.213:5061;transport=tcp;ob",
-                           300)).Times(1);
-  inject_msg(msg.get());
-
-  std::vector<std::pair<std::string, bool>> irs_impus_check;
-  irs_impus_check.push_back(std::make_pair("tel:6505550231", false));
-
-  std::string to_tag = check_OK_and_NOTIFY("active", std::make_pair("active", "registered"), irs_impus_check);
-  check_subscriptions("tel:6505550231", 1u);
-
-  // Actively expire the subscription - this generates a 200 OK and a
-  // final NOTIFY
-  msg._to_tag = to_tag;
-  msg._unique += 1;
-  msg._expires = "0";
-  EXPECT_CALL(*(this->_analytics),
-              subscription("tel:6505550231",
-                           _,
-                           "sip:f5cc3de4334589d89c661a7acf228ed7@10.114.61.213:5061;transport=tcp;ob",
-                           0)).Times(1);
-  inject_msg(msg.get());
-  check_OK_and_NOTIFY("active", std::make_pair("active", "registered"), irs_impus_check, true, "timeout");
-}
-
-/// Check that a subscription with immediate expiry is treated correctly
-TEST_F(SubscriptionTest, OneShotSubscription)
-{
-  check_subscriptions("sip:6505550231@homedomain", 0u);
-
-  // Set up a single subscription - this should generate a 200 OK then
-  // a NOTIFY
-  SubscribeMessage msg;
-  msg._expires = "0";
-  EXPECT_CALL(*(this->_analytics),
-              subscription("sip:6505550231@homedomain",
-                           _,
-                           "sip:f5cc3de4334589d89c661a7acf228ed7@10.114.61.213:5061;transport=tcp;ob",
-                           0)).Times(1);
-  inject_msg(msg.get());
-
-  std::vector<std::pair<std::string, bool>> irs_impus;
-  irs_impus.push_back(std::make_pair("sip:6505550231@homedomain", false));
-
-  check_OK_and_NOTIFY("active", std::make_pair("active", "registered"), irs_impus, true, "timeout");
-
-  // Check there's no subscriptions stored
-  check_subscriptions("sip:6505550231@homedomain", 0u);
-}
-
-/// Check that a subscription where there are no bindings is treated
-/// correctly (note, this isn't a particularly realistic scenario)
-TEST_F(SubscriptionTest, SubscriptionWithNoBindings)
-{
-  _local_data_store->flush_all();
-  _remote_data_store->flush_all();
-
-  check_subscriptions("sip:6505550231@homedomain", 0u);
-
-  // Set up a single subscription - this should generate a 200 OK then
-  // a NOTIFY
-  SubscribeMessage msg;
-  EXPECT_CALL(*(this->_analytics),
-              subscription("sip:6505550231@homedomain",
-                           _,
-                           "sip:f5cc3de4334589d89c661a7acf228ed7@10.114.61.213:5061;transport=tcp;ob",
-                           300)).Times(1);
-  inject_msg(msg.get());
-
-  // Check the NOTIFY
-  EXPECT_EQ(2, txdata_count());
-  pjsip_msg* out = current_txdata()->msg;
-  EXPECT_EQ("NOTIFY", str_pj(out->line.status.reason));
-  EXPECT_EQ("Subscription-State: terminated;reason=deactivated", get_headers(out, "Subscription-State"));
-  char buf[16384];
-  int n = out->body->print_body(out->body, buf, sizeof(buf));
-  string body(buf, n);
-
-  // Parse the XML document, saving off the passed in string first (as parsing
-  // is destructive)
-  rapidxml::xml_document<> doc;
-  char* xml_str = doc.allocate_string(body.c_str());
-
-  try
-  {
-    doc.parse<rapidxml::parse_strip_xml_namespaces>(xml_str);
-  }
-  catch (rapidxml::parse_error err)
-  {
-    printf("Parse error in NOTIFY: %s\n\n%s", err.what(), body.c_str());
-    doc.clear();
-  }
-
-  rapidxml::xml_node<> *reg_info = doc.first_node("reginfo");
-  EXPECT_TRUE(reg_info);
-  rapidxml::xml_node<> *registration = reg_info->first_node("registration");
-  EXPECT_TRUE(registration);
-  rapidxml::xml_node<> *contact = registration->first_node("contact");
-  EXPECT_FALSE(contact);
-
-  EXPECT_EQ("full", std::string(reg_info->first_attribute("state")->value()));
-  EXPECT_EQ("terminated", std::string(registration->first_attribute("state")->value()));
-  inject_msg(respond_to_current_txdata(200));
-
-  // Get OK
-  out = pop_txdata()->msg;
-  EXPECT_EQ(200, out->line.status.code);
-  EXPECT_EQ("OK", str_pj(out->line.status.reason));
-
-  // Check there's no subscriptions stored
-  check_subscriptions("sip:6505550231@homedomain", 0u);
-}
-
-// Check that if the local store AoR has no subscriptions, but a remote
-// store does, we copy the subscriptions over
-TEST_F(SubscriptionTest, LocalStoreNoSubscriptions)
-{
-  std::string aor = "sip:6505550231@homedomain";
-  // Add the main AoR to the remote store, including a subscription
-  int now = time(NULL);
-  AoRPair* aor_pair = _remote_sdm->get_aor_data(aor, 0);
-  AoR::Binding* b1 = aor_pair->get_current()->get_binding(std::string("urn:uuid:00000000-0000-0000-0000-b4dd32817622:1"));
-  b1->_uri = std::string("<sip:6505550231@192.91.191.29:59934;transport=tcp;ob>");
-  b1->_cid = std::string("gfYHoZGaFaRNxhlV0WIwoS-f91NoJ2gq");
-  b1->_cseq = 17038;
-  b1->_expires = now + 300;
-  b1->_priority = 0;
-  b1->_path_headers.push_back(std::string("<sip:abcdefgh@bono-1.cw-ngv.com;lr>"));
-  b1->_params["+sip.instance"] = "\"<urn:uuid:00000000-0000-0000-0000-b4dd32817622>\"";
-  b1->_params["reg-id"] = "1";
-  b1->_params["+sip.ice"] = "";
-  b1->_params["+g.3gpp.smsip"] = "";
-  b1->_emergency_registration = false;
-
-  std::string s_id = "1234";
-  AoR::Subscription* s1 = aor_pair->get_current()->get_subscription(s_id);
-  s1->_req_uri = std::string("<sip:6505550231@192.91.191.29:59934;transport=tcp;ob>");
-  s1->_from_uri = std::string("<sip:6505550231@cw-ngv.com>");
-  s1->_from_tag = std::string("4321");
-  s1->_to_uri = std::string("<sip:650555050231@cw-ngv.com>");
-  s1->_to_tag = std::string("1234");
-  s1->_cid = std::string("xyzabc@192.91.191.29");
-  s1->_route_uris.push_back(std::string("<sip:abcdefgh@bono-1.cw-ngv.com;lr>"));
-  s1->_expires = now + 300;
-
-  _remote_sdm->set_aor_data(aor, SubscriberDataManager::EventTrigger::USER, aor_pair, 0);
-  delete aor_pair; aor_pair = NULL;
-  // Ensure the local store currently has no subscriptions at this point
-  check_subscriptions("sip:6505550231@homedomain", 0u);
-
-  // Set up a single subscription - this should generate a 200 OK then
-  // a NOTIFY
-  EXPECT_CALL(*(this->_analytics),
-              subscription("sip:6505550231@homedomain",
-                           _,
-                           "sip:f5cc3de4334589d89c661a7acf228ed7@10.114.61.213:5061;transport=tcp;ob",
-                           300)).Times(1);
-  SubscribeMessage msg;
-  inject_msg(msg.get());
-
-  std::vector<std::pair<std::string, bool>> irs_impus;
-  irs_impus.push_back(std::make_pair("sip:6505550231@homedomain", false));
-
-  std::string to_tag = check_OK_and_NOTIFY("active", std::make_pair("active", "registered"), irs_impus);
-
-  // The local AoR should have copied across the subscription added above, as well
-  // as creating this new subscription, so we should have two subscriptions now
-  check_subscriptions("sip:6505550231@homedomain", 2u);
-}
-
-/// Check that a subscription where there is data contention doesn't
-/// generate any duplicate NOTIFYs
-TEST_F(SubscriptionTest, SubscriptionWithDataContention)
-{
-  _local_data_store->force_contention();
-
-  // Set up a single subscription - this should generate a 200 OK then
-  // a NOTIFY
-  SubscribeMessage msg;
-  EXPECT_CALL(*(this->_analytics),
-              subscription("sip:6505550231@homedomain",
-                           _,
-                           "sip:f5cc3de4334589d89c661a7acf228ed7@10.114.61.213:5061;transport=tcp;ob",
-                           300)).Times(1);
-  inject_msg(msg.get());
-
-  std::vector<std::pair<std::string, bool>> irs_impus;
-  irs_impus.push_back(std::make_pair("sip:6505550231@homedomain", false));
-
-  check_OK_and_NOTIFY("active", std::make_pair("active", "registered"), irs_impus);
-
-  // Check there's one subscription stored
-  check_subscriptions("sip:6505550231@homedomain", 1u);
-}
-
-// Check data contention in a remote store
-TEST_F(SubscriptionTest, SubscriptionWitihRemoteDataContention)
-{
-  // Add the base AoR to the remote store
-  std::string aor = "sip:6505550231@homedomain";
-  int now = time(NULL);
-  AoRPair* aor_pair = _remote_sdm->get_aor_data(aor, 0);
-  AoR::Binding* b1 = aor_pair->get_current()->get_binding(std::string("urn:uuid:00000000-0000-0000-0000-b4dd32817622:1"));
-  b1->_uri = std::string("<sip:6505550231@192.91.191.29:59934;transport=tcp;ob>");
-  b1->_cid = std::string("gfYHoZGaFaRNxhlV0WIwoS-f91NoJ2gq");
-  b1->_cseq = 17038;
-  b1->_expires = now + 300;
-  b1->_priority = 0;
-  b1->_path_headers.push_back(std::string("<sip:abcdefgh@bono-1.cw-ngv.com;lr>"));
-  b1->_params["+sip.instance"] = "\"<urn:uuid:00000000-0000-0000-0000-b4dd32817622>\"";
-  b1->_params["reg-id"] = "1";
-  b1->_params["+sip.ice"] = "";
-  b1->_params["+g.3gpp.smsip"] = "";
-  b1->_emergency_registration = false;
-
-  // Add the AoR record to the store.
-  AssociatedURIs associated_uris = {};
-  associated_uris.add_uri(aor, false);
-  _remote_sdm->set_aor_data(aor, SubscriberDataManager::EventTrigger::USER, aor_pair, 0);
-
-  _remote_data_store->force_contention();
-
-  // Set up a single subscription - this should generate a 200 OK then
-  // a NOTIFY
-  SubscribeMessage msg;
-  EXPECT_CALL(*(this->_analytics),
-              subscription("sip:6505550231@homedomain",
-                           _,
-                           "sip:f5cc3de4334589d89c661a7acf228ed7@10.114.61.213:5061;transport=tcp;ob",
-                           300)).Times(1);
-  inject_msg(msg.get());
-
-  std::vector<std::pair<std::string, bool>> irs_impus;
-  irs_impus.push_back(std::make_pair("sip:6505550231@homedomain", false));
-
-  check_OK_and_NOTIFY("active", std::make_pair("active", "registered"), irs_impus);
-
-  delete aor_pair;
-  // Check there's one subscription stored
-  check_subscriptions("sip:6505550231@homedomain", 1u);
-}
-
-// Test the Event Header
-// Missing Event header should be rejected
-TEST_F(SubscriptionTest, MissingEventHeader)
-{
-  check_subscriptions("sip:6505550231@homedomain", 0u);
-
-  SubscribeMessage msg;
-  msg._event = "";
-  inject_msg(msg.get());
-  check_subscriptions("sip:6505550231@homedomain", 0u);
-}
-
-// Test the Event Header
-// Event that isn't reg should be rejected
-TEST_F(SubscriptionTest, IncorrectEventHeader)
->>>>>>> bfd596f0
-{
-  SubscribeMessage msg;
-  msg._accepts = "Accept: notappdata";
-  inject_msg(msg.get());
-  request_not_handled_by_subscription_sproutlet();
-}
-
-// Test that a subscribe with no Accept header is processed successfully.
-TEST_F(SubscriptionTest, EmptyAcceptsHeader)
-{
-  EXPECT_CALL(*_sm, update_subscription(_, _, _, _)).WillOnce(Return(HTTP_OK));
-
-  SubscribeMessage msg;
-  msg._accepts = "";
-  inject_msg(msg.get());
-
-  check_subscribe_response(200, "OK");
-}
-
-// Test that a subscribe with a complicated Accept header but it does contain
-// application/reginfo+xml is processed succesfully
-TEST_F(SubscriptionTest, CorrectAcceptsHeader)
-{
-  EXPECT_CALL(*_sm, update_subscription(_, _, _, _)).WillOnce(Return(HTTP_OK));
-
-  SubscribeMessage msg;
-  msg._accepts = "Accept: otherstuff,application/reginfo+xml";
-  inject_msg(msg.get());
-
-  check_subscribe_response(200, "OK");
-}
-
-// Test that errors from the subscriber manager are correctly converted into
-// client responses (Server Error).
-TEST_F(SubscriptionTest, ErrorConversionSMToCallerServerError)
-{
-  SubscribeMessage msg;
-  EXPECT_CALL(*_sm, update_subscription(_, _, _, _)).WillOnce(Return(HTTP_SERVER_ERROR));
-  inject_msg(msg.get());
-  check_subscribe_response(500, "Internal Server Error");
-}
-
-// Test that errors from the subscriber manager are correctly converted into
-// client responses (Unavailable).
-TEST_F(SubscriptionTest, ErrorConversionSMToCallerUnavailable)
-{
-  SubscribeMessage msg;
-  EXPECT_CALL(*_sm, update_subscription(_, _, _, _)).WillOnce(Return(HTTP_TEMP_UNAVAILABLE));
-  inject_msg(msg.get());
-  check_subscribe_response(480, "Temporarily Unavailable");
-}
-
-// Test that errors from the subscriber manager are correctly converted into
-// client responses (Forbidden).
-TEST_F(SubscriptionTest, ErrorConversionSMToCallerForbidden)
-{
-  SubscribeMessage msg;
-  EXPECT_CALL(*_sm, update_subscription(_, _, _, _)).WillOnce(Return(HTTP_FORBIDDEN));
-  inject_msg(msg.get());
-  check_subscribe_response(403, "Forbidden");
-}
-
-// Test that errors from the subscriber manager are correctly converted into
-// client responses (Not Found).
-TEST_F(SubscriptionTest, ErrorConversionSMToCallerNotFound)
-{
-  SubscribeMessage msg;
-  EXPECT_CALL(*_sm, update_subscription(_, _, _, _)).WillOnce(Return(HTTP_FORBIDDEN));
-  inject_msg(msg.get());
-  check_subscribe_response(403, "Forbidden");
-}
-
-// Test that errors from the subscriber manager are correctly converted into
-// client responses (Timeout).
-TEST_F(SubscriptionTest, ErrorConversionSMToCallerTimeout)
-{
-  SubscribeMessage msg;
-  EXPECT_CALL(*_sm, update_subscription(_, _, _, _)).WillOnce(Return(HTTP_SERVER_UNAVAILABLE));
-  inject_msg(msg.get());
-  check_subscribe_response(504, "Server Timeout");
-}
-
-// Test that nothing goes wrong if the subscribe is from a Tel URI
-TEST_F(SubscriptionTest, TelURI)
-{
-  EXPECT_CALL(*_sm, update_subscription(_, _, _, _)).WillOnce(Return(HTTP_OK));
-
-  SubscribeMessage msg;
-  msg._scheme = "tel";
-  inject_msg(msg.get());
-
-  check_subscribe_response(200, "OK");
-}
-
-// Test that nothing goes wrong if the ReqURI is a Tel URI
-TEST_F(SubscriptionTest, ReqUriTelUri)
-{
-<<<<<<< HEAD
-  EXPECT_CALL(*_sm, update_subscription(_, _, _, _)).WillOnce(Return(HTTP_OK));
-=======
-  // Parse the XML document, saving off the passed in string first (as parsing
-  // is destructive)
-  rapidxml::xml_document<> doc;
-  char* xml_str = doc.allocate_string(body.c_str());
-
-  try
-  {
-    doc.parse<rapidxml::parse_strip_xml_namespaces>(xml_str);
-  }
-  catch (rapidxml::parse_error err)
-  {
-    printf("Parse error in NOTIFY: %s\n\n%s", err.what(), body.c_str());
-    doc.clear();
-  }
-
-  rapidxml::xml_node<> *reg_info = doc.first_node("reginfo");
-  EXPECT_TRUE(reg_info);
-
-  EXPECT_EQ("urn:ietf:params:xml:ns:reginfo", std::string(reg_info->first_attribute("xmlns")->value()));
-  EXPECT_EQ("urn:ietf:params:xml:ns:gruuinfo", std::string(reg_info->first_attribute("gr")->value()));
-  EXPECT_EQ("http://www.w3.org/2001/XMLSchema-instance", std::string(reg_info->first_attribute("xsi")->value()));
-  EXPECT_EQ("urn:3gpp:ns:extRegExp:1.0", std::string(reg_info->first_attribute("ere")->value()));
-  EXPECT_EQ("0", std::string(reg_info->first_attribute("version")->value()));
-
-  int num_reg = 0;
-
-  for (rapidxml::xml_node<> *registration = reg_info->first_node("registration");
-       registration;
-       registration = registration->next_sibling("registration"), num_reg++)
-  {
-    // Check if the registration element should have a wildcard identity. We pass
-    // this in as a simple bool rather than use is_wildcard_identity, as using
-    // the function in UT and production code will mask any issues with it.
-    if (irs_impus.at(num_reg).second)
-    {
-      // In the wildcard case the aor value should be set to the default value,
-      // and the wildcard identity is in its own element (note that the ere: namespace
-      // has been stripped off already when we parse this in UT).
-      EXPECT_EQ("sip:wildcardimpu@wildcard", std::string(registration->first_attribute("aor")->value()));
-      rapidxml::xml_node<> *wildcard = registration->first_node("wildcardedIdentity");
-      EXPECT_TRUE(wildcard);
-      EXPECT_EQ(irs_impus.at(num_reg).first, std::string(wildcard->value()));
-    }
-    else
-    {
-      EXPECT_EQ(irs_impus.at(num_reg).first, std::string(registration->first_attribute("aor")->value()));
-    }
-
-    rapidxml::xml_node<> *contact = registration->first_node("contact");
-    EXPECT_TRUE(contact);
-
-    EXPECT_EQ("full", std::string(reg_info->first_attribute("state")->value()));
-    EXPECT_EQ(reg_state, std::string(registration->first_attribute("state")->value()));
-    ASSERT_NE(nullptr, contact);
-    EXPECT_EQ(contact_values.first, std::string(contact->first_attribute("state")->value()));
-    EXPECT_EQ(contact_values.second, std::string(contact->first_attribute("event")->value()));
-  }
-
-  // We should have found one registration element for each IMPU
-  EXPECT_EQ(irs_impus.size(), num_reg);
-}
-
-std::string SubscriptionTest::check_OK_and_NOTIFY(std::string reg_state,
-                                                  std::pair<std::string, std::string> contact_values,
-                                                  std::vector<std::pair<std::string, bool>> irs_impus,
-                                                  bool terminated,
-                                                  std::string reason)
-{
-  std::string body;
-  std::string to_tag = do_OK_NOTIFY_flow(&body, terminated, reason);
-  check_NOTIFY_body(body, reg_state, contact_values, irs_impus);
-  return to_tag;
-}
-
-/// Fixture for Subscription tests that use a mock store instead of a fake one.
-/// Also use a real analyticslogger to get UT coverage of that.
-class SubscriptionTestMockStore : public SipTest
-{
-public:
-  static void SetUpTestCase()
-  {
-    SipTest::SetUpTestCase();
-    SipTest::SetScscfUri("sip:all.the.sprout.nodes:5058;transport=TCP");
-    add_host_mapping("sprout.example.com", "10.8.8.1");
-  }
-
-  void SetUp()
-  {
-    _chronos_connection = new FakeChronosConnection();
-    _local_data_store = new MockStore();
-    _local_aor_store = new AstaireAoRStore(_local_data_store);
-    _sdm = new SubscriberDataManager((AoRStore*)_local_aor_store, _chronos_connection, NULL, true);
-    _analytics = new AnalyticsLogger();
-    _hss_connection = new FakeHSSConnection();
-    _acr_factory = new ACRFactory();
-
-    _hss_connection->set_impu_result("sip:6505550231@homedomain", "", RegDataXMLUtils::STATE_REGISTERED, "");
-    _hss_connection->set_impu_result("tel:6505550231", "", RegDataXMLUtils::STATE_REGISTERED, "");
-
-    _log_traffic = PrintingTestLogger::DEFAULT.isPrinting();
-
-    _subscription_sproutlet = new SubscriptionSproutlet("subscription",
-                                                        5058,
-                                                        "sip:subscription.homedomain:5058;transport=tcp",
-                                                        "scscf",
-                                                        "scscf-proxy",
-                                                        _sdm,
-                                                        {},
-                                                        _hss_connection,
-                                                        _acr_factory,
-                                                        _analytics,
-                                                        300);
-
-    std::list<Sproutlet*> sproutlets;
-    sproutlets.push_back(_subscription_sproutlet);
-
-    _subscription_proxy = new SproutletProxy(stack_data.endpt,
-                                             PJSIP_MOD_PRIORITY_UA_PROXY_LAYER,
-                                             "homedomain",
-                                             std::unordered_set<std::string>(),
-                                             std::unordered_set<std::string>(),
-                                             true,
-                                             sproutlets,
-                                             std::set<std::string>(),
-                                             nullptr,
-                                             nullptr);
-  }
-
-  static void TearDownTestCase()
-  {
-    // Shut down the transaction module first, before we destroy the
-    // objects that might handle any callbacks!
-    pjsip_tsx_layer_destroy();
-    SipTest::TearDownTestCase();
-  }
-
-  void TearDown()
-  {
-    delete _acr_factory; _acr_factory = NULL;
-    delete _hss_connection; _hss_connection = NULL;
-    delete _analytics; _analytics = NULL;
-    delete _sdm; _sdm = NULL;
-    delete _local_data_store; _local_data_store = NULL;
-    delete _local_aor_store; _local_aor_store = NULL;
-    delete _chronos_connection; _chronos_connection = NULL;
-  }
-
-  ~SubscriptionTestMockStore()
-  {
-    pjsip_tsx_layer_dump(true);
-
-    // Terminate all transactions
-    std::list<pjsip_transaction*> tsxs = get_all_tsxs();
-    for (std::list<pjsip_transaction*>::iterator it2 = tsxs.begin();
-         it2 != tsxs.end();
-         ++it2)
-    {
-      pjsip_tsx_terminate(*it2, PJSIP_SC_SERVICE_UNAVAILABLE);
-    }
-
-    // PJSIP transactions aren't actually destroyed until a zero ms
-    // timer fires (presumably to ensure destruction doesn't hold up
-    // real work), so poll for that to happen. Otherwise we leak!
-    // Allow a good length of time to pass too, in case we have
-    // transactions still open. 32s is the default UAS INVITE
-    // transaction timeout, so we go higher than that.
-    cwtest_advance_time_ms(33000L);
-    poll();
-    // Stop and restart the transaction layer just in case
-    pjsip_tsx_layer_instance()->stop();
-    pjsip_tsx_layer_instance()->start();
-
-    delete _subscription_proxy; _subscription_proxy = NULL;
-    delete _subscription_sproutlet; _subscription_sproutlet = NULL;
-  }
-
-protected:
-  MockStore* _local_data_store;
-  AstaireAoRStore* _local_aor_store;
-  SubscriberDataManager* _sdm;
-  AnalyticsLogger* _analytics;
-  ACRFactory* _acr_factory;
-  FakeHSSConnection* _hss_connection;
-  FakeChronosConnection* _chronos_connection;
-  SubscriptionSproutlet* _subscription_sproutlet;
-  SproutletProxy* _subscription_proxy;
-};
-
-
-// Check that the subscription module does not infinite loop when the underlying
-// store is in an odd state, specifically when it:
-// -  Returns NOT_FOUND to all gets
-// -  Returns ERROR to all sets.
-//
-// This is a repro for https://github.com/Metaswitch/sprout/issues/977
-TEST_F(SubscriptionTestMockStore, SubscriberDataManagerWritesFail)
-{
-  EXPECT_CALL(*_local_data_store, get_data(_, _, _, _, _, An<Store::Format>()))
-    .WillOnce(Return(Store::NOT_FOUND));
-
-  EXPECT_CALL(*_local_data_store, set_data(_, _, _, _, _, _, An<Store::Format>()))
-    .WillOnce(Return(Store::ERROR));
->>>>>>> bfd596f0
-
-  SubscribeMessage msg;
-  msg._domain = "example.domain.org";
-  msg._req_uri_scheme = "tel";
-  msg._subscribing_user = "6505550231;sescase=term;regstate=reg";
-  add_host_mapping("example.domain.org", "5.6.7.8");
-  inject_msg(msg.get());
-
   check_subscribe_response(200, "OK");
 }