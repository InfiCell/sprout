--- conflicted
+++ resolved
@@ -4528,7 +4528,6 @@
 
   // Set up an application server for the caller. It's default handling is set
   // to session continue.
-<<<<<<< HEAD
   ServiceProfileBuilder service_profile = ServiceProfileBuilder()
     .addIdentity("sip:6505551000@homedomain")
     .addIfc(1, {"<Method>INVITE</Method>"}, "sip:ne-as:56789;transport=tcp")
@@ -4540,45 +4539,6 @@
                                    "UNREGISTERED",
                                    subscription.return_sub());
   EXPECT_CALL(*_sess_cont_comm_tracker, on_failure(_, HasSubstr("Transport error")));
-=======
-  _hss_connection->set_impu_result("sip:6505551000@homedomain", "call", "UNREGISTERED",
-                                "<IMSSubscription><ServiceProfile>\n"
-                                "<PublicIdentity><Identity>sip:6505551000@homedomain</Identity></PublicIdentity>"
-                                "  <InitialFilterCriteria>\n"
-                                "    <Priority>1</Priority>\n"
-                                "    <TriggerPoint>\n"
-                                "    <ConditionTypeCNF>0</ConditionTypeCNF>\n"
-                                "    <SPT>\n"
-                                "      <ConditionNegated>0</ConditionNegated>\n"
-                                "      <Group>0</Group>\n"
-                                "      <Method>INVITE</Method>\n"
-                                "      <Extension></Extension>\n"
-                                "    </SPT>\n"
-                                "  </TriggerPoint>\n"
-                                "  <ApplicationServer>\n"
-                                "    <ServerName>sip:ne-as:56789;transport=tcp</ServerName>\n"
-                                "    <DefaultHandling>0</DefaultHandling>\n"
-                                "  </ApplicationServer>\n"
-                                "  </InitialFilterCriteria>\n"
-                                "  <InitialFilterCriteria>\n"
-                                "    <Priority>2</Priority>\n"
-                                "    <TriggerPoint>\n"
-                                "    <ConditionTypeCNF>0</ConditionTypeCNF>\n"
-                                "    <SPT>\n"
-                                "      <ConditionNegated>0</ConditionNegated>\n"
-                                "      <Group>0</Group>\n"
-                                "      <Method>INVITE</Method>\n"
-                                "      <Extension></Extension>\n"
-                                "    </SPT>\n"
-                                "  </TriggerPoint>\n"
-                                "  <ApplicationServer>\n"
-                                "    <ServerName>sip:1.2.3.4:56789;transport=UDP</ServerName>\n"
-                                "    <DefaultHandling>0</DefaultHandling>\n"
-                                "  </ApplicationServer>\n"
-                                "  </InitialFilterCriteria>\n"
-                                "</ServiceProfile></IMSSubscription>");
-  EXPECT_CALL(*_sess_cont_comm_tracker, on_failure(_, HasSubstr("No valid address")));
->>>>>>> 0972d596
 
   TransportFlow tpCaller(TransportFlow::Protocol::TCP, stack_data.scscf_port, "10.99.88.11", 12345);
   TransportFlow tpAS1(TransportFlow::Protocol::TCP, stack_data.scscf_port, "1.2.3.4", 56789);
