/**
 * @file scscf_test.cpp UT for S-CSCF functionality
 *
 * Copyright (C) Metaswitch Networks 2017
 * If license terms are provided to you in a COPYING file in the root directory
 * of the source code repository by which you are accessing this code, then
 * the license outlined in that COPYING file applies to your use.
 * Otherwise no rights are granted except for those provided to you by
 * Metaswitch Networks in a separate written agreement.
 */

#include <string>
#include "gmock/gmock.h"
#include "gtest/gtest.h"
#include <boost/lexical_cast.hpp>

#include "pjutils.h"
#include "constants.h"
#include "siptest.hpp"
#include "utils.h"
#include "test_utils.hpp"
#include "analyticslogger.h"
#include "fakecurl.hpp"
#include "fakehssconnection.hpp"
#include "fakexdmconnection.hpp"
#include "test_interposer.hpp"
#include "fakechronosconnection.hpp"
#include "scscfsproutlet.h"
#include "icscfsproutlet.h"
#include "bgcfsproutlet.h"
#include "sproutletappserver.h"
#include "scscfselector.h"
#include "mmtel.h"
#include "sproutletproxy.h"
#include "fakesnmp.hpp"
#include "mock_as_communication_tracker.h"
#include "testingcommon.h"

using namespace std;
using testing::StrEq;
using testing::ElementsAre;
using testing::MatchesRegex;
using testing::HasSubstr;
using testing::Not;
using testing::_;
using testing::NiceMock;
using testing::HasSubstr;
using ::testing::Return;
using ::testing::AtLeast;

// TODO - make this class more consistent with the
// TestingCommon::SubscriptionBuilder class (ie. have function "set_route",
// instead of setting the route when initialising). This work should be done
// when the parent class is reworked.
//
// Subclass which sets the correct Route header for the SCSCF tests.
class SCSCFMessage : public TestingCommon::Message
{
public:
  SCSCFMessage()
  {
    Message::_route = "Route: <sip:sprout.homedomain;service=scscf>";
  };
  ~SCSCFMessage() {};
};

/// ABC for fixtures for SCSCFTest and friends.
class SCSCFTestBase : public SipTest
{
public:
  /// TX data for testing.  Will be cleaned up.  Each message in a
  /// forked flow has its URI stored in _uris, and its txdata stored
  /// in _tdata against that URI.
  vector<string> _uris;
  map<string,pjsip_tx_data*> _tdata;

  /// Set up test case.  Caller must clear host_mapping.
  static void SetUpTestCase()
  {
    SipTest::SetUpTestCase();

    _chronos_connection = new FakeChronosConnection();
    _local_data_store = new LocalStore();
    _local_aor_store = new AstaireAoRStore(_local_data_store);
    _sdm = new SubscriberDataManager((AoRStore*)_local_aor_store, _chronos_connection, NULL, true);
    _analytics = new AnalyticsLogger();
    _bgcf_service = new BgcfService(string(UT_DIR).append("/test_stateful_proxy_bgcf.json"));
    _xdm_connection = new FakeXDMConnection();
    _sess_term_comm_tracker = new NiceMock<MockAsCommunicationTracker>();
    _sess_cont_comm_tracker = new NiceMock<MockAsCommunicationTracker>();

    // We only test with a JSONEnumService, not with a DNSEnumService - since
    // it is stateful_proxy.cpp that's under test here, the EnumService
    // implementation doesn't matter.
    _enum_service = new JSONEnumService(string(UT_DIR).append("/test_stateful_proxy_enum.json"));

    _acr_factory = new ACRFactory();
    _mmf_service = new MMFService(NULL, string(UT_DIR).append("/test_mmf_targets.json"));
    _fifc_service = new FIFCService(NULL, string(UT_DIR).append("/test_scscf_fifc.xml"));

    // Schedule timers.
    SipTest::poll();
  }

  static void TearDownTestCase()
  {
    // Shut down the transaction module first, before we destroy the
    // objects that might handle any callbacks!
    pjsip_tsx_layer_destroy();
    delete _mmf_service; _mmf_service = NULL;
    delete _fifc_service; _fifc_service = NULL;
    delete _sdm; _sdm = NULL;
    delete _chronos_connection; _chronos_connection = NULL;
    delete _local_aor_store; _local_aor_store = NULL;
    delete _local_data_store; _local_data_store = NULL;
    delete _analytics; _analytics = NULL;
    delete _enum_service; _enum_service = NULL;
    delete _bgcf_service; _bgcf_service = NULL;
    delete _xdm_connection; _xdm_connection = NULL;
    delete _sess_cont_comm_tracker; _sess_cont_comm_tracker = NULL;
    delete _sess_term_comm_tracker; _sess_term_comm_tracker = NULL;
    SipTest::TearDownTestCase();
  }

  SCSCFTestBase()
  {
    _log_traffic = PrintingTestLogger::DEFAULT.isPrinting(); // true to see all traffic
    _local_data_store->flush_all();  // start from a clean slate on each test

    _hss_connection_observer = new MockHSSConnection();
    _hss_connection = new FakeHSSConnection(_hss_connection_observer);

    // Create the BGCF Sproutlet.
    _bgcf_sproutlet = new BGCFSproutlet("bgcf",
                                        5054,
                                        "sip:bgcf.homedomain:5054;transport=tcp",
                                        _bgcf_service,
                                        _enum_service,
                                        _acr_factory,
                                        nullptr,
                                        nullptr,
                                        false);

    // Create the MMTEL AppServer.
    _mmtel = new Mmtel("mmtel", _xdm_connection);
    _mmtel_sproutlet = new SproutletAppServerShim(_mmtel,
                                                  5055,
                                                  "sip:mmtel.homedomain:5058;transport=tcp",
                                                  &SNMP::FAKE_INCOMING_SIP_TRANSACTIONS_TABLE,
                                                  &SNMP::FAKE_OUTGOING_SIP_TRANSACTIONS_TABLE,
                                                  "mmtel.homedomain");
  }

  ~SCSCFTestBase()
  {
    ::testing::Mock::VerifyAndClearExpectations(_sess_term_comm_tracker);
    ::testing::Mock::VerifyAndClearExpectations(_sess_cont_comm_tracker);

    for (map<string,pjsip_tx_data*>::iterator it = _tdata.begin();
         it != _tdata.end();
         ++it)
    {
      pjsip_tx_data_dec_ref(it->second);
    }

    pjsip_tsx_layer_dump(true);

    // Terminate all transactions
    terminate_all_tsxs(PJSIP_SC_SERVICE_UNAVAILABLE);

    // PJSIP transactions aren't actually destroyed until a zero ms
    // timer fires (presumably to ensure destruction doesn't hold up
    // real work), so poll for that to happen. Otherwise we leak!
    // Allow a good length of time to pass too, in case we have
    // transactions still open. 32s is the default UAS INVITE
    // transaction timeout, so we go higher than that.
    cwtest_advance_time_ms(33000L);
    poll();

    // Stop and restart the layer just in case
    pjsip_tsx_layer_instance()->stop();
    pjsip_tsx_layer_instance()->start();

    // Reset any configuration changes
    URIClassifier::enforce_user_phone = false;
    URIClassifier::enforce_global = false;
    ((SNMP::FakeCounterTable*)_scscf_sproutlet->_routed_by_preloaded_route_tbl)->reset_count();

    delete _hss_connection; _hss_connection = NULL;
    delete _hss_connection_observer; _hss_connection_observer = NULL;
    delete _proxy; _proxy = NULL;
    delete _mmtel_sproutlet; _mmtel_sproutlet = NULL;
    delete _mmtel; _mmtel = NULL;
    delete _bgcf_sproutlet; _bgcf_sproutlet = NULL;
    delete _scscf_sproutlet; _scscf_sproutlet = NULL;
    delete _icscf_sproutlet; _icscf_sproutlet = NULL;
    delete _scscf_selector; _scscf_selector = NULL;

  }

  /// Send a response back through multiple hops in a dialog. The response is
  /// injected at the downstream end of the dialog (the end that the request
  /// flowed towards. The proxied response is received at each hop, the status
  /// code is checked, and it is then re-injected.
  ///
  /// The outbound message queue must be empty when this function is called.
  ///
  /// @param req         - The response to inject at the downstream end.
  /// @param status_code - The status code of the request. This is used to
  ///                      check that the response it passed through at each
  ///                      hop.
  /// @param num_hops    - The number of hops in the dialog.
  void send_response_back_through_dialog(const std::string& response,
                                         int status_code,
                                         int num_hops)
  {
    std::string curr_response = response;

    for (int ii = 0; ii < num_hops; ++ii)
    {
      inject_msg(curr_response);

      ASSERT_EQ(1, txdata_count());
      RespMatcher(status_code).matches(current_txdata()->msg);

      // Render the received message to a string so we can re-inject it. 64kB
      // should be enough space for this.
      char msg_print_buf[0x10000];
      pj_ssize_t len = pjsip_msg_print(current_txdata()->msg,
                                       msg_print_buf,
                                       sizeof(msg_print_buf));
      curr_response.assign(msg_print_buf, len);

      free_txdata();
    }
  }

protected:
  static LocalStore* _local_data_store;
  static FakeChronosConnection* _chronos_connection;
  static AstaireAoRStore* _local_aor_store;
  static SubscriberDataManager* _sdm;
  static AnalyticsLogger* _analytics;
  static FakeHSSConnection* _hss_connection;
  static MockHSSConnection* _hss_connection_observer;
  static FakeXDMConnection* _xdm_connection;
  static BgcfService* _bgcf_service;
  static EnumService* _enum_service;
  static ACRFactory* _acr_factory;
  static MMFService* _mmf_service;
  static FIFCService* _fifc_service;
  BGCFSproutlet* _bgcf_sproutlet;
  SCSCFSproutlet* _scscf_sproutlet;
  Mmtel* _mmtel;
  SproutletAppServerShim* _mmtel_sproutlet;
  static SCSCFSelector* _scscf_selector;
  ICSCFSproutlet* _icscf_sproutlet;
  SproutletProxy* _proxy;
  static MockAsCommunicationTracker* _sess_term_comm_tracker;
  static MockAsCommunicationTracker* _sess_cont_comm_tracker;

  void doTestHeaders(TransportFlow* tpA,
                     bool tpAset,
                     TransportFlow* tpB,
                     bool tpBset,
                     SCSCFMessage& msg,
                     string route,
                     bool expect_100,
                     bool expect_trusted_headers_on_requests,
                     bool expect_trusted_headers_on_responses,
                     bool expect_orig,
                     bool pcpi);
  void doAsOriginated(SCSCFMessage& msg, bool expect_orig);
  void doAsOriginated(const std::string& msg, bool expect_orig);
  void doFourAppServerFlow(std::string record_route_regex, bool app_servers_record_route=false);
  void doSuccessfulFlow(SCSCFMessage& msg,
                        testing::Matcher<string> uri_matcher,
                        list<HeaderMatcher> headers,
                        bool include_ack_and_bye=true,
                        list<HeaderMatcher> rsp_hdrs = list<HeaderMatcher>());
  void doFastFailureFlow(SCSCFMessage& msg, int st_code);
  void doSlowFailureFlow(SCSCFMessage& msg, int st_code, std::string body = "", std::string reason = "");
  void setupForkedFlow(SCSCFMessage& msg);
  list<string> doProxyCalculateTargets(int max_targets);
};

LocalStore* SCSCFTestBase::_local_data_store;
FakeChronosConnection* SCSCFTestBase::_chronos_connection;
AstaireAoRStore* SCSCFTestBase::_local_aor_store;
SubscriberDataManager* SCSCFTestBase::_sdm;
AnalyticsLogger* SCSCFTestBase::_analytics;
FakeHSSConnection* SCSCFTestBase::_hss_connection;
MockHSSConnection* SCSCFTestBase::_hss_connection_observer;
FakeXDMConnection* SCSCFTestBase::_xdm_connection;
BgcfService* SCSCFTestBase::_bgcf_service;
EnumService* SCSCFTestBase::_enum_service;
ACRFactory* SCSCFTestBase::_acr_factory;
MMFService* SCSCFTestBase::_mmf_service;
FIFCService* SCSCFTestBase::_fifc_service;
SCSCFSelector* SCSCFTestBase::_scscf_selector;
MockAsCommunicationTracker* SCSCFTestBase::_sess_term_comm_tracker;
MockAsCommunicationTracker* SCSCFTestBase::_sess_cont_comm_tracker;

// Default test setup, with ICSCF and without remote SDM
class SCSCFTest : public SCSCFTestBase
{
public:
  static void SetUpTestCase()
  {
    SCSCFTestBase::SetUpTestCase();
  }
  static void TearDownTestCase()
  {
    SCSCFTestBase::TearDownTestCase();
  }

  SCSCFTest() : SCSCFTestBase()
  {
    // Create the S-CSCF Sproutlet.
    IFCConfiguration ifc_configuration(false, false, "sip:DUMMY_AS", NULL, NULL);
    _scscf_sproutlet = new SCSCFSproutlet("scscf",
                                          "scscf",
                                          "sip:scscf.sprout.homedomain:5058;transport=TCP",
                                          "sip:127.0.0.1:5058",
                                          "sip:icscf.sprout.homedomain:5059;transport=TCP",
                                          "sip:bgcf@homedomain:5058",
                                          "sip:11.22.33.44;service=mmf",
                                          "sip:44.33.22.11:5053;service=mmf",
                                          5058,
                                          "sip:scscf.sprout.homedomain:5058;transport=TCP",
                                          _sdm,
                                          {},
                                          _hss_connection,
                                          _enum_service,
                                          _acr_factory,
                                          &SNMP::FAKE_INCOMING_SIP_TRANSACTIONS_TABLE,
                                          &SNMP::FAKE_OUTGOING_SIP_TRANSACTIONS_TABLE,
                                          false,
                                          _mmf_service,
                                          _fifc_service,
                                          ifc_configuration,
                                          3000, // Session continue timeout - different from default
                                          6000, // Session terminated timeout - different from default
                                          _sess_term_comm_tracker,
                                          _sess_cont_comm_tracker
                                          );
    _scscf_sproutlet->init();

    // Create the I-CSCF Sproutlets.
    _scscf_selector = new SCSCFSelector("sip:scscf.sprout.homedomain",
                                        string(UT_DIR).append("/test_icscf.json"));
    _icscf_sproutlet = new ICSCFSproutlet("icscf",
                                          "sip:bgcf@homedomain:5058",
                                          5059,
                                          "sip:icscf.sprout.homedomain:5059;transport=TCP",
                                          _hss_connection,
                                          _acr_factory,
                                          _scscf_selector,
                                          _enum_service,
                                          &SNMP::FAKE_INCOMING_SIP_TRANSACTIONS_TABLE,
                                          &SNMP::FAKE_OUTGOING_SIP_TRANSACTIONS_TABLE,
                                          false
                                          );
    _icscf_sproutlet->init();

    // Add common sproutlet to the list for Proxy use
    std::list<Sproutlet*> sproutlets;
    sproutlets.push_back(_scscf_sproutlet);
    sproutlets.push_back(_icscf_sproutlet);
    sproutlets.push_back(_bgcf_sproutlet);
    sproutlets.push_back(_mmtel_sproutlet);

    // Add additional home domain for Proxy use
    std::unordered_set<std::string> additional_home_domains;
    additional_home_domains.insert("sprout.homedomain");
    additional_home_domains.insert("sprout-site2.homedomain");
    additional_home_domains.insert("127.0.0.1");

    // Create the SproutletProxy.
    _proxy = new SproutletProxy(stack_data.endpt,
                                PJSIP_MOD_PRIORITY_UA_PROXY_LAYER+1,
                                "homedomain",
                                additional_home_domains,
                                sproutlets,
                                std::set<std::string>());
  }

  ~SCSCFTest()
  {
  }
};

using namespace TestingCommon;

void SCSCFTestBase::doFourAppServerFlow(std::string record_route_regex, bool app_servers_record_route)
{
  register_uri(_sdm, _hss_connection, "6505551234", "homedomain", "sip:wuntootreefower@10.114.61.213:5061;transport=tcp;ob");

  ServiceProfileBuilder service_profile_1 = ServiceProfileBuilder()
    .addIdentity("sip:6505551000@homedomain")
    .addIfc(2, {"<Method>INVITE</Method>"}, "sip:4.2.3.4:56788;transport=UDP")
    .addIfc(1, {"<Method>INVITE</Method>"}, "sip:1.2.3.4:56789;transport=UDP");
  SubscriptionBuilder subscription_1 = SubscriptionBuilder()
    .addServiceProfile(service_profile_1);
  _hss_connection->set_impu_result("sip:6505551000@homedomain",
                                   "call",
                                   RegDataXMLUtils::STATE_REGISTERED,
                                   subscription_1.return_sub());

  ServiceProfileBuilder service_profile_2 = ServiceProfileBuilder()
    .addIdentity("sip:6505551234@homedomain")
    .addIfc(1, {"<Method>INVITE</Method>", "<SessionCase>1</SessionCase><!-- terminating-registered -->"}, "sip:5.2.3.4:56787;transport=UDP")
    .addIfc(2, {"<Method>QWERTY_UIOP</Method>"}, "sip:sholes.example.com")
    .addIfc(3, {"<Method>INVITE</Method>"}, "sip:6.2.3.4:56786;transport=UDP");
  SubscriptionBuilder subscription_2 = SubscriptionBuilder()
    .addServiceProfile(service_profile_2);
  _hss_connection->set_impu_result("sip:6505551234@homedomain",
                                   "call",
                                   RegDataXMLUtils::STATE_REGISTERED,
                                   subscription_2.return_sub());

  EXPECT_CALL(*_sess_cont_comm_tracker, on_success(StrEq("sip:4.2.3.4:56788;transport=UDP")));
  EXPECT_CALL(*_sess_cont_comm_tracker, on_success(StrEq("sip:1.2.3.4:56789;transport=UDP")));
  EXPECT_CALL(*_sess_cont_comm_tracker, on_success(StrEq("sip:5.2.3.4:56787;transport=UDP")));
  EXPECT_CALL(*_sess_cont_comm_tracker, on_success(StrEq("sip:6.2.3.4:56786;transport=UDP")));

  TransportFlow tpBono(TransportFlow::Protocol::TCP, stack_data.scscf_port, "10.99.88.11", 12345);
  TransportFlow tpAS1(TransportFlow::Protocol::UDP, stack_data.scscf_port, "1.2.3.4", 56789);
  TransportFlow tpAS2(TransportFlow::Protocol::UDP, stack_data.scscf_port, "4.2.3.4", 56788);
  TransportFlow tpAS3(TransportFlow::Protocol::UDP, stack_data.scscf_port, "5.2.3.4", 56787);
  TransportFlow tpAS4(TransportFlow::Protocol::UDP, stack_data.scscf_port, "6.2.3.4", 56786);

  pjsip_rr_hdr* as1_rr_hdr = pjsip_rr_hdr_create(stack_data.pool);
  as1_rr_hdr->name_addr.uri = (pjsip_uri*)pjsip_sip_uri_create(stack_data.pool, false);
  ((pjsip_sip_uri*)as1_rr_hdr->name_addr.uri)->host = pj_str("1.2.3.4");

  pjsip_rr_hdr* as2_rr_hdr = pjsip_rr_hdr_create(stack_data.pool);
  as2_rr_hdr->name_addr.uri = (pjsip_uri*)pjsip_sip_uri_create(stack_data.pool, false);
  ((pjsip_sip_uri*)as2_rr_hdr->name_addr.uri)->host = pj_str("4.2.3.4");

  pjsip_rr_hdr* as3_rr_hdr = pjsip_rr_hdr_create(stack_data.pool);
  as3_rr_hdr->name_addr.uri = (pjsip_uri*)pjsip_sip_uri_create(stack_data.pool, false);
  ((pjsip_sip_uri*)as3_rr_hdr->name_addr.uri)->host = pj_str("5.2.3.4");

  pjsip_rr_hdr* as4_rr_hdr = pjsip_rr_hdr_create(stack_data.pool);
  as4_rr_hdr->name_addr.uri = (pjsip_uri*)pjsip_sip_uri_create(stack_data.pool, false);
  ((pjsip_sip_uri*)as4_rr_hdr->name_addr.uri)->host = pj_str("6.2.3.4");

  // ---------- Send INVITE
  // We're within the trust boundary, so no stripping should occur.
  SCSCFMessage msg;
  msg._via = "10.99.88.11:12345;transport=TCP";
  msg._to = "6505551234@homedomain";
  msg._todomain = "";
  msg._route = "Route: <sip:sprout.homedomain;orig>";
  msg._requri = "sip:6505551234@homedomain";

  msg._method = "INVITE";
  inject_msg(msg.get_request(), &tpBono);
  poll();
  ASSERT_EQ(2, txdata_count());

  // 100 Trying goes back to bono
  pjsip_msg* out = current_txdata()->msg;
  RespMatcher(100).matches(out);
  tpBono.expect_target(current_txdata(), true);  // Requests always come back on same transport
  msg.convert_routeset(out);
  free_txdata();

  // INVITE passed on to AS1
  SCOPED_TRACE("INVITE (S)");
  out = current_txdata()->msg;
  ReqMatcher r1("INVITE");
  ASSERT_NO_FATAL_FAILURE(r1.matches(out));

  tpAS1.expect_target(current_txdata(), false);
  EXPECT_EQ("sip:6505551234@homedomain", r1.uri());
  EXPECT_THAT(get_headers(out, "Route"),
              testing::MatchesRegex("Route: <sip:1\\.2\\.3\\.4:56789;transport=UDP;lr>\r\nRoute: <sip:odi_[+/A-Za-z0-9]+@127.0.0.1:5058;transport=UDP;lr;orig;service=scscf>"));

  // ---------- AS1 sends a 100 Trying to indicate it has received the request.
  string fresp1 = respond_to_txdata(current_txdata(), 100);
  inject_msg(fresp1, &tpAS1);

  // ---------- AS1 turns it around (acting as proxy)
  const pj_str_t STR_ROUTE = pj_str("Route");

  if (app_servers_record_route)
  {
    pjsip_msg_insert_first_hdr(out, (pjsip_hdr*)as1_rr_hdr);
  }

  pjsip_hdr* hdr = (pjsip_hdr*)pjsip_msg_find_hdr_by_name(out, &STR_ROUTE, NULL);
  if (hdr)
  {
    pj_list_erase(hdr);
  }
  inject_msg(out, &tpAS1);
  free_txdata();

  // 100 Trying goes back to AS1
  out = current_txdata()->msg;
  RespMatcher(100).matches(out);
  tpAS1.expect_target(current_txdata(), true);  // Requests always come back on same transport
  msg.convert_routeset(out);
  free_txdata();

  // INVITE passed on to AS2
  SCOPED_TRACE("INVITE (2)");
  out = current_txdata()->msg;
  ASSERT_NO_FATAL_FAILURE(r1.matches(out));

  tpAS2.expect_target(current_txdata(), false);
  EXPECT_EQ("sip:6505551234@homedomain", r1.uri());
  EXPECT_THAT(get_headers(out, "Route"),
              testing::MatchesRegex("Route: <sip:4\\.2\\.3\\.4:56788;transport=UDP;lr>\r\nRoute: <sip:odi_[+/A-Za-z0-9]+@127.0.0.1:5058;transport=UDP;lr;orig;service=scscf>"));

  // ---------- AS2 sends a 100 Trying to indicate it has received the request.
  string fresp2 = respond_to_txdata(current_txdata(), 100);
  inject_msg(fresp2, &tpAS2);

  // ---------- AS2 turns it around (acting as proxy)
  if (app_servers_record_route)
  {
    pjsip_msg_insert_first_hdr(out, (pjsip_hdr*)as2_rr_hdr);
  }

  hdr = (pjsip_hdr*)pjsip_msg_find_hdr_by_name(out, &STR_ROUTE, NULL);
  if (hdr)
  {
    pj_list_erase(hdr);
  }
  inject_msg(out, &tpAS2);
  free_txdata();

  // 100 Trying goes back to AS2
  out = current_txdata()->msg;
  RespMatcher(100).matches(out);
  tpAS2.expect_target(current_txdata(), true);  // Requests always come back on same transport
  msg.convert_routeset(out);
  free_txdata();

  // INVITE passed on to AS3 - From this point on, we're in terminating mode.
  SCOPED_TRACE("INVITE (3)");
  out = current_txdata()->msg;
  ASSERT_NO_FATAL_FAILURE(r1.matches(out));

  tpAS3.expect_target(current_txdata(), false);
  EXPECT_EQ("sip:6505551234@homedomain", r1.uri());
  EXPECT_THAT(get_headers(out, "Route"),
              testing::MatchesRegex("Route: <sip:5\\.2\\.3\\.4:56787;transport=UDP;lr>\r\nRoute: <sip:odi_[+/A-Za-z0-9]+@127.0.0.1:5058;transport=UDP;lr;service=scscf>"));

  // ---------- AS3 sends a 100 Trying to indicate it has received the request.
  string fresp3 = respond_to_txdata(current_txdata(), 100);
  inject_msg(fresp3, &tpAS3);

  // ---------- AS3 turns it around (acting as proxy)
  if (app_servers_record_route)
  {
    pjsip_msg_insert_first_hdr(out, (pjsip_hdr*)as3_rr_hdr);
  }

  hdr = (pjsip_hdr*)pjsip_msg_find_hdr_by_name(out, &STR_ROUTE, NULL);
  if (hdr)
  {
    pj_list_erase(hdr);
  }
  inject_msg(out, &tpAS3);
  free_txdata();

  // 100 Trying goes back to AS3
  out = current_txdata()->msg;
  RespMatcher(100).matches(out);
  tpAS3.expect_target(current_txdata(), true);  // Requests always come back on same transport
  msg.convert_routeset(out);
  free_txdata();

  // INVITE passed on to AS4
  SCOPED_TRACE("INVITE (4)");
  out = current_txdata()->msg;
  ASSERT_NO_FATAL_FAILURE(r1.matches(out));

  tpAS4.expect_target(current_txdata(), false);
  EXPECT_EQ("sip:6505551234@homedomain", r1.uri());
  EXPECT_THAT(get_headers(out, "Route"),
              testing::MatchesRegex("Route: <sip:6\\.2\\.3\\.4:56786;transport=UDP;lr>\r\nRoute: <sip:odi_[+/A-Za-z0-9]+@127.0.0.1:5058;transport=UDP;lr;service=scscf>"));

  // ---------- AS4 sends a 100 Trying to indicate it has received the request.
  string fresp4 = respond_to_txdata(current_txdata(), 100);
  inject_msg(fresp4, &tpAS4);

  // ---------- AS4 turns it around (acting as proxy)
  if (app_servers_record_route)
  {
    pjsip_msg_insert_first_hdr(out, (pjsip_hdr*)as4_rr_hdr);
  }

  hdr = (pjsip_hdr*)pjsip_msg_find_hdr_by_name(out, &STR_ROUTE, NULL);
  if (hdr)
  {
    pj_list_erase(hdr);
  }
  inject_msg(out, &tpAS4);
  free_txdata();

  // 100 Trying goes back to AS4
  out = current_txdata()->msg;
  RespMatcher(100).matches(out);
  tpAS4.expect_target(current_txdata(), true);  // Requests always come back on same transport
  msg.convert_routeset(out);
  free_txdata();

  // INVITE passed on to final destination
  SCOPED_TRACE("INVITE (Z)");
  out = current_txdata()->msg;
  ASSERT_NO_FATAL_FAILURE(r1.matches(out));

  tpBono.expect_target(current_txdata(), false);

  // ---------- Bono sends a 100 Trying to indicate it has received the request.
  string fresp_bono = respond_to_txdata(current_txdata(), 100);
  inject_msg(fresp_bono, &tpBono);

  EXPECT_THAT(get_headers(out, "Record-Route"), testing::MatchesRegex(record_route_regex));

  // Send a 200 OK back down the line to finish the transaction. This is so that
  // AS communication tracking works correctly. There are a total of 5 hops in
  // total.
  pjsip_tx_data* txdata = pop_txdata();

  // Send a 200 ringing back down the chain to finish the transaction. This is a
  // more realistic test of AS communication tracking.
  send_response_back_through_dialog(respond_to_txdata(txdata, 200), 200, 5);

  pjsip_tx_data_dec_ref(txdata); txdata = NULL;
}

// Test flows into Sprout (S-CSCF), in particular for header stripping.
// Check the transport each message is on, and the headers.
// Test a call from Alice to Bob.
void SCSCFTestBase::doTestHeaders(TransportFlow* tpA,  //< Alice's transport.
                              bool tpAset,         //< Expect all requests to Alice on same transport?
                              TransportFlow* tpB,  //< Bob's transport.
                              bool tpBset,         //< Expect all requests to Bob on same transport?
                              SCSCFMessage& msg,    //< Message to use for testing.
                              string route,        //< Route header to be used on INVITE
                              bool expect_100,     //< Will we get a 100 Trying?
                              bool expect_trusted_headers_on_requests, //< Should P-A-N-I/P-V-N-I be passed on requests?
                              bool expect_trusted_headers_on_responses, //< Should P-A-N-I/P-V-N-I be passed on responses?
                              bool expect_orig,    //< Should we expect the INVITE to be marked originating?
                              bool pcpi)           //< Should we expect a P-Called-Party-ID?
{
  SCOPED_TRACE("doTestHeaders");
  pjsip_msg* out;
  pjsip_tx_data* invite = NULL;
  pjsip_tx_data* prack = NULL;

  // Extra fields to insert in all requests and responses.
  string pani = "P-Access-Network-Info: ietf-carrier-pigeon;rfc=1149";
  string pvni = "P-Visited-Network-Id: other.net, \"Other Network\"";
  string pvani = pani + "\r\n" + pvni;

  if (!msg._extra.empty())
  {
    msg._extra.append("\r\n");
  }

  msg._extra.append(pani);
  msg._extra.append("\r\n");
  msg._extra.append(pvni);

  // ---------- Send INVITE C->X
  SCOPED_TRACE("INVITE");
  msg._method = "INVITE";

  if (route != "")
  {
    msg._route = route;
  }

  inject_msg(msg.get_request(), tpA);
  poll();
  ASSERT_EQ(expect_100 ? 2 : 1, txdata_count());

  if (expect_100)
  {
    // 100 Trying goes back C<-X
    out = current_txdata()->msg;
    RespMatcher(100).matches(out);
    tpA->expect_target(current_txdata(), true);  // Requests always come back on same transport
    msg.convert_routeset(out);

    // Don't bother testing P-Access-Network-Info or P-Visited-Network-Id,
    // because they never get inserted into such messages.
    free_txdata();
  }

  // INVITE passed on X->S
  SCOPED_TRACE("INVITE (S)");
  out = current_txdata()->msg;
  ASSERT_NO_FATAL_FAILURE(ReqMatcher("INVITE").matches(out));
  tpB->expect_target(current_txdata(), tpBset);

  // Check P-Access-Network-Info and P-Visited-Network-Id.
  EXPECT_EQ(expect_trusted_headers_on_requests ? pani : "",
            get_headers(out, "P-Access-Network-Info")) << "INVITE";
  EXPECT_EQ(expect_trusted_headers_on_requests ? pvni : "",
            get_headers(out, "P-Visited-Network-Id")) << "INVITE";

  // Check originating.
  if (expect_orig)
  {
    EXPECT_THAT(get_headers(out, "Route"), HasSubstr(";orig"));
  }
  else
  {
    EXPECT_THAT(get_headers(out, "Route"), Not(HasSubstr(";orig")));
  }

  // Check P-Called-Party-ID
  EXPECT_EQ(pcpi ? "P-Called-Party-ID: <" + msg._toscheme + ":" + msg._to + "@" + msg._todomain + ">" : "", get_headers(out, "P-Called-Party-ID"));

  invite = pop_txdata();

  // ---------- Send 183 Session Progress back X<-S
  SCOPED_TRACE("183 Session Progress");
  inject_msg(respond_to_txdata(invite, 183, "", pvani), tpB);
  ASSERT_EQ(1, txdata_count());

  // 183 goes back C<-X
  out = current_txdata()->msg;
  RespMatcher(183).matches(out);
  tpA->expect_target(current_txdata(), true);
  msg.convert_routeset(out);
  msg._cseq++;

  // Check P-Access-Network-Info and P-Visited-Network-Id
  EXPECT_EQ(expect_trusted_headers_on_responses ? pani : "",
            get_headers(out, "P-Access-Network-Info")) << "183 Session Progress";
  EXPECT_EQ(expect_trusted_headers_on_responses ? pvni : "",
            get_headers(out, "P-Visited-Network-Id")) << "183 Session Progress";

  free_txdata();

  // Send PRACK C->X
  SCOPED_TRACE("PRACK");
  msg._method = "PRACK";
  inject_msg(msg.get_request(), tpA);
  poll();
  ASSERT_EQ(1, txdata_count());

  // PRACK passed on X->S
  out = current_txdata()->msg;
  ASSERT_NO_FATAL_FAILURE(ReqMatcher("PRACK").matches(out));
  tpB->expect_target(current_txdata(), tpBset);

  // Check P-Access-Network-Info and P-Visited-Network-Id.
  EXPECT_EQ(expect_trusted_headers_on_requests ? pani : "",
            get_headers(out, "P-Access-Network-Info")) << "PRACK";
  EXPECT_EQ(expect_trusted_headers_on_requests ? pvni : "",
            get_headers(out, "P-Visited-Network-Id")) << "PRACK";

  prack = pop_txdata();

  // ---------- Send 200 OK back X<-S
  SCOPED_TRACE("200 OK (PRACK)");
  inject_msg(respond_to_txdata(prack, 200, "", pvani), tpB);
  ASSERT_EQ(1, txdata_count());

  // OK goes back C<-X
  out = current_txdata()->msg;
  RespMatcher(200).matches(out);
  tpA->expect_target(current_txdata(), true);
  msg.convert_routeset(out);
  msg._cseq++;

  // Check P-Access-Network-Info and P-Visited-Network-Id.
  EXPECT_EQ(expect_trusted_headers_on_responses ? pani : "",
            get_headers(out, "P-Access-Network-Info")) << "200 OK (PRACK)";
  EXPECT_EQ(expect_trusted_headers_on_responses ? pvni : "",
            get_headers(out, "P-Visited-Network-Id")) << "200 OK (PRACK)";

  free_txdata();

  // ---------- Send 200 OK back X<-S
  SCOPED_TRACE("200 OK (INVITE)");
  inject_msg(respond_to_txdata(invite, 200, "", pvani), tpB);
  ASSERT_EQ(1, txdata_count());

  // OK goes back C<-X
  out = current_txdata()->msg;
  RespMatcher(200).matches(out);
  tpA->expect_target(current_txdata(), true);
  msg.convert_routeset(out);
  msg._cseq++;

  // Check P-Access-Network-Info and P-Visited-Network-Id.
  EXPECT_EQ(expect_trusted_headers_on_responses ? pani : "",
            get_headers(out, "P-Access-Network-Info")) << "200 OK (INVITE)";
  EXPECT_EQ(expect_trusted_headers_on_responses ? pvni : "",
            get_headers(out, "P-Visited-Network-Id")) << "200 OK (INVITE)";

  free_txdata();

  // ---------- Send ACK C->X
  SCOPED_TRACE("ACK");
  msg._method = "ACK";
  inject_msg(msg.get_request(), tpA);
  poll();
  ASSERT_EQ(1, txdata_count());

  // ACK passed on X->S
  out = current_txdata()->msg;
  ASSERT_NO_FATAL_FAILURE(ReqMatcher("ACK").matches(out));
  tpB->expect_target(current_txdata(), tpBset);

  // Check P-Access-Network-Info and P-Visited-Network-Id.
  EXPECT_EQ(expect_trusted_headers_on_requests ? pani : "",
            get_headers(out, "P-Access-Network-Info")) << "ACK";
  EXPECT_EQ(expect_trusted_headers_on_requests ? pvni : "",
            get_headers(out, "P-Visited-Network-Id")) << "ACK";

  free_txdata();

  // ---------- Send a retransmission of that 200 OK back X<-S.  Should be processed statelessly.
  SCOPED_TRACE("200 OK (INVITE) (rexmt)");
  inject_msg(respond_to_txdata(invite, 200, "", pvani), tpB);
  pjsip_tx_data_dec_ref(invite);
  invite = NULL;
  ASSERT_EQ(1, txdata_count());

  // OK goes back C<-X
  out = current_txdata()->msg;
  RespMatcher(200).matches(out);
  tpA->expect_target(current_txdata(), true);
  msg.convert_routeset(out);
  msg._cseq++;

  // Check P-Access-Network-Info and P-Visited-Network-Id. These will always be stripped,
  // because we handle these retransmissions statelessly and hence don't have any info on
  // trust boundary handling.
  //EXPECT_EQ("", get_headers(out, "P-Access-Network-Info")) << "200 OK (INVITE) (rexmt)";
  //EXPECT_EQ("", get_headers(out, "P-Visited-Network-Id")) << "200 OK (INVITE) (rexmt)";

  free_txdata();

  // ---------- Send a reINVITE in the reverse direction. X<-S

  // ---------- Send a subsequent request. C->X
  SCOPED_TRACE("BYE");
  msg._method = "BYE";
  inject_msg(msg.get_request(), tpA);
  poll();

  // BYE passed on X->S
  ASSERT_EQ(1, txdata_count());
  out = current_txdata()->msg;
  ASSERT_NO_FATAL_FAILURE(ReqMatcher("BYE").matches(out));
  tpB->expect_target(current_txdata(), tpBset);

  // Check P-Access-Network-Info and P-Visited-Network-Id.
  EXPECT_EQ(expect_trusted_headers_on_requests ? pani : "",
            get_headers(out, "P-Access-Network-Info")) << "BYE";
  EXPECT_EQ(expect_trusted_headers_on_requests ? pvni : "",
            get_headers(out, "P-Visited-Network-Id")) << "BYE";

  // ---------- Send a reply to that X<-S
  SCOPED_TRACE("200 OK (BYE)");
  inject_msg(respond_to_current_txdata(200, "", pvani), tpB);
  poll();
  ASSERT_EQ(1, txdata_count());

  // Reply passed on C<-X
  out = current_txdata()->msg;
  RespMatcher(200).matches(out);
  tpA->expect_target(current_txdata(), true);

  // Check P-Access-Network-Info and P-Visited-Network-Id.
  EXPECT_EQ(expect_trusted_headers_on_responses ? pani : "",
            get_headers(out, "P-Access-Network-Info")) << "200 OK (BYE)";
  EXPECT_EQ(expect_trusted_headers_on_responses ? pvni : "",
            get_headers(out, "P-Visited-Network-Id")) << "200 OK (BYE)";

  free_txdata();

  // ---------- Send INVITE C->X (this is an attempt to establish a second dialog)
  SCOPED_TRACE("INVITE (#2)");
  msg._method = "INVITE";

  if (route != "")
  {
    msg._route = route;
  }
  msg._unique++;
  inject_msg(msg.get_request(), tpA);
  poll();
  ASSERT_EQ(expect_100 ? 2 : 1, txdata_count());

  if (expect_100)
  {
    // 100 Trying goes back C<-X
    out = current_txdata()->msg;
    RespMatcher(100).matches(out);
    tpA->expect_target(current_txdata(), true);

    // Don't bother testing P-Access-Network-Info or P-Visited-Network-Id, because this is point-to-point.
    free_txdata();
  }

  // INVITE passed on X->S
  SCOPED_TRACE("INVITE (S#2)");
  out = current_txdata()->msg;
  ASSERT_NO_FATAL_FAILURE(ReqMatcher("INVITE").matches(out));
  tpB->expect_target(current_txdata(), tpBset);

  // Check P-Access-Network-Info and P-Visited-Network-Id.
  EXPECT_EQ(expect_trusted_headers_on_requests ? pani : "",
            get_headers(out, "P-Access-Network-Info")) << "INVITE (#2)";
  EXPECT_EQ(expect_trusted_headers_on_requests ? pvni : "",
            get_headers(out, "P-Visited-Network-Id")) << "INVITE (#2)";

  invite = pop_txdata();

  // ---------- Send 404 Not Found back X<-S
  SCOPED_TRACE("404 Not Found (INVITE #2)");
  inject_msg(respond_to_txdata(invite, 404, "", pvani), tpB);
  poll();
  ASSERT_EQ(2, txdata_count());

  // ACK autogenerated X->S
  out = current_txdata()->msg;
  ASSERT_NO_FATAL_FAILURE(ReqMatcher("ACK").matches(out));
  tpB->expect_target(current_txdata(), tpBset);

  // Don't check P-Access-Network-Info or P-Visited-Network-Id, because it's point-to-point.

  free_txdata();

  // 404 goes back C<-X
  out = current_txdata()->msg;
  RespMatcher(404).matches(out);
  tpA->expect_target(current_txdata(), true);
  msg.convert_routeset(out);
  msg._cseq++;

  // Check P-Access-Network-Info and P-Visited-Network-Id.
  EXPECT_EQ(expect_trusted_headers_on_responses ? pani : "",
            get_headers(out, "P-Access-Network-Info")) << "404 Not Found (INVITE #2)";
  EXPECT_EQ(expect_trusted_headers_on_responses ? pvni : "",
            get_headers(out, "P-Visited-Network-Id")) << "404 Not Found (INVITE #2)";

  free_txdata();

  // ---------- Send ACK C->X
  SCOPED_TRACE("ACK (#2)");
  msg._method = "ACK";
  inject_msg(msg.get_request(), tpA);
  poll();
  ASSERT_EQ(0, txdata_count());
  // should be swallowed by core.
}


/// Test a message results in a successful flow. The outgoing INVITE's
/// URI is verified.
void SCSCFTestBase::doSuccessfulFlow(SCSCFMessage& msg,
                                 testing::Matcher<string> uri_matcher,
                                 list<HeaderMatcher> headers,
                                 bool include_ack_and_bye,
                                 list<HeaderMatcher> rsp_headers)
{
  SCOPED_TRACE("");
  pjsip_msg* out;

  // Send INVITE
  inject_msg(msg.get_request());
  ASSERT_EQ(2, txdata_count());

  // 100 Trying goes back
  out = current_txdata()->msg;
  RespMatcher(100).matches(out);
  free_txdata();

  // INVITE passed on
  out = current_txdata()->msg;
  ReqMatcher req("INVITE");
  ASSERT_NO_FATAL_FAILURE(req.matches(out));

  // Do checks on what gets passed through:
  EXPECT_THAT(req.uri(), uri_matcher);
  for (list<HeaderMatcher>::iterator iter = headers.begin(); iter != headers.end(); ++iter)
  {
    iter->match(out);
  }

  // Send 200 OK back
  inject_msg(respond_to_current_txdata(200));
  ASSERT_EQ(1, txdata_count());

  // OK goes back
  out = current_txdata()->msg;
  RespMatcher(200).matches(out);
  for (list<HeaderMatcher>::iterator iter = rsp_headers.begin();
       iter != rsp_headers.end();
       ++iter)
  {
    iter->match(out);
  }

  msg.convert_routeset(out);
  msg._cseq++;
  free_txdata();

  // If we're testing Sprout functionality, we want to exclude the ACK
  // and BYE requests, as Sprout wouldn't see them in normal circumstances.
  if (include_ack_and_bye)
  {
    // Send ACK
    msg._method = "ACK";
    inject_msg(msg.get_request());
    poll();
    ASSERT_EQ(1, txdata_count());
    out = current_txdata()->msg;
    ReqMatcher req2("ACK");
    ASSERT_NO_FATAL_FAILURE(req2.matches(out));
    free_txdata();

    // Send a subsequent request.
    msg._method = "BYE";
    inject_msg(msg.get_request());
    poll();
    ASSERT_EQ(1, txdata_count());
    out = current_txdata()->msg;
    ReqMatcher req3("BYE");
    ASSERT_NO_FATAL_FAILURE(req3.matches(out));

    // Send a reply to that.
    inject_msg(respond_to_current_txdata(200));
    poll();
    ASSERT_EQ(1, txdata_count());
    out = current_txdata()->msg;
    RespMatcher(200).matches(out);

    free_txdata();
  }
}

/// Test a message results in an immediate failure.
void SCSCFTestBase::doFastFailureFlow(SCSCFMessage& msg, int st_code)
{
  SCOPED_TRACE("");

  // Send INVITE
  inject_msg(msg.get_request());
  ASSERT_EQ(1, txdata_count());
  pjsip_msg* out;

  // error goes back
  out = current_txdata()->msg;
  RespMatcher(st_code).matches(out);
  free_txdata();
}

/// Test a message results in a 100 then a failure.
void SCSCFTestBase::doSlowFailureFlow(SCSCFMessage& msg,
                                  int st_code,
                                  std::string body,
                                  std::string reason)
{
  SCOPED_TRACE("");

  // Send INVITE
  inject_msg(msg.get_request());
  ASSERT_EQ(2, txdata_count());

  // 100 Trying goes back
  pjsip_msg* out = current_txdata()->msg;
  RespMatcher(100).matches(out);
  free_txdata();

  // error goes back
  out = current_txdata()->msg;
  RespMatcher(st_code, body, reason).matches(out);
  free_txdata();
}

TEST_F(SCSCFTest, TestSimpleMainline)
{
  SCOPED_TRACE("");
  register_uri(_sdm, _hss_connection, "6505551234", "homedomain", "sip:wuntootreefower@10.114.61.213:5061;transport=tcp;ob");
  SCSCFMessage msg;
  list<HeaderMatcher> hdrs;
  doSuccessfulFlow(msg, testing::MatchesRegex(".*wuntootreefower.*"), hdrs);

  // This is a terminating call so should not result in a session setup time
  // getting tracked.
  EXPECT_EQ(0, ((SNMP::FakeEventAccumulatorTable*)_scscf_sproutlet->_audio_session_setup_time_tbl)->_count);
  EXPECT_EQ(0, ((SNMP::FakeEventAccumulatorTable*)_scscf_sproutlet->_video_session_setup_time_tbl)->_count);

  // It also shouldn't result in any forked INVITEs
  EXPECT_EQ(0, ((SNMP::FakeCounterTable*)_scscf_sproutlet->_forked_invite_tbl)->_count);
}

// Test route request to Maddr
TEST_F(SCSCFTest, TestSimpleMainlineMaddr)
{
  SCOPED_TRACE("");
  register_uri(_sdm, _hss_connection, "6505551234", "homedomain", "sip:wuntootreefower@10.114.61.213:5061;transport=tcp;ob");
  SCSCFMessage msg;
  msg._requri = "sip:6505551234@homedomain;maddr=1.2.3.4";
  list<HeaderMatcher> hdrs;
  doSuccessfulFlow(msg, testing::MatchesRegex(".*maddr.*"), hdrs);
}

TEST_F(SCSCFTest, TestSimpleMainlineRemoteSite)
{
  SCOPED_TRACE("");
  register_uri(_sdm, _hss_connection, "6505551234", "homedomain", "sip:wuntootreefower@10.114.61.213:5061;transport=tcp;ob");
  SCSCFMessage msg;
  msg._route = "Route: <sip:scscf.sprout-site2.homedomain;transport=tcp;lr>";
  list<HeaderMatcher> hdrs;
  hdrs.push_back(HeaderMatcher("Record-Route", "Record-Route: <sip:scscf.sprout.homedomain:5058;transport=TCP;lr;billing-role=charge-term>"));
  doSuccessfulFlow(msg, testing::MatchesRegex(".*wuntootreefower.*"), hdrs);

  // Make sure that the HTTP request sent to homestead contains the correct S-CSCF URI.
  EXPECT_TRUE(_hss_connection->url_was_requested("/impu/sip%3A6505551234%40homedomain/reg-data", "{\"reqtype\": \"call\", \"server_name\": \"sip:scscf.sprout-site2.homedomain:5058;transport=TCP\"}"));
}

// Send a request where the URI is for the same port as a Sproutlet,
// but a different host. We should deal with this sensibly (as opposed
// to e.g. looping forever until we crash).
TEST_F(SCSCFTest, ReqURIMatchesSproutletPort)
{
  SCOPED_TRACE("");
  register_uri(_sdm, _hss_connection, "6505551234", "homedomain", "sip:wuntootreefower@10.114.61.213:5061;transport=tcp;ob");
  SCSCFMessage msg;
  msg._requri = "sip:254.253.252.251:5058";
  msg._route = "Route: <sip:sprout.homedomain;transport=tcp;lr;billing-role=charge-term>";
  list<HeaderMatcher> hdrs;
  doSuccessfulFlow(msg, testing::MatchesRegex("sip:254.253.252.251:5058"), hdrs, false);
}

// Test flows into Sprout (S-CSCF), in particular for header stripping.
TEST_F(SCSCFTest, TestMainlineHeadersSprout)
{
  SCOPED_TRACE("");
  register_uri(_sdm, _hss_connection, "6505551234", "homedomain", "sip:wuntootreefower@10.114.61.213:5061;transport=tcp;ob");

  // INVITE from anywhere to anywhere.
  // We're within the trust boundary, so no stripping should occur.
  SCSCFMessage msg;
  msg._via = "10.99.88.11:12345";
  doTestHeaders(_tp_default, false, _tp_default, false, msg, "", true, true, true, false, true);
}

TEST_F(SCSCFTest, TestNotRegisteredTo)
{
  SCOPED_TRACE("");
  SCSCFMessage msg;
  doSlowFailureFlow(msg, 404);
}

TEST_F(SCSCFTest, TestBadScheme)
{
  SCOPED_TRACE("");
  register_uri(_sdm, _hss_connection, "6505551234", "homedomain", "sip:wuntootreefower@10.114.61.213:5061;transport=tcp;ob");
  SCSCFMessage msg;
  msg._toscheme = "sips";
  doFastFailureFlow(msg, 416);  // bad scheme
}

TEST_F(SCSCFTest, TestBarredCaller)
{
  // Tests that a call attempt from a barred caller is rejected with a 403.
  SCOPED_TRACE("");
  ServiceProfileBuilder service_profile = ServiceProfileBuilder()
    .addIdentity("sip:6505551000@homedomain")
    .addBarringIndication("sip:6505551000@homedomain", "1")
    .addIfc(1, {"<Method>INVITE</Method>"}, "sip:1.2.3.4:56789;transport=UDP", 1);
  SubscriptionBuilder subscription = SubscriptionBuilder()
    .addServiceProfile(service_profile);
  _hss_connection->set_impu_result("sip:6505551000@homedomain",
                                   "call",
                                   "REGISTERED",
                                   subscription.return_sub());
  SCSCFMessage msg;
  msg._route = "Route: <sip:sprout.homedomain;orig>";
  doSlowFailureFlow(msg, 403);
}

TEST_F(SCSCFTest, TestBarredCallee)
{
  // Tests that a call to a barred callee is rejected with a 404.
  SCOPED_TRACE("");
  ServiceProfileBuilder service_profile = ServiceProfileBuilder()
    .addIdentity("sip:6505551234@homedomain")
    .addBarringIndication("sip:6505551234@homedomain", "1")
    .addIfc(1, {"<Method>INVITE</Method>"}, "sip:1.2.3.4:56789;transport=UDP", 1);
  SubscriptionBuilder subscription = SubscriptionBuilder()
    .addServiceProfile(service_profile);
  _hss_connection->set_impu_result("sip:6505551234@homedomain",
                                   "call",
                                   "REGISTERED",
                                   subscription.return_sub());
  SCSCFMessage msg;
  doSlowFailureFlow(msg, 404);
}

// Test that a call from an IMPU that belongs to a barred wildcarded public
// identity is rejected with a 403 (forbidden). The IMPU isn't included as
// a non-distinct IMPU in the HSS response.
TEST_F(SCSCFTest, TestBarredWildcardCaller)
{
  SCOPED_TRACE("");

  ServiceProfileBuilder service_profile = ServiceProfileBuilder()
    .addIdentity("sip:610@homedomain")
    .addIdentity("sip:65!.*!@homedomain")
    .addBarringIndication("sip:65!.*!@homedomain", "1")
    .addIfc(1, {"<Method>INVITE</Method>"}, "sip:1.2.3.4:56789;transport=UDP");
  SubscriptionBuilder subscription = SubscriptionBuilder()
    .addServiceProfile(service_profile);

  _hss_connection->set_impu_result("sip:6505551000@homedomain",
                                   "call",
                                   "REGISTERED",
                                   subscription.return_sub());
  SCSCFMessage msg;
  msg._route = "Route: <sip:sprout.homedomain;orig>";
  doSlowFailureFlow(msg, 403);
}

// Test that a call to an IMPU that belongs to a barred wildcarded public
// identity is rejected with a 404 (not found). The IMPU isn't included as
// a non-distinct IMPU in the HSS response.
TEST_F(SCSCFTest, TestBarredWildcardCallee)
{
  SCOPED_TRACE("");

  ServiceProfileBuilder service_profile = ServiceProfileBuilder()
    .addIdentity("sip:610@homedomain")
    .addIdentity("sip:65!.*!@homedomain")
    .addBarringIndication("sip:65!.*!@homedomain", "1")
    .addIfc(1, {"<Method>INVITE</Method>"}, "sip:1.2.3.4:56789;transport=UDP");
  SubscriptionBuilder subscription = SubscriptionBuilder()
    .addServiceProfile(service_profile);

  _hss_connection->set_impu_result("sip:6505551000@homedomain",
                                   "call",
                                   "REGISTERED",
                                   subscription.return_sub());
  SCSCFMessage msg;
  doSlowFailureFlow(msg, 404);
}

// Test that a call from a barred IMPU that belongs to a non-barred wildcarded
// public identity is rejected with a 403 (forbidden). The IMPU is included as
// a non-distinct IMPU in the HSS response.
TEST_F(SCSCFTest, TestWildcardBarredCaller)
{
  SCOPED_TRACE("");

  ServiceProfileBuilder service_profile = ServiceProfileBuilder()
    .addIdentity("sip:610@homedomain")
    .addIdentity("sip:65!.*!@homedomain")
    .addIdentity("sip:6505551000@homedomain")
    .addBarringIndication("sip:6505551000@homedomain", "1")
    .addWildcard("sip:6505551000@homedomain", 3, "sip:65!.*!@homedomain")
    .addIfc(1, {"<Method>INVITE</Method>"}, "sip:1.2.3.4:56789;transport=UDP");
  SubscriptionBuilder subscription = SubscriptionBuilder()
    .addServiceProfile(service_profile);

  _hss_connection->set_impu_result("sip:6505551000@homedomain",
                                   "call",
                                   "REGISTERED",
                                   subscription.return_sub());
  SCSCFMessage msg;
  msg._route = "Route: <sip:sprout.homedomain;orig>";
  doSlowFailureFlow(msg, 403);
}

// Test that a call to a barred IMPU that belongs to a non-barred wildcarded
// public identity is rejected with a 404. The IMPU is included as a
// non-distinct IMPU in the HSS response.
TEST_F(SCSCFTest, TestWildcardBarredCallee)
{
  SCOPED_TRACE("");

  ServiceProfileBuilder service_profile = ServiceProfileBuilder()
    .addIdentity("sip:610@homedomain")
    .addIdentity("sip:65!.*!@homedomain")
    .addIdentity("sip:6505551000@homedomain")
    .addBarringIndication("sip:6505551000@homedomain", "1")
    .addWildcard("sip:6505551000@homedomain", 3, "sip:65!.*!@homedomain")
    .addIfc(1, {"<Method>INVITE</Method>"}, "sip:1.2.3.4:56789;transport=UDP");
  SubscriptionBuilder subscription = SubscriptionBuilder()
    .addServiceProfile(service_profile);

  _hss_connection->set_impu_result("sip:6505551000@homedomain",
                                   "call",
                                   "REGISTERED",
                                   subscription.return_sub());
  SCSCFMessage msg;
  doSlowFailureFlow(msg, 404);
}

// Test that a call from a barred IMPU that belongs to a non-barred wildcarded
// public identity is rejected with a 403. The HSS response includes multiple
// wildcard identities that could match the IMPU, so this checks that the
// correct identity is selected.
TEST_F(SCSCFTest, TestBarredMultipleWildcardCaller)
{
  SCOPED_TRACE("");

  ServiceProfileBuilder service_profile_1 = ServiceProfileBuilder()
    .addIdentity("sip:610@homedomain")
    .addIdentity("sip:6!.*!@homedomain")
    .addIfc(1, {"<Method>INVITE</Method>"}, "sip:1.2.3.4:56789;transport=UDP");
  ServiceProfileBuilder service_profile_2 = ServiceProfileBuilder()
    .addIdentity("sip:611@homedomain")
    .addIdentity("sip:65!.*!@homedomain")
    .addIdentity("650!.*!@homedomain")
    .addIdentity("sip:6505551000@homedomain")
    .addBarringIndication("sip:6505551000@homedomain", "1")
    .addWildcard("sip:6505551000@homedomain", 3, "sip:65!.*!@homedomain")
    .addIfc(1, {"<Method>INVITE</Method>"}, "sip:1.2.3.4:56789;transport=UDP");
  ServiceProfileBuilder service_profile_3 = ServiceProfileBuilder()
    .addIdentity("sip:612@homedomain")
    .addIdentity("sip:!.*!@homedomain")
    .addIfc(1, {"<Method>INVITE</Method>"}, "sip:1.2.3.4:56789;transport=UDP");
  SubscriptionBuilder subscription = SubscriptionBuilder()
    .addServiceProfile(service_profile_1)
    .addServiceProfile(service_profile_2)
    .addServiceProfile(service_profile_3);

  _hss_connection->set_impu_result("sip:6505551000@homedomain",
                                   "call",
                                   "REGISTERED",
                                   subscription.return_sub());
  SCSCFMessage msg;
  msg._route = "Route: <sip:sprout.homedomain;orig>";
  doSlowFailureFlow(msg, 403);
}

// Test that a call to a barred IMPU that belongs to a non-barred wildcarded
// public identity is rejected with a 404. The HSS response includes multiple
// wildcard identities that could match the IMPU, so this checks that the
// correct identity is selected.
TEST_F(SCSCFTest, TestBarredMultipleWildcardCallee)
{
  SCOPED_TRACE("");

  ServiceProfileBuilder service_profile_1 = ServiceProfileBuilder()
    .addIdentity("sip:610@homedomain")
    .addIdentity("sip:6!.*!@homedomain")
    .addIfc(1, {"<Method>INVITE</Method>"}, "sip:1.2.3.4:56789;transport=UDP");
  ServiceProfileBuilder service_profile_2 = ServiceProfileBuilder()
    .addIdentity("sip:611@homedomain")
    .addIdentity("sip:65!.*!@homedomain")
    .addIdentity("650!.*!@homedomain")
    .addIdentity("sip:6505551000@homedomain")
    .addBarringIndication("sip:6505551000@homedomain", "1")
    .addWildcard("sip:6505551000@homedomain", 3, "sip:65!.*!@homedomain")
    .addIfc(1, {"<Method>INVITE</Method>"}, "sip:1.2.3.4:56789;transport=UDP");
  ServiceProfileBuilder service_profile_3 = ServiceProfileBuilder()
    .addIdentity("sip:612@homedomain")
    .addIdentity("sip:!.*!@homedomain")
    .addIfc(1, {"<Method>INVITE</Method>"}, "sip:1.2.3.4:56789;transport=UDP");
  SubscriptionBuilder subscription = SubscriptionBuilder()
    .addServiceProfile(service_profile_1)
    .addServiceProfile(service_profile_2)
    .addServiceProfile(service_profile_3);

  _hss_connection->set_impu_result("sip:6505551000@homedomain",
                                   "call",
                                   "REGISTERED",
                                   subscription.return_sub());
  SCSCFMessage msg;
  doSlowFailureFlow(msg, 404);
}

TEST_F(SCSCFTest, TestSimpleTelURI)
{
  add_host_mapping("ut.cw-ngv.com", "10.9.8.7");
  SCOPED_TRACE("");
  register_uri(_sdm, _hss_connection, "6505551234", "homedomain", "sip:wuntootreefower@10.114.61.213:5061;transport=tcp;ob");
  _hss_connection->set_impu_result("sip:6505551000@homedomain", "call", RegDataXMLUtils::STATE_REGISTERED, "");
  SCSCFMessage msg;
  msg._toscheme = "tel";
  msg._to = "16505551234";
  msg._route = "Route: <sip:sprout.homedomain;orig>";
  msg._todomain = "";
  list<HeaderMatcher> hdrs;
  doSuccessfulFlow(msg, testing::MatchesRegex(".*16505551234@ut.cw-ngv.com.*"), hdrs, false);

  // Successful originating call.  We should have tracked a single session
  // setup time.
  EXPECT_EQ(1, ((SNMP::FakeEventAccumulatorTable*)_scscf_sproutlet->_audio_session_setup_time_tbl)->_count);
  EXPECT_EQ(0, ((SNMP::FakeEventAccumulatorTable*)_scscf_sproutlet->_video_session_setup_time_tbl)->_count);
}

// Test that a successful originating video call results in the correct stats
// being tracked.
TEST_F(SCSCFTest, TestSimpleTelURIVideo)
{
  add_host_mapping("ut.cw-ngv.com", "10.9.8.7");
  SCOPED_TRACE("");
  register_uri(_sdm, _hss_connection, "6505551234", "homedomain", "sip:wuntootreefower@10.114.61.213:5061;transport=tcp;ob");
  _hss_connection->set_impu_result("sip:6505551000@homedomain", "call", RegDataXMLUtils::STATE_REGISTERED, "");
  SCSCFMessage msg;
  msg._toscheme = "tel";
  msg._to = "16505551234";
  msg._route = "Route: <sip:sprout.homedomain;orig>";
  msg._todomain = "";
  msg._body = "\r\nv=0\r\no=Andrew 2890844526 2890844526 IN IP4 10.120.42.3\r\nc=IN IP4 10.120.42.3\r\nt=0 0\r\nm=audio 49170 RTP/AVP 0 8 97\r\na=rtpmap:0 PCMU/8000\r\nm=video 51372 RTP/AVP 31 32\r\na=rtpmap:31 H261/90000\r\n";
  list<HeaderMatcher> hdrs;
  doSuccessfulFlow(msg, testing::MatchesRegex(".*16505551234@ut.cw-ngv.com.*"), hdrs, false);

  // Successful originating call.  We should have tracked a single session
  // setup time.
  EXPECT_EQ(0, ((SNMP::FakeEventAccumulatorTable*)_scscf_sproutlet->_audio_session_setup_time_tbl)->_count);
  EXPECT_EQ(1, ((SNMP::FakeEventAccumulatorTable*)_scscf_sproutlet->_video_session_setup_time_tbl)->_count);
}


TEST_F(SCSCFTest, TestTerminatingTelURI)
{
  register_uri(_sdm, _hss_connection, "6505551234", "homedomain", "sip:wuntootreefower@10.114.61.213:5061;transport=tcp;ob");
  ServiceProfileBuilder service_profile = ServiceProfileBuilder()
    .addIdentity("sip:6505551234@homedomain")
    .addIdentity("tel:6505551235")
    .addIfc(1, {"<Method>INVITE</Method>"}, "sip:1.2.3.4:56789;transport=UDP", 1);
  SubscriptionBuilder subscription = SubscriptionBuilder()
    .addServiceProfile(service_profile);
  _hss_connection->set_impu_result("tel:6505551235",
                                   "call",
                                   "REGISTERED",
                                   subscription.return_sub());

  TransportFlow tpBono(TransportFlow::Protocol::TCP, stack_data.scscf_port, "10.99.88.11", 12345);

  // Send a terminating INVITE for a subscriber with a tel: URI
  SCSCFMessage msg;
  msg._via = "10.99.88.11:12345;transport=TCP";
  msg._to = "6505551234@homedomain";
  msg._route = "Route: <sip:sprout.homedomain>";
  msg._todomain = "";
  msg._requri = "tel:6505551235";

  msg._method = "INVITE";
  list<HeaderMatcher> hdrs;
  doSuccessfulFlow(msg, testing::MatchesRegex("sip:wuntootreefower@10.114.61.213:5061;transport=tcp;ob"), hdrs, false);
}

// Registered subscriber failed to get associated URI and has no bindings in the store.
TEST_F(SCSCFTest, TestEmptyBinding)
{
  ServiceProfileBuilder service_profile = ServiceProfileBuilder()
    .addIdentity("sip:1234567@homedomain");
  SubscriptionBuilder subscription = SubscriptionBuilder()
    .addServiceProfile(service_profile);

  _hss_connection->set_impu_result("tel:6505551235",
                                   "call",
                                   "REGISTERED",
                                   subscription.return_sub());

  TransportFlow tpBono(TransportFlow::Protocol::TCP, stack_data.scscf_port, "10.99.88.11", 12345);

  SCSCFMessage msg;
  msg._requri = "tel:6505551235";
  list<HeaderMatcher> hdrs;

  doSlowFailureFlow(msg, 480);
}

TEST_F(SCSCFTest, TestTelURIWildcard)
{
  ServiceProfileBuilder service_profile = ServiceProfileBuilder()
    .addIdentity("tel:6505552345")
    .addIdentity("tel:65055522!.*!")
    .addIdentity("tel:65055512!.*!")
    .addIfc(1, {"<Method>INVITE</Method>"}, "sip:1.2.3.4:56789;transport=UDP");
  SubscriptionBuilder subscription = SubscriptionBuilder()
    .addServiceProfile(service_profile);
  _hss_connection->set_impu_result("tel:6505551235",
                                   "call",
                                   "REGISTERED",
                                   subscription.return_sub());

  TransportFlow tpBono(TransportFlow::Protocol::TCP, stack_data.scscf_port, "10.99.88.11", 12345);
  TransportFlow tpAS1(TransportFlow::Protocol::UDP, stack_data.scscf_port, "1.2.3.4", 56789);

  // Send a terminating INVITE for a subscriber with a tel: URI
  SCSCFMessage msg;
  msg._via = "10.99.88.11:12345;transport=TCP";
  msg._to = "6505551234@homedomain";
  msg._route = "Route: <sip:sprout.homedomain>";
  msg._todomain = "";
  msg._requri = "tel:6505551235";

  msg._method = "INVITE";
  list<HeaderMatcher> hdrs;

  inject_msg(msg.get_request(), &tpBono);
  poll();
  ASSERT_EQ(2, txdata_count());

  // 100 Trying goes back to bono
  pjsip_msg* out = current_txdata()->msg;
  RespMatcher(100).matches(out);
  tpBono.expect_target(current_txdata(), true);  // Requests always come back on same transport
  msg.convert_routeset(out);
  free_txdata();
  ASSERT_EQ(1, txdata_count());

  // INVITE passed on to AS1
  SCOPED_TRACE("INVITE (S)");
  pjsip_tx_data* tdata = current_txdata();
  out = tdata->msg;
  ReqMatcher r1("INVITE");
  ASSERT_NO_FATAL_FAILURE(r1.matches(out));

  tpAS1.expect_target(tdata, false);
  EXPECT_THAT(get_headers(out, "Route"),
              testing::MatchesRegex("Route: <sip:1\\.2\\.3\\.4:56789;transport=UDP;lr>\r\nRoute: <sip:odi_[+/A-Za-z0-9]+@127.0.0.1:5058;transport=UDP;lr;service=scscf>"));
  string fresp1 = respond_to_txdata(tdata, 404);
  inject_msg(fresp1, &tpAS1);
  ASSERT_EQ(3, txdata_count());
  free_txdata();
  free_txdata();
  ASSERT_EQ(1, txdata_count());

  // 100 Trying goes back to bono
  out = current_txdata()->msg;
  RespMatcher(404).matches(out);
  free_txdata();
  ASSERT_EQ(0, txdata_count());
}

TEST_F(SCSCFTest, TestMultipleServiceProfiles)
{
  ServiceProfileBuilder service_profile_1 = ServiceProfileBuilder()
    .addIdentity("tel:6505552345")
    .addIdentity("tel:65055512!.*!")
    .addIfc(1, {"<Method>INVITE</Method>"}, "sip:5.6.7.8:56789;transport=UDP");
  ServiceProfileBuilder service_profile_2 = ServiceProfileBuilder()
    .addIdentity("tel:6505551235")
    .addIfc(1, {"<Method>INVITE</Method>"}, "sip:1.2.3.4:56789;transport=UDP");
  SubscriptionBuilder subscription = SubscriptionBuilder()
    .addServiceProfile(service_profile_1)
    .addServiceProfile(service_profile_2);
  _hss_connection->set_impu_result("tel:6505551235",
                                   "call",
                                   "REGISTERED",
                                   subscription.return_sub());

  TransportFlow tpBono(TransportFlow::Protocol::TCP, stack_data.scscf_port, "10.99.88.11", 12345);
  TransportFlow tpAS1(TransportFlow::Protocol::UDP, stack_data.scscf_port, "1.2.3.4", 56789);

  // Send a terminating INVITE for a subscriber with a tel: URI
  SCSCFMessage msg;
  msg._via = "10.99.88.11:12345;transport=TCP";
  msg._to = "6505551234@homedomain";
  msg._route = "Route: <sip:sprout.homedomain>";
  msg._todomain = "";
  msg._requri = "tel:6505551235";

  msg._method = "INVITE";
  list<HeaderMatcher> hdrs;

  inject_msg(msg.get_request(), &tpBono);
  poll();
  ASSERT_EQ(2, txdata_count());

  // 100 Trying goes back to bono
  pjsip_msg* out = current_txdata()->msg;
  RespMatcher(100).matches(out);
  tpBono.expect_target(current_txdata(), true);  // Requests always come back on same transport
  msg.convert_routeset(out);
  free_txdata();
  ASSERT_EQ(1, txdata_count());

  // INVITE passed on to AS1
  SCOPED_TRACE("INVITE (S)");
  pjsip_tx_data* tdata = current_txdata();
  out = tdata->msg;
  ReqMatcher r1("INVITE");
  ASSERT_NO_FATAL_FAILURE(r1.matches(out));

  tpAS1.expect_target(tdata, false);
  EXPECT_THAT(get_headers(out, "Route"),
              testing::MatchesRegex("Route: <sip:1\\.2\\.3\\.4:56789;transport=UDP;lr>\r\nRoute: <sip:odi_[+/A-Za-z0-9]+@127.0.0.1:5058;transport=UDP;lr;service=scscf>"));
  string fresp1 = respond_to_txdata(tdata, 404);
  inject_msg(fresp1, &tpAS1);
  ASSERT_EQ(3, txdata_count());
  free_txdata();
  free_txdata();
  ASSERT_EQ(1, txdata_count());

  // 100 Trying goes back to bono
  out = current_txdata()->msg;
  RespMatcher(404).matches(out);
  free_txdata();
  ASSERT_EQ(0, txdata_count());
}

TEST_F(SCSCFTest, TestMultipleAmbiguousServiceProfiles)
{
  ServiceProfileBuilder service_profile_1 = ServiceProfileBuilder()
    .addIdentity("tel:6505552345")
    .addIdentity("tel:65055512!.*!")
    .addIfc(1, {"<Method>INVITE</Method>"}, "sip:1.2.3.4:56789;transport=UDP");
  ServiceProfileBuilder service_profile_2 = ServiceProfileBuilder()
    .addIdentity("tel:650555123!.*!")
    .addIfc(1, {"<Method>INVITE</Method>"}, "sip:5.6.7.8:56789;transport=UDP");
  SubscriptionBuilder subscription = SubscriptionBuilder()
    .addServiceProfile(service_profile_1)
    .addServiceProfile(service_profile_2);
  _hss_connection->set_impu_result("tel:6505551235",
                                   "call",
                                   "REGISTERED",
                                   subscription.return_sub());

  TransportFlow tpBono(TransportFlow::Protocol::TCP, stack_data.scscf_port, "10.99.88.11", 12345);
  TransportFlow tpAS1(TransportFlow::Protocol::UDP, stack_data.scscf_port, "1.2.3.4", 56789);

  // Send a terminating INVITE for a subscriber with a tel: URI
  SCSCFMessage msg;
  msg._via = "10.99.88.11:12345;transport=TCP";
  msg._to = "6505551234@homedomain";
  msg._route = "Route: <sip:sprout.homedomain>";
  msg._todomain = "";
  msg._requri = "tel:6505551235";

  msg._method = "INVITE";
  list<HeaderMatcher> hdrs;

  inject_msg(msg.get_request(), &tpBono);
  poll();
  ASSERT_EQ(2, txdata_count());

  // 100 Trying goes back to bono
  pjsip_msg* out = current_txdata()->msg;
  RespMatcher(100).matches(out);
  tpBono.expect_target(current_txdata(), true);  // Requests always come back on same transport
  msg.convert_routeset(out);
  free_txdata();
  ASSERT_EQ(1, txdata_count());

  // INVITE passed on to AS1
  SCOPED_TRACE("INVITE (S)");
  pjsip_tx_data* tdata = current_txdata();
  out = tdata->msg;
  ReqMatcher r1("INVITE");
  ASSERT_NO_FATAL_FAILURE(r1.matches(out));

  tpAS1.expect_target(tdata, false);
  EXPECT_THAT(get_headers(out, "Route"),
              testing::MatchesRegex("Route: <sip:1\\.2\\.3\\.4:56789;transport=UDP;lr>\r\nRoute: <sip:odi_[+/A-Za-z0-9]+@127.0.0.1:5058;transport=UDP;lr;service=scscf>"));
  string fresp1 = respond_to_txdata(tdata, 404);
  inject_msg(fresp1, &tpAS1);
  ASSERT_EQ(3, txdata_count());
  free_txdata();
  free_txdata();
  ASSERT_EQ(1, txdata_count());

  // 100 Trying goes back to bono
  out = current_txdata()->msg;
  RespMatcher(404).matches(out);
  free_txdata();
  ASSERT_EQ(0, txdata_count());
}

TEST_F(SCSCFTest, TestNoMoreForwards)
{
  SCOPED_TRACE("");
  register_uri(_sdm, _hss_connection, "6505551234", "homedomain", "sip:wuntootreefower@10.114.61.213:5061;transport=tcp;ob");
  SCSCFMessage msg;
  msg._forwards = 1;
  doFastFailureFlow(msg, 483); // too many hops
}

TEST_F(SCSCFTest, TestNoMoreForwards2)
{
  SCOPED_TRACE("");
  register_uri(_sdm, _hss_connection, "6505551234", "homedomain", "sip:wuntootreefower@10.114.61.213:5061;transport=tcp;ob");
  SCSCFMessage msg;
  msg._forwards = 0;
  doFastFailureFlow(msg, 483); // too many hops
}

TEST_F(SCSCFTest, TestTransportShutdown)
{
  SCOPED_TRACE("");
  pjsip_tx_data* tdata;

  // Create a TCP connection to the listening port.
  TransportFlow* tp = new TransportFlow(TransportFlow::Protocol::TCP,
                                        stack_data.scscf_port,
                                        "1.2.3.4",
                                        49152);

  // Inject an INVITE request on a transport which is shutting down.  It is safe
  // to call pjsip_transport_shutdown on a TCP transport as the TransportFlow
  // keeps a reference to the transport so it won't actually be destroyed until
  // the TransportFlow is destroyed.
  pjsip_transport_shutdown(tp->transport());

  SCSCFMessage msg;
  msg._method = "INVITE";
  msg._requri = "sip:bob@awaydomain";
  msg._from = "alice";
  msg._to = "bob";
  msg._todomain = "awaydomain";
  msg._via = tp->to_string(false);
  msg._route = "Route: <sip:proxy1.awaydomain;transport=TCP;lr>";
  inject_msg(msg.get_request(), tp);

  // Check the 504 Service Unavailable response.
  ASSERT_EQ(1, txdata_count());
  tdata = current_txdata();
  RespMatcher(503).matches(tdata->msg);
  tp->expect_target(tdata);
  free_txdata();

  // Send an ACK to complete the UAS transaction.
  msg._method = "ACK";
  inject_msg(msg.get_request(), tp);

  delete tp;
}

TEST_F(SCSCFTest, TestStrictRouteThrough)
{
  SCOPED_TRACE("");
  // This message is passing through this proxy; it's not local
  SCSCFMessage msg;
  add_host_mapping("intermediate.com", "10.10.10.1");
  add_host_mapping("destination.com", "10.10.10.2");
  msg._route = "";
  msg._extra = "Route: <sip:nexthop@intermediate.com;transport=tcp>\r\nRoute: <sip:lasthop@destination.com>";
  msg._to = "lasthop";
  msg._todomain = "destination.com";
  msg._requri = "sip:6505551234@nonlocaldomain";
  list<HeaderMatcher> hdrs;
  hdrs.push_back(HeaderMatcher("Route", ".*lasthop@destination.com.*", ".*6505551234@nonlocaldomain.*"));
  doSuccessfulFlow(msg, testing::MatchesRegex(".*nexthop@intermediate.com.*"), hdrs, false);
}

TEST_F(SCSCFTest, TestNonLocal)
{
  SCOPED_TRACE("");
  // This message is passing through this proxy; it's not local
  add_host_mapping("destination.com", "10.10.10.2");
  SCSCFMessage msg;
  msg._route = "";
  msg._to = "lasthop";
  msg._todomain = "destination.com";
  list<HeaderMatcher> hdrs;
  hdrs.push_back(HeaderMatcher("Route"));
  doSuccessfulFlow(msg, testing::MatchesRegex(".*lasthop@destination\\.com.*"), hdrs);

  // Add another test where the nonlocal domain doesn't contain a period. This
  // is for code coverage.
  add_host_mapping("destination", "10.10.10.3");
  SCSCFMessage msg2;
  msg2._route = "";
  msg2._to = "lasthop";
  msg2._todomain = "destination";
  list<HeaderMatcher> hdrs2;
  hdrs2.push_back(HeaderMatcher("Route"));
  doSuccessfulFlow(msg2, testing::MatchesRegex(".*lasthop@destination.*"), hdrs2);
}

TEST_F(SCSCFTest, TestTerminatingPCV)
{
  SCOPED_TRACE("");
  register_uri(_sdm, _hss_connection, "6505551234", "homedomain", "sip:wuntootreefower@10.114.61.213:5061;transport=tcp;ob");

  // Test that a segfault previously seen when not doing originating
  // handling on a call with a P-Charging-Vector does not reoccur.
  SCSCFMessage msg;
  msg._extra = "P-Charging-Vector: icid-value=3";
  msg._to = "lasthop";
  msg._todomain = "destination.com";
  msg._requri = "sip:6505551234@homedomain";
  list<HeaderMatcher> hdrs;
  hdrs.push_back(HeaderMatcher("Route"));
  doSuccessfulFlow(msg, testing::MatchesRegex(".*"), hdrs);
}

TEST_F(SCSCFTest, DISABLED_TestLooseRoute)  // @@@KSW not quite - how does this work again?
{
  SCOPED_TRACE("");
  SCSCFMessage msg;
  msg._extra = "Route: <sip:nexthop@anotherdomain;lr>\r\nRoute: <sip:lasthop@destination.com;lr>";
  msg._to = "lasthop";
  msg._todomain = "destination.com";
  msg._requri = "sip:6505551234@homedomain";
  list<HeaderMatcher> hdrs;
//  hdrs.push_back(HeaderMatcher("Route", ".*lasthop@destination.*"));
  doSuccessfulFlow(msg, testing::MatchesRegex(".*lasthop@destination.com.*"), hdrs);
}

TEST_F(SCSCFTest, TestExternal)
{
  SCOPED_TRACE("");
  SCSCFMessage msg;
  msg._to = "+15108580271";
  msg._todomain = "ut.cw-ngv.com";
  add_host_mapping("ut.cw-ngv.com", "10.9.8.7");
  list<HeaderMatcher> hdrs;
  doSuccessfulFlow(msg, testing::MatchesRegex(".*+15108580271@ut.cw-ngv.com.*"), hdrs);
}

// Test is disabled because there is no Route header, so request is treated as
// terminating request, but domain in RequestURI is not local, so we don't
// provide any services to the user, so therefore shouldn't add a Record-Route.
TEST_F(SCSCFTest, DISABLED_TestExternalRecordRoute)
{
  SCOPED_TRACE("");
  SCSCFMessage msg;
  msg._to = "+15108580271";
  msg._todomain = "ut.cw-ngv.com";
  add_host_mapping("ut.cw-ngv.com", "10.9.8.7");
  list<HeaderMatcher> hdrs;
  hdrs.push_back(HeaderMatcher("Record-Route", "Record-Route: <sip:sprout.homedomain:5058;transport=TCP;lr;charge-term>"));
  doSuccessfulFlow(msg, testing::MatchesRegex(".*"), hdrs);
}

TEST_F(SCSCFTest, TestEnumExternalSuccess)
{
  SCOPED_TRACE("");
  _hss_connection->set_impu_result("sip:+16505551000@homedomain", "call", RegDataXMLUtils::STATE_REGISTERED, "");

  SCSCFMessage msg;
  msg._to = "+15108580271";
  // We only do ENUM on originating calls
  msg._route = "Route: <sip:sprout.homedomain;orig>";
  msg._extra = "Record-Route: <sip:homedomain>\nP-Asserted-Identity: <sip:+16505551000@homedomain>";
  add_host_mapping("ut.cw-ngv.com", "10.9.8.7");
  list<HeaderMatcher> hdrs;
  // Skip the ACK and BYE on this request by setting the last
  // parameter to false, as we're only testing Sprout functionality
  doSuccessfulFlow(msg, testing::MatchesRegex(".*+15108580271@ut.cw-ngv.com.*"), hdrs, false);
}

TEST_F(SCSCFTest, TestNoEnumWhenGRUU)
{
  SCOPED_TRACE("");
  _hss_connection->set_impu_result("sip:+16505551000@homedomain", "call", RegDataXMLUtils::STATE_REGISTERED, "");
  _hss_connection->set_result("/impu/sip%3A%2B15108580271%40homedomain/location",
                              "{\"result-code\": 2001,"
                              " \"scscf\": \"sip:scscf.sprout.homedomain:5058;transport=TCP\"}");
  register_uri(_sdm, _hss_connection, "+15108580271", "homedomain", "sip:wuntootreefower@10.114.61.213:5061;transport=tcp;ob", 30, "abcd");

  SCSCFMessage msg;
  msg._to = "+15108580271";
  msg._todomain += ";gr=abcd";
  // We only do ENUM on originating calls
  msg._route = "Route: <sip:sprout.homedomain;orig>";
  msg._extra = "Record-Route: <sip:homedomain>\nP-Asserted-Identity: <sip:+16505551000@homedomain>";
  add_host_mapping("ut.cw-ngv.com", "10.9.8.7");
  list<HeaderMatcher> hdrs;

  // Even though "+15108580271" is configured for ENUM, the presence
  // of a GRUU parameter should indicate to Sprout that this wasn't
  // a string of dialled digits - so we won't do an ENUM lookup and
  // will route to the local subscriber.
  doSuccessfulFlow(msg, testing::MatchesRegex("sip:wuntootreefower@10.114.61.213:5061;transport=tcp;ob"), hdrs, false);
}

TEST_F(SCSCFTest, TestGRUUFailure)
{
  // Identical to TestNoEnumWhenGRUU, except that the registered
  // binding in this test has a different instance-id ("abcde" nor
  // "abcd"), so the GRUU doesn't match and the call should fail with
  // a 480 error.
  SCOPED_TRACE("");
  _hss_connection->set_impu_result("sip:+16505551000@homedomain", "call", RegDataXMLUtils::STATE_REGISTERED, "");
  _hss_connection->set_result("/impu/sip%3A%2B15108580271%40homedomain/location",
                              "{\"result-code\": 2001,"
                              " \"scscf\": \"sip:scscf.sprout.homedomain:5058;transport=TCP\"}");
  register_uri(_sdm, _hss_connection, "+15108580271", "homedomain", "sip:wuntootreefower@10.114.61.213:5061;transport=tcp;ob", 30, "abcde");

  SCSCFMessage msg;
  msg._to = "+15108580271";
  msg._todomain += ";gr=abcd";
  // We only do ENUM on originating calls
  msg._route = "Route: <sip:sprout.homedomain;orig>";
  msg._extra = "Record-Route: <sip:homedomain>\nP-Asserted-Identity: <sip:+16505551000@homedomain>";
  add_host_mapping("ut.cw-ngv.com", "10.9.8.7");

  doSlowFailureFlow(msg, 480);
}

// Various ENUM tests - these use the test_stateful_proxy_enum.json file
// TODO - these want tidying up (maybe make the enum service a mock? at least make it so
// there are separate number ranges used in each test).
TEST_F(SCSCFTest, TestEnumExternalSuccessFromFromHeader)
{
  SCOPED_TRACE("");
  SCSCFMessage msg;
  _hss_connection->set_impu_result("sip:+15108581234@homedomain", "call", RegDataXMLUtils::STATE_REGISTERED, "");
  _hss_connection->set_result("/impu/sip%3A6505551234%40homedomain/location",
                              "{\"result-code\": 2001,"
                              " \"scscf\": \"sip:scscf.sprout.homedomain:5058;transport=TCP\"}");

  msg._to = "+15108580271";
  msg._from = "+15108581234";
  // We only do ENUM on originating calls
  msg._route = "Route: <sip:sprout.homedomain;orig>";
  msg._extra = "Record-Route: <sip:homedomain>";

  add_host_mapping("ut.cw-ngv.com", "10.9.8.7");
  list<HeaderMatcher> hdrs;
  // Skip the ACK and BYE on this request by setting the last
  // parameter to false, as we're only testing Sprout functionality
  doSuccessfulFlow(msg, testing::MatchesRegex(".*+15108580271@ut.cw-ngv.com.*"), hdrs, false);
}

TEST_F(SCSCFTest, TestEnumExternalOffNetDialingAllowed)
{
  SCOPED_TRACE("");
  SCSCFMessage msg;
  _hss_connection->set_impu_result("sip:6505551000@homedomain", "call", RegDataXMLUtils::STATE_REGISTERED, "");

  msg._to = "+15108580271";
  // We only do ENUM on originating calls
  msg._route = "Route: <sip:sprout.homedomain;orig>";

  add_host_mapping("ut.cw-ngv.com", "10.9.8.7");
  list<HeaderMatcher> hdrs;
  // Skip the ACK and BYE on this request by setting the last
  // parameter to false, as we're only testing Sprout functionality
  doSuccessfulFlow(msg, testing::MatchesRegex(".*+15108580271@ut.cw-ngv.com.*"), hdrs, false);
}

TEST_F(SCSCFTest, TestEnumUserPhone)
{
  SCOPED_TRACE("");
  _hss_connection->set_impu_result("sip:+16505551000@homedomain", "call", RegDataXMLUtils::STATE_REGISTERED, "");

  URIClassifier::enforce_user_phone = true;
  SCSCFMessage msg;
  msg._to = "+15108580271";
  msg._requri = "sip:+15108580271@homedomain;user=phone";
  // We only do ENUM on originating calls
  msg._route = "Route: <sip:sprout.homedomain;orig>";
  msg._extra = "Record-Route: <sip:homedomain>\nP-Asserted-Identity: <sip:+16505551000@homedomain>";
  add_host_mapping("ut.cw-ngv.com", "10.9.8.7");
  list<HeaderMatcher> hdrs;
  // Skip the ACK and BYE on this request by setting the last
  // parameter to false, as we're only testing Sprout functionality
  doSuccessfulFlow(msg, testing::MatchesRegex(".*+15108580271@ut.cw-ngv.com.*"), hdrs, false);
}

TEST_F(SCSCFTest, TestEnumNoUserPhone)
{
  SCOPED_TRACE("");
  _hss_connection->set_impu_result("sip:+16505551000@homedomain", "call", RegDataXMLUtils::STATE_REGISTERED, "");

  URIClassifier::enforce_user_phone = true;
  SCSCFMessage msg;
  msg._to = "+15108580271";
  // We only do ENUM on originating calls
  msg._route = "Route: <sip:sprout.homedomain;orig>";
  msg._extra = "Record-Route: <sip:homedomain>\nP-Asserted-Identity: <sip:+16505551000@homedomain>";
  add_host_mapping("ut.cw-ngv.com", "10.9.8.7");
  list<HeaderMatcher> hdrs;
  doSlowFailureFlow(msg, 404);
}
TEST_F(SCSCFTest, TestEnumLocalNumber)
{
  SCOPED_TRACE("");
  _hss_connection->set_impu_result("sip:+16505551000@homedomain", "call", RegDataXMLUtils::STATE_REGISTERED, "");

  URIClassifier::enforce_global = true;
  SCSCFMessage msg;
  msg._to = "15108580271";
  // We only do ENUM on originating calls
  msg._route = "Route: <sip:sprout.homedomain;orig>";
  msg._extra = "Record-Route: <sip:homedomain>\nP-Asserted-Identity: <sip:+16505551000@homedomain>";
  add_host_mapping("ut.cw-ngv.com", "10.9.8.7");
  list<HeaderMatcher> hdrs;
  doSlowFailureFlow(msg, 404);
}

TEST_F(SCSCFTest, TestEnumLocalTelURI)
{
  SCOPED_TRACE("");
  _hss_connection->set_impu_result("sip:+16505551000@homedomain", "call", RegDataXMLUtils::STATE_REGISTERED, "");

  URIClassifier::enforce_global = true;
  SCSCFMessage msg;
  msg._to = "16505551234;npdi";
  msg._toscheme = "tel";
  msg._todomain = "";
  // We only do ENUM on originating calls
  msg._route = "Route: <sip:sprout.homedomain;orig>";
  msg._extra = "Record-Route: <sip:homedomain>\nP-Asserted-Identity: <sip:+16505551000@homedomain>";
  add_host_mapping("ut.cw-ngv.com", "10.9.8.7");
  list<HeaderMatcher> hdrs;
  // ENUM fails and wr route to the BGCF, but there are no routes so the call
  // is rejected.
  doSlowFailureFlow(msg, 404, "", "No route to target");
}

TEST_F(SCSCFTest, TestEnumLocalSIPURINumber)
{
  SCOPED_TRACE("");
  _hss_connection->set_impu_result("sip:+16505551000@homedomain", "call", RegDataXMLUtils::STATE_REGISTERED, "");

  URIClassifier::enforce_global = true;
  SCSCFMessage msg;
  msg._to = "15108580271;npdi";
  msg._requri = "sip:15108580271;npdi@homedomain;user=phone";
  // We only do ENUM on originating calls
  msg._route = "Route: <sip:sprout.homedomain;orig>";
  msg._extra = "Record-Route: <sip:homedomain>\nP-Asserted-Identity: <sip:+16505551000@homedomain>";
  add_host_mapping("ut.cw-ngv.com", "10.9.8.7");
  list<HeaderMatcher> hdrs;
  // ENUM fails and wr route to the BGCF, but there are no routes so the call
  // is rejected.
  doSlowFailureFlow(msg, 404, "", "No route to target");
}

// Test where the the ENUM lookup returns NP data. The request URI
// is changed, and the request is routed to the BGCF.
TEST_F(SCSCFTest, TestEnumNPData)
{
  SCOPED_TRACE("");
  _hss_connection->set_impu_result("sip:+16505551000@homedomain", "call", RegDataXMLUtils::STATE_REGISTERED, "");

  SCSCFMessage msg;
  msg._to = "+15108580401";
  msg._route = "Route: <sip:sprout.homedomain;orig>";
  msg._extra = "Record-Route: <sip:homedomain>\nP-Asserted-Identity: <sip:+16505551000@homedomain>";
  add_host_mapping("ut.cw-ngv.com", "10.9.8.7");
  list<HeaderMatcher> hdrs;
  doSuccessfulFlow(msg, testing::MatchesRegex(".*+15108580401;rn.*+151085804;npdi@homedomain.*"), hdrs, false);
}

// Test where the request URI represents a number and has NP data. The ENUM
// lookup returns a URI representing a number, so no rewrite is done
TEST_F(SCSCFTest, TestEnumReqURIwithNPData)
{
  SCOPED_TRACE("");
  _hss_connection->set_impu_result("sip:+16505551000@homedomain", "call", RegDataXMLUtils::STATE_REGISTERED, "");

  SCSCFMessage msg;
  msg._to = "+15108580401;npdi;rn=+16";
  msg._route = "Route: <sip:sprout.homedomain;orig>";
  msg._extra = "Record-Route: <sip:homedomain>\nP-Asserted-Identity: <sip:+16505551000@homedomain>";
  add_host_mapping("ut.cw-ngv.com", "10.9.8.7");
  list<HeaderMatcher> hdrs;
  doSuccessfulFlow(msg, testing::MatchesRegex(".*15108580401;rn.*+16;npdi@homedomain"), hdrs, false);
}

// Test where the request URI represents a number and has NP data. The ENUM
// lookup returns a URI representing a number, and override_npdi is on,
// so the request URI is rewritten
TEST_F(SCSCFTest, TestEnumReqURIwithNPDataOverride)
{
  SCOPED_TRACE("");
  _hss_connection->set_impu_result("sip:+16505551000@homedomain", "call", RegDataXMLUtils::STATE_REGISTERED, "");

  _scscf_sproutlet->set_override_npdi(true);
  SCSCFMessage msg;
  msg._to = "+15108580401;npdi;rn=+16";
  msg._route = "Route: <sip:sprout.homedomain;orig>";
  msg._extra = "Record-Route: <sip:homedomain>\nP-Asserted-Identity: <sip:+16505551000@homedomain>";
  add_host_mapping("ut.cw-ngv.com", "10.9.8.7");
  list<HeaderMatcher> hdrs;
  doSuccessfulFlow(msg, testing::MatchesRegex(".*+15108580401;rn.*+151085804;npdi@homedomain.*"), hdrs, false);
}

// Test where the request URI represents a number and has NP data. The ENUM
// lookup returns a URI that doesn't represent a number so the request URI
// is rewritten
TEST_F(SCSCFTest, TestEnumReqURIwithNPDataToSIP)
{
  SCOPED_TRACE("");
  _hss_connection->set_impu_result("sip:+16505551000@homedomain", "call", RegDataXMLUtils::STATE_REGISTERED, "");

  URIClassifier::enforce_user_phone = true;
  SCSCFMessage msg;
  msg._to = "+15108580272;rn=+16";
  msg._requri = "sip:+15108580272;rn=+16@homedomain;user=phone";
  msg._route = "Route: <sip:sprout.homedomain;orig>";
  msg._extra = "Record-Route: <sip:homedomain>\nP-Asserted-Identity: <sip:+16505551000@homedomain>";
  add_host_mapping("ut.cw-ngv.com", "10.9.8.7");
  list<HeaderMatcher> hdrs;
  doSuccessfulFlow(msg, testing::MatchesRegex(".*+15108580272@ut.cw-ngv.com"), hdrs, false);
}

// Test where the request URI represents a number and has NP data. The ENUM
// lookup returns a URI that doesn't represent a number so the request URI
// is rewritten
TEST_F(SCSCFTest, DISABLED_TestEnumToCIC)
{
  SCOPED_TRACE("");
  _hss_connection->set_impu_result("sip:+16505551000@homedomain", "call", RegDataXMLUtils::STATE_REGISTERED, "");

  URIClassifier::enforce_user_phone = true;
  SCSCFMessage msg;
  msg._to = "+15108580501";
  msg._requri = "sip:+15108580501@homedomain;user=phone";
  msg._route = "Route: <sip:sprout.homedomain;orig>";
  msg._extra = "Record-Route: <sip:homedomain>\nP-Asserted-Identity: <sip:+16505551000@homedomain>";
  add_host_mapping("ut.cw-ngv.com", "10.9.8.7");
  list<HeaderMatcher> hdrs;
  doSuccessfulFlow(msg, testing::MatchesRegex(".*+15108580501;cic=12345@homedomain.*"), hdrs, false);
}


// Test where the BGCF receives a SIP request URI represents a number and has NP data.
// The ENUM lookup returns a rn which the BGCF routes on.
TEST_F(SCSCFTest, TestEnumNPBGCFSIP)
{
  SCOPED_TRACE("");
  _hss_connection->set_impu_result("sip:+16505551000@homedomain", "call", RegDataXMLUtils::STATE_REGISTERED, "");
  _scscf_sproutlet->set_override_npdi(true);

  SCSCFMessage msg;
  msg._to = "+15108580401";
  msg._requri = "sip:+15108580401@homedomain;user=phone";
  msg._route = "Route: <sip:sprout.homedomain;orig>";
  msg._extra = "Record-Route: <sip:homedomain>\nP-Asserted-Identity: <sip:+16505551000@homedomain>";
  list<HeaderMatcher> hdrs;
  hdrs.push_back(HeaderMatcher("Route", "Route: <sip:10.0.0.1:5060;transport=TCP;lr>"));
  doSuccessfulFlow(msg, testing::MatchesRegex(".*+15108580401;rn.*+151085804;npdi@homedomain.*"), hdrs, false);
}

// Test where the BGCF receives a Tel request URI represents a number and has NP data.
// The ENUM lookup returns a rn which the BGCF routes on.
TEST_F(SCSCFTest, TestEnumNPBGCFTel)
{
  SCOPED_TRACE("");
  _hss_connection->set_impu_result("sip:+16505551000@homedomain", "call", RegDataXMLUtils::STATE_REGISTERED, "");
  _scscf_sproutlet->set_override_npdi(true);

  SCSCFMessage msg;
  msg._to = "+15108580401";
  msg._toscheme = "tel";
  msg._todomain = "";
  msg._requri = "tel:+15108580401";
  msg._route = "Route: <sip:sprout.homedomain;orig>";
  msg._extra = "Record-Route: <sip:homedomain>\nP-Asserted-Identity: <sip:+16505551000@homedomain>";
  list<HeaderMatcher> hdrs;
  hdrs.push_back(HeaderMatcher("Route", "Route: <sip:10.0.0.1:5060;transport=TCP;lr>"));
  doSuccessfulFlow(msg, testing::MatchesRegex(".*+15108580401;rn.*+151085804;npdi@homedomain.*"), hdrs, false);
}

// We can run with no ENUM service - in this case we expect the Request-URI to
// be unchanged (as there's no lookup which can change it) and for it to just
// be routed normally to the I-CSCF.
TEST_F(SCSCFTest, TestWithoutEnum)
{
  SCOPED_TRACE("");
  register_uri(_sdm, _hss_connection, "+15108580271", "homedomain", "sip:+15108580271@10.114.61.213:5061;transport=tcp;ob");
  ServiceProfileBuilder service_profile_1 = ServiceProfileBuilder()
    .addIdentity("sip:6505551234@homedomain");
  SubscriptionBuilder subscription_1 = SubscriptionBuilder()
    .addServiceProfile(service_profile_1);
  _hss_connection->set_impu_result("sip:+16505551000@homedomain", "call", RegDataXMLUtils::STATE_REGISTERED, subscription_1.return_sub());
  ServiceProfileBuilder service_profile_2 = ServiceProfileBuilder()
    .addIdentity("sip:+15108580271@homedomain")
    .addIdentity("tel:+15108580271");
  SubscriptionBuilder subscription_2 = SubscriptionBuilder()
    .addServiceProfile(service_profile_2);
  _hss_connection->set_impu_result("tel:+15108580271", "call", RegDataXMLUtils::STATE_REGISTERED, subscription_2.return_sub());
  _hss_connection->set_result("/impu/tel%3A%2B15108580271/location",
                              "{\"result-code\": 2001,"
                              " \"scscf\": \"sip:scscf.sprout.homedomain:5058;transport=TCP\"}");
  // Disable ENUM.
  _scscf_sproutlet->_enum_service = NULL;

  SCSCFMessage msg;
  msg._to = "+15108580271";
  msg._requri = "sip:+15108580271@homedomain;user=phone";

  // We only do ENUM on originating calls
  msg._route = "Route: <sip:sprout.homedomain;orig>";
  msg._extra = "Record-Route: <sip:homedomain>\nP-Asserted-Identity: <sip:+16505551000@homedomain>";
  add_host_mapping("ut.cw-ngv.com", "10.9.8.7");
  list<HeaderMatcher> hdrs;

  // Skip the ACK and BYE on this request by setting the last
  // parameter to false, as we're only testing Sprout functionality
  doSuccessfulFlow(msg, testing::MatchesRegex(".*+15108580271@10.114.61.213:5061;transport=tcp;.*"), hdrs, false);
}


/// Test a forked flow - setup phase.
void SCSCFTestBase::setupForkedFlow(SCSCFMessage& msg)
{
  SCOPED_TRACE("");
  register_uri(_sdm, _hss_connection, "6505551234", "homedomain", "sip:wuntootreefower@10.114.61.213:5061;transport=tcp;ob");
  register_uri(_sdm, _hss_connection, "6505551234", "homedomain", "sip:andunnuvvawun@10.114.61.214:5061;transport=tcp;ob");
  register_uri(_sdm, _hss_connection, "6505551234", "homedomain", "sip:awwnawmaw@10.114.61.213:5061;transport=tcp;ob");
  pjsip_msg* out;

  // Send INVITE
  inject_msg(msg.get_request());
  ASSERT_EQ(4, txdata_count());

  // 100 Trying goes back
  out = current_txdata()->msg;
  RespMatcher(100).matches(out);
  free_txdata();

  // Collect INVITEs
  for (int i = 0; i < 3; i++)
  {
    out = current_txdata()->msg;
    ReqMatcher req("INVITE");
    req.matches(out);
    _uris.push_back(req.uri());
    _tdata[req.uri()] = pop_txdata();
  }

  EXPECT_TRUE(_tdata.find("sip:wuntootreefower@10.114.61.213:5061;transport=tcp;ob") != _tdata.end());
  EXPECT_TRUE(_tdata.find("sip:andunnuvvawun@10.114.61.214:5061;transport=tcp;ob") != _tdata.end());
  EXPECT_TRUE(_tdata.find("sip:awwnawmaw@10.114.61.213:5061;transport=tcp;ob") != _tdata.end());
}

TEST_F(SCSCFTest, TestForkedFlow)
{
  SCOPED_TRACE("");
  pjsip_msg* out;
  SCSCFMessage msg;
  setupForkedFlow(msg);
  ASSERT_EQ(3u, _tdata.size());

  // Send 183 back from one of them
  inject_msg(respond_to_txdata(_tdata[_uris[0]], 183, "early"));

  // 183 goes back
  ASSERT_EQ(1, txdata_count());
  out = current_txdata()->msg;
  RespMatcher(183, "early").matches(out);
  free_txdata();

  // Send 100 back from another one of them
  inject_msg(respond_to_txdata(_tdata[_uris[2]], 100));

  // Send 200 OK from another of them
  inject_msg(respond_to_txdata(_tdata[_uris[1]], 200, "bbb"));
  poll();
  ASSERT_EQ(3, txdata_count());

  // OK goes back
  out = current_txdata()->msg;
  RespMatcher(200, "bbb").matches(out);
  free_txdata();

  // Others are cancelled

  // Receive and respond to CANCEL for target 0
  SCOPED_TRACE("");
  out = current_txdata()->msg;
  ReqMatcher c0("CANCEL");
  c0.matches(out);
  EXPECT_THAT(c0.uri(), StrEq(_uris[0]));
  inject_msg(respond_to_current_txdata(200));

  // Receive and respond to CANCEL for target 2
  SCOPED_TRACE("");
  out = current_txdata()->msg;
  ReqMatcher c2("CANCEL");
  c2.matches(out);
  EXPECT_THAT(c2.uri(), StrEq(_uris[2]));
  inject_msg(respond_to_current_txdata(200));

  // Send 487 response from target 0
  SCOPED_TRACE("");
  inject_msg(respond_to_txdata(_tdata[_uris[0]], 487));
  ASSERT_EQ(1, txdata_count());
  // Acknowledges cancel from target 0
  ReqMatcher a0("ACK");
  a0.matches(current_txdata()->msg);
  EXPECT_THAT(a0.uri(), StrEq(_uris[0]));
  free_txdata();

  // Send 487 response from target 2
  SCOPED_TRACE("");
  inject_msg(respond_to_txdata(_tdata[_uris[2]], 487));
  ASSERT_EQ(1, txdata_count());
  // Acknowledges cancel from target 2
  ReqMatcher a2("ACK");
  a2.matches(current_txdata()->msg);
  EXPECT_THAT(a2.uri(), StrEq(_uris[2]));
  free_txdata();

  // All done!
  expect_all_tsx_done();

  // Ensure we count the forked INVITEs
  EXPECT_EQ(2, ((SNMP::FakeCounterTable*)_scscf_sproutlet->_forked_invite_tbl)->_count);
}

TEST_F(SCSCFTest, TestForkedFlow2)
{
  SCOPED_TRACE("");
  pjsip_msg* out;
  SCSCFMessage msg;
  setupForkedFlow(msg);
  ASSERT_EQ(3u, _tdata.size());

  // Send 183 back from one of them
  inject_msg(respond_to_txdata(_tdata[_uris[0]], 183));

  // 183 goes back
  ASSERT_EQ(1, txdata_count());
  out = current_txdata()->msg;
  RespMatcher(183).matches(out);
  free_txdata();

  // Send 100 back from one of them
  inject_msg(respond_to_txdata(_tdata[_uris[2]], 100));

  // Send final error from another of them
  inject_msg(respond_to_txdata(_tdata[_uris[1]], 404));

  // Gets acknowledged directly by us
  ASSERT_EQ(1, txdata_count());
  ReqMatcher("ACK").matches(current_txdata()->msg);
  free_txdata();

  // Send final success from first of them
  inject_msg(respond_to_txdata(_tdata[_uris[0]], 200, "abc"));
  poll();

  // Succeeds!
  ASSERT_EQ(2, txdata_count());

  // OK goes back
  out = current_txdata()->msg;
  RespMatcher(200, "abc").matches(out);
  free_txdata();

  // Other is cancelled
  out = current_txdata()->msg;
  ReqMatcher c2("CANCEL");
  c2.matches(out);
  EXPECT_THAT(c2.uri(), StrEq(_uris[2]));
  inject_msg(respond_to_current_txdata(200));
  free_txdata();

  // Send 487 response from target 2
  SCOPED_TRACE("");
  inject_msg(respond_to_txdata(_tdata[_uris[2]], 487));
  ASSERT_EQ(1, txdata_count());
  // Acknowledges cancel from target 2
  ReqMatcher a2("ACK");
  a2.matches(current_txdata()->msg);
  EXPECT_THAT(a2.uri(), StrEq(_uris[2]));
  free_txdata();

  // All done!
  expect_all_tsx_done();

  // Ensure we count the forked INVITEs
  EXPECT_EQ(2, ((SNMP::FakeCounterTable*)_scscf_sproutlet->_forked_invite_tbl)->_count);
}

TEST_F(SCSCFTest, TestForkedFlow3)
{
  SCOPED_TRACE("");
  pjsip_msg* out;
  SCSCFMessage msg;
  setupForkedFlow(msg);
  ASSERT_EQ(3u, _tdata.size());

  // Send 183 back from one of them
  inject_msg(respond_to_txdata(_tdata[_uris[0]], 183));
  // 183 goes back
  ASSERT_EQ(1, txdata_count());
  out = current_txdata()->msg;
  RespMatcher(183).matches(out);
  free_txdata();

  // Send final error from another of them
  inject_msg(respond_to_txdata(_tdata[_uris[1]], 404));
  poll();

  // Gets acknowledged directly by us
  ASSERT_EQ(1, txdata_count());
  ReqMatcher("ACK").matches(current_txdata()->msg);
  free_txdata();

  // Send final error from a third
  inject_msg(respond_to_txdata(_tdata[_uris[2]], 503));

  // Gets acknowledged directly by us
  ASSERT_EQ(1, txdata_count());
  ReqMatcher("ACK").matches(current_txdata()->msg);
  free_txdata();

  // Send final failure from first of them
  inject_msg(respond_to_txdata(_tdata[_uris[0]], 301));

  // Gets acknowledged directly by us
  ASSERT_EQ(2, txdata_count());
  ReqMatcher("ACK").matches(current_txdata()->msg);
  free_txdata();

  // "best" failure goes back
  out = current_txdata()->msg;
  RespMatcher(301).matches(out);
  free_txdata();

  // All done!
  expect_all_tsx_done();

  // Ensure we count the forked INVITEs
  EXPECT_EQ(2, ((SNMP::FakeCounterTable*)_scscf_sproutlet->_forked_invite_tbl)->_count);
}

TEST_F(SCSCFTest, TestForkedFlow4)
{
  SCOPED_TRACE("");
  SCSCFMessage msg;
  setupForkedFlow(msg);
  ASSERT_EQ(3u, _tdata.size());

  // Send final error from one of them
  inject_msg(respond_to_txdata(_tdata[_uris[0]], 503));
  // Gets acknowledged directly by us
  ASSERT_EQ(1, txdata_count());
  ReqMatcher("ACK").matches(current_txdata()->msg);
  free_txdata();

  // Send final error from another of them
  inject_msg(respond_to_txdata(_tdata[_uris[1]], 408));

  // Gets acknowledged directly by us
  ASSERT_EQ(1, txdata_count());
  ReqMatcher("ACK").matches(current_txdata()->msg);
  free_txdata();

  // Send a CANCEL from the caller
  msg._method = "CANCEL";
  inject_msg(msg.get_request());

  // CANCEL gets OK'd
  ASSERT_EQ(1, txdata_count());
  RespMatcher(200).matches(current_txdata()->msg);
  free_txdata();

  // No CANCEL sent immediately because target 2 hasn't sent a response.
  ASSERT_EQ(0, txdata_count());

  // Send in a 100 Trying from target 2
  inject_msg(respond_to_txdata(_tdata[_uris[2]], 100));

  // Gets passed through to target 2
  ASSERT_EQ(1, txdata_count());
  ReqMatcher c2("CANCEL");
  c2.matches(current_txdata()->msg);
  EXPECT_THAT(c2.uri(), StrEq(_uris[2]));

  // Respond from target 2 to CANCEL
  inject_msg(respond_to_current_txdata(200));
  // Nothing happens yet
  ASSERT_EQ(0, txdata_count());

  // Respond from target 2 to INVITE
  SCOPED_TRACE("");
  inject_msg(respond_to_txdata(_tdata[_uris[2]], 487));
  ASSERT_EQ(2, txdata_count());

  // Acknowledges cancel from target 2
  ReqMatcher a2("ACK");
  a2.matches(current_txdata()->msg);
  EXPECT_THAT(a2.uri(), StrEq(_uris[2]));
  free_txdata();

  // Finally, pass cancel response back to initial INVITE
  ASSERT_EQ(1, txdata_count());
  RespMatcher(487).matches(current_txdata()->msg);
  free_txdata();

  // All done!
  expect_all_tsx_done();

  // Ensure we count the forked INVITEs
  EXPECT_EQ(2, ((SNMP::FakeCounterTable*)_scscf_sproutlet->_forked_invite_tbl)->_count);
}

// Test SIP Message flows
TEST_F(SCSCFTest, TestSIPMessageSupport)
{
  SCOPED_TRACE("");
  register_uri(_sdm, _hss_connection, "6505551234", "homedomain", "sip:wuntootreefower@10.114.61.213:5061;transport=tcp;ob");

  SCSCFMessage msg;
  msg._via = "10.99.88.11:12345";
  pjsip_msg* out;
  pjsip_tx_data* message = NULL;

  // Send MESSAGE
  SCOPED_TRACE("MESSAGE");
  msg._method = "MESSAGE";
  inject_msg(msg.get_request(), _tp_default);
  poll();

  // MESSAGE passed on
  SCOPED_TRACE("MESSAGE (S)");
  out = current_txdata()->msg;
  ASSERT_NO_FATAL_FAILURE(ReqMatcher("MESSAGE").matches(out));
  _tp_default->expect_target(current_txdata(), false);

   message = pop_txdata();

   // Send 200 OK back
  SCOPED_TRACE("200 OK (MESSAGE)");
  inject_msg(respond_to_txdata(message, 200), _tp_default);
  ASSERT_EQ(1, txdata_count());

  // OK goes back
  out = current_txdata()->msg;
  RespMatcher(200).matches(out);
  _tp_default->expect_target(current_txdata(), true);

  free_txdata();
}

// Test that a multipart message can be parsed successfully
TEST_F(SCSCFTest, TestSimpleMultipart)
{
  SCOPED_TRACE("");
  register_uri(_sdm, _hss_connection, "6505551234", "homedomain", "sip:wuntootreefower@10.114.61.213:5061;transport=tcp;ob");
  SCSCFMessage msg;
  msg._content_type = "multipart/mixed;boundary=\"boundary1\"";
  msg._body = "\r\n--boundary1\r\nContent-Type: application/sdp\r\nContent-Length: 343\r\n\r\nv=0\r\no=- 3600506724 3600506724 IN IP4 888.888.888.888\r\n" \
              "s=-\r\nc=IN IP4 888.888.888.888\r\nt=0 0\r\nm=message 9 TCP/MSRP *\r\na=path:msrp://888.888.888.888:7777/1391517924073;tcp\r\n" \
              "a=setup:active\r\na=accept-types:message/cpim application/im-iscomposing+xml\r\na=accept-wrapped-types:text/plain message/imdn+xml " \
              "application/rcspushlocation+xml\r\na=sendrecv\r\n\r\n--boundary1\r\nContent-Type: message/cpim\r\nContent-Length: 300\r\n\r\nFrom: " \
              "<sip:anonymous@anonymous.invalid>\r\nTo: <sip:anonymous@anonymous.invalid>\r\nNS: imdn <urn:ietf:params:imdn>\r\nimdn.Message-ID: " \
              "Msg6rn78PUQzC\r\nDateTime: 2014-02-04T12:45:24.000Z\r\nimdn.Disposition-Notification: positive-delivery, display\r\n\r\nContent-type: " \
              "text/plain; charset=utf-8\r\n\r\nsubject\r\n\r\n--boundary1--";

  list<HeaderMatcher> hdrs;
  doSuccessfulFlow(msg, testing::MatchesRegex(".*wuntootreefower.*"), hdrs);
}

// Test emergency registrations receive calls.
TEST_F(SCSCFTest, TestReceiveCallToEmergencyBinding)
{
  SCOPED_TRACE("");
  register_uri(_sdm, _hss_connection, "6505551234", "homedomain", "sip:wuntootreefower@10.114.61.213:5061;transport=tcp;ob");
  register_uri(_sdm, _hss_connection, "6505551234", "homedomain", "sip:wuntootreefower@10.114.61.213:5061;transport=tcp;sos;ob");
  SCSCFMessage msg;

  pjsip_msg* out;

  // Send INVITE
  inject_msg(msg.get_request());
  ASSERT_EQ(3, txdata_count());

  // 100 Trying goes back
  out = current_txdata()->msg;
  RespMatcher(100).matches(out);
  free_txdata();

  // Collect INVITEs
  for (int i = 0; i < 2; i++)
  {
    out = current_txdata()->msg;
    ReqMatcher req("INVITE");
    req.matches(out);
    _uris.push_back(req.uri());
    _tdata[req.uri()] = pop_txdata();
  }

  EXPECT_TRUE(_tdata.find("sip:wuntootreefower@10.114.61.213:5061;transport=tcp;ob") != _tdata.end());
  EXPECT_TRUE(_tdata.find("sip:wuntootreefower@10.114.61.213:5061;transport=tcp;sos;ob") != _tdata.end());
}

// Test basic ISC (AS) flow.
TEST_F(SCSCFTest, SimpleISCMainline)
{
  register_uri(_sdm, _hss_connection, "6505551234", "homedomain", "sip:wuntootreefower@10.114.61.213:5061;transport=tcp;ob");
  ServiceProfileBuilder service_profile = ServiceProfileBuilder()
    .addIdentity("sip:6505551000@homedomain")
    .addIfc(1, {"<Method>INVITE</Method>"}, "sip:1.2.3.4:56789;transport=UDP");
  SubscriptionBuilder subscription = SubscriptionBuilder()
    .addServiceProfile(service_profile);
  _hss_connection->set_impu_result("sip:6505551000@homedomain",
                                   "call",
                                   "UNREGISTERED",
                                   subscription.return_sub());
  _hss_connection->set_result("/impu/sip%3A6505551234%40homedomain/location",
                              "{\"result-code\": 2001,"
                              " \"scscf\": \"sip:scscf.sprout.homedomain:5058;transport=TCP\"}");
  EXPECT_CALL(*_sess_cont_comm_tracker, on_success(StrEq("sip:1.2.3.4:56789;transport=UDP")));

  TransportFlow tpBono(TransportFlow::Protocol::TCP, stack_data.scscf_port, "10.99.88.11", 12345);
  TransportFlow tpAS1(TransportFlow::Protocol::UDP, stack_data.scscf_port, "1.2.3.4", 56789);

  // ---------- Send INVITE
  // We're within the trust boundary, so no stripping should occur.
  SCSCFMessage msg;
  msg._via = "10.99.88.11:12345;transport=TCP";
  msg._to = "6505551234@homedomain";
  msg._route = "Route: <sip:sprout.homedomain;orig>";
  msg._todomain = "";
  msg._requri = "sip:6505551234@homedomain";

  msg._method = "INVITE";
  inject_msg(msg.get_request(), &tpBono);
  poll();
  ASSERT_EQ(2, txdata_count());

  // 100 Trying goes back to bono
  pjsip_msg* out = current_txdata()->msg;
  RespMatcher(100).matches(out);
  tpBono.expect_target(current_txdata(), true);  // Requests always come back on same transport
  msg.convert_routeset(out);
  free_txdata();

  // INVITE passed on to AS1
  SCOPED_TRACE("INVITE (S)");
  out = current_txdata()->msg;
  ReqMatcher r1("INVITE");
  ASSERT_NO_FATAL_FAILURE(r1.matches(out));

  tpAS1.expect_target(current_txdata(), false);
  EXPECT_EQ("sip:6505551234@homedomain", r1.uri());
  EXPECT_THAT(get_headers(out, "Route"),
              testing::MatchesRegex("Route: <sip:1\\.2\\.3\\.4:56789;transport=UDP;lr>\r\nRoute: <sip:odi_[+/A-Za-z0-9]+@127.0.0.1:5058;transport=UDP;lr;orig;service=scscf>"));
  EXPECT_THAT(get_headers(out, "P-Served-User"),
              testing::MatchesRegex("P-Served-User: <sip:6505551000@homedomain>;sescase=orig;regstate=unreg"));

  // ---------- AS1 sends a 100 Trying to indicate it has received the request.
  string fresp = respond_to_txdata(current_txdata(), 100);
  inject_msg(fresp, &tpAS1);

  // ---------- AS1 turns it around (acting as proxy)
  const pj_str_t STR_ROUTE = pj_str("Route");
  pjsip_hdr* hdr = (pjsip_hdr*)pjsip_msg_find_hdr_by_name(out, &STR_ROUTE, NULL);
  if (hdr)
  {
    pj_list_erase(hdr);
  }
  inject_msg(out, &tpAS1);
  free_txdata();

  // 100 Trying goes back to AS1
  out = current_txdata()->msg;
  RespMatcher(100).matches(out);
  tpAS1.expect_target(current_txdata(), true);  // Requests always come back on same transport
  msg.convert_routeset(out);
  free_txdata();

  // INVITE passed on to final destination
  SCOPED_TRACE("INVITE (2)");
  out = current_txdata()->msg;
  ReqMatcher r2("INVITE");
  ASSERT_NO_FATAL_FAILURE(r2.matches(out));

  tpBono.expect_target(current_txdata(), false);
  EXPECT_EQ("sip:wuntootreefower@10.114.61.213:5061;transport=tcp;ob", r2.uri());
  EXPECT_EQ("", get_headers(out, "Route"));

  // Target sends back 100 Trying
  inject_msg(respond_to_txdata(current_txdata(), 100), &tpBono);

  pjsip_tx_data* txdata = pop_txdata();

  // Send a 200 ringing back down the chain to finish the transaction. This is a
  // more realistic test of AS communication tracking.
  send_response_back_through_dialog(respond_to_txdata(txdata, 200), 200, 2);

  pjsip_tx_data_dec_ref(txdata); txdata = NULL;
}

// Test basic ISC (AS) flow that involves multiple responses to a single
// request.
TEST_F(SCSCFTest, ISCMultipleResponses)
{
  register_uri(_sdm, _hss_connection, "6505551234", "homedomain", "sip:wuntootreefower@10.114.61.213:5061;transport=tcp;ob");
  ServiceProfileBuilder service_profile = ServiceProfileBuilder()
    .addIdentity("sip:6505551000@homedomain")
    .addIfc(1, {"<Method>INVITE</Method>"}, "sip:1.2.3.4:56789;transport=UDP");
  SubscriptionBuilder subscription = SubscriptionBuilder()
    .addServiceProfile(service_profile);
  _hss_connection->set_impu_result("sip:6505551000@homedomain",
                                   "call",
                                   "UNREGISTERED",
                                   subscription.return_sub());
  _hss_connection->set_result("/impu/sip%3A6505551234%40homedomain/location",
                              "{\"result-code\": 2001,"
                              " \"scscf\": \"sip:scscf.sprout.homedomain:5058;transport=TCP\"}");

  // Only expect one cal into the AS communication tracker despite receiving
  // multiple responses to the same request.
  EXPECT_CALL(*_sess_cont_comm_tracker, on_success(StrEq("sip:1.2.3.4:56789;transport=UDP")));

  TransportFlow tpBono(TransportFlow::Protocol::TCP, stack_data.scscf_port, "10.99.88.11", 12345);
  TransportFlow tpAS1(TransportFlow::Protocol::UDP, stack_data.scscf_port, "1.2.3.4", 56789);

  // ---------- Send INVITE
  // We're within the trust boundary, so no stripping should occur.
  SCSCFMessage msg;
  msg._via = "10.99.88.11:12345;transport=TCP";
  msg._to = "6505551234@homedomain";
  msg._route = "Route: <sip:sprout.homedomain;orig>";
  msg._todomain = "";
  msg._requri = "sip:6505551234@homedomain";

  msg._method = "INVITE";
  inject_msg(msg.get_request(), &tpBono);
  poll();
  ASSERT_EQ(2, txdata_count());

  // 100 Trying goes back to bono
  pjsip_msg* out = current_txdata()->msg;
  RespMatcher(100).matches(out);
  tpBono.expect_target(current_txdata(), true);  // Requests always come back on same transport
  msg.convert_routeset(out);
  free_txdata();

  // INVITE passed on to AS1
  SCOPED_TRACE("INVITE (S)");
  out = current_txdata()->msg;
  ReqMatcher r1("INVITE");
  ASSERT_NO_FATAL_FAILURE(r1.matches(out));

  tpAS1.expect_target(current_txdata(), false);
  EXPECT_EQ("sip:6505551234@homedomain", r1.uri());
  EXPECT_THAT(get_headers(out, "Route"),
              testing::MatchesRegex("Route: <sip:1\\.2\\.3\\.4:56789;transport=UDP;lr>\r\nRoute: <sip:odi_[+/A-Za-z0-9]+@127.0.0.1:5058;transport=UDP;lr;orig;service=scscf>"));
  EXPECT_THAT(get_headers(out, "P-Served-User"),
              testing::MatchesRegex("P-Served-User: <sip:6505551000@homedomain>;sescase=orig;regstate=unreg"));

  // ---------- AS1 sends a 100 Trying to indicate it has received the request.
  string fresp = respond_to_txdata(current_txdata(), 100);
  inject_msg(fresp, &tpAS1);

  // ---------- AS1 turns it around (acting as proxy)
  const pj_str_t STR_ROUTE = pj_str("Route");
  pjsip_hdr* hdr = (pjsip_hdr*)pjsip_msg_find_hdr_by_name(out, &STR_ROUTE, NULL);
  if (hdr)
  {
    pj_list_erase(hdr);
  }
  inject_msg(out, &tpAS1);
  free_txdata();

  // 100 Trying goes back to AS1
  out = current_txdata()->msg;
  RespMatcher(100).matches(out);
  tpAS1.expect_target(current_txdata(), true);  // Requests always come back on same transport
  msg.convert_routeset(out);
  free_txdata();

  // INVITE passed on to final destination
  SCOPED_TRACE("INVITE (2)");
  out = current_txdata()->msg;
  ReqMatcher r2("INVITE");
  ASSERT_NO_FATAL_FAILURE(r2.matches(out));

  tpBono.expect_target(current_txdata(), false);
  EXPECT_EQ("sip:wuntootreefower@10.114.61.213:5061;transport=tcp;ob", r2.uri());
  EXPECT_EQ("", get_headers(out, "Route"));

  // Target sends back 100 Trying
  inject_msg(respond_to_txdata(current_txdata(), 100), &tpBono);

  pjsip_tx_data* txdata = pop_txdata();

  // Send a 180 ringing back down the chain to finish the transaction. This is a
  // more realistic test of AS communication tracking.
  send_response_back_through_dialog(respond_to_txdata(txdata, 180), 180, 2);

  // The 180 counts as the session having been setup from a stats perspective.
  // Check that the stats have been incremented accordingly.
  EXPECT_EQ(1, ((SNMP::FakeEventAccumulatorTable*)_scscf_sproutlet->_audio_session_setup_time_tbl)->_count);
  EXPECT_EQ(0, ((SNMP::FakeEventAccumulatorTable*)_scscf_sproutlet->_video_session_setup_time_tbl)->_count);

  // Also send a 200 OK to check that the AS only gets tracked as successful
  // once.
  send_response_back_through_dialog(respond_to_txdata(txdata, 200), 200, 2);

  // Check that 200 OK hasn't resulted in any more session setup stats being
  // accumulated.
  EXPECT_EQ(1, ((SNMP::FakeEventAccumulatorTable*)_scscf_sproutlet->_audio_session_setup_time_tbl)->_count);
  EXPECT_EQ(0, ((SNMP::FakeEventAccumulatorTable*)_scscf_sproutlet->_video_session_setup_time_tbl)->_count);

  pjsip_tx_data_dec_ref(txdata); txdata = NULL;
}
// Test that, if we change a SIP URI to an aliased TEL URI, it doesn't count as a retarget for
// originating-cdiv purposes.
TEST_F(SCSCFTest, ISCRetargetWithoutCdiv)
{
  register_uri(_sdm, _hss_connection, "6505551234", "homedomain", "sip:wuntootreefower@10.114.61.213:5061;transport=tcp;ob");
  ServiceProfileBuilder service_profile = ServiceProfileBuilder()
    .addIdentity("sip:6505551234@homedomain")
    .addIdentity("tel:6505551234")
    .addIfc(1, {"<Method>INVITE</Method>"}, "sip:1.2.3.4:56789;transport=UDP");
  SubscriptionBuilder subscription = SubscriptionBuilder()
    .addServiceProfile(service_profile);
  _hss_connection->set_impu_result("sip:6505551234@homedomain",
                                   "call",
                                   "REGISTERED",
                                   subscription.return_sub());
  _hss_connection->set_impu_result("tel:6505551234",
                                   "call",
                                   "REGISTERED",
                                   subscription.return_sub());

  TransportFlow tpBono(TransportFlow::Protocol::TCP, stack_data.scscf_port, "10.99.88.11", 12345);
  TransportFlow tpAS1(TransportFlow::Protocol::UDP, stack_data.scscf_port, "1.2.3.4", 56789);

  // ---------- Send INVITE
  // We're within the trust boundary, so no stripping should occur.
  SCSCFMessage msg;
  msg._via = "10.99.88.11:12345;transport=TCP";
  msg._to = "6505551234@homedomain";
  msg._route = "Route: <sip:sprout.homedomain>";
  msg._todomain = "";
  msg._requri = "sip:6505551234@homedomain";

  msg._method = "INVITE";
  inject_msg(msg.get_request(), &tpBono);
  poll();
  ASSERT_EQ(2, txdata_count());

  // 100 Trying goes back to bono
  pjsip_msg* out = current_txdata()->msg;
  RespMatcher(100).matches(out);
  tpBono.expect_target(current_txdata(), true);  // Requests always come back on same transport
  msg.convert_routeset(out);
  free_txdata();

  // INVITE passed on to AS1
  SCOPED_TRACE("INVITE (S)");
  out = current_txdata()->msg;
  ReqMatcher r1("INVITE");
  ASSERT_NO_FATAL_FAILURE(r1.matches(out));
  tpAS1.expect_target(current_txdata(), false);

  // ---------- AS1 sends a 100 Trying to indicate it has received the request.
  string fresp = respond_to_txdata(current_txdata(), 100);
  inject_msg(fresp, &tpAS1);

  // ---------- AS1 turns it around (acting as proxy)
  const pj_str_t STR_ROUTE = pj_str("Route");
  const pj_str_t STR_NUMBER = pj_str("6505551234");
  pjsip_tel_uri* new_requri = pjsip_tel_uri_create(current_txdata()->pool);
  new_requri->number = STR_NUMBER;
  pjsip_hdr* hdr = (pjsip_hdr*)pjsip_msg_find_hdr_by_name(out, &STR_ROUTE, NULL);
  if (hdr)
  {
    pj_list_erase(hdr);
  }
  out->line.req.uri = (pjsip_uri*)new_requri;
  inject_msg(out, &tpAS1);
  free_txdata();

  // 100 Trying goes back to AS1
  out = current_txdata()->msg;
  RespMatcher(100).matches(out);
  tpAS1.expect_target(current_txdata(), true);  // Requests always come back on same transport
  msg.convert_routeset(out);
  free_txdata();

  // INVITE passed on to final destination
  SCOPED_TRACE("INVITE (2)");
  out = current_txdata()->msg;
  ReqMatcher r2("INVITE");
  ASSERT_NO_FATAL_FAILURE(r2.matches(out));

  tpBono.expect_target(current_txdata(), false);
  EXPECT_EQ("sip:wuntootreefower@10.114.61.213:5061;transport=tcp;ob", r2.uri());
  EXPECT_EQ("", get_headers(out, "Route"));

  free_txdata();
}


TEST_F(SCSCFTest, URINotIncludedInUserData)
{
  register_uri(_sdm, _hss_connection, "6505551000", "homedomain", "sip:wuntootreefower@10.114.61.213:5061;transport=tcp;ob");
  ServiceProfileBuilder service_profile = ServiceProfileBuilder()
    .addIdentity("sip:6505551000@homedomain")
    .addIfc(1, {"<Method>INVITE</Method>"}, "sip:1.2.3.4:56789;transport=UDP");
  SubscriptionBuilder subscription = SubscriptionBuilder()
    .addServiceProfile(service_profile);
  _hss_connection->set_impu_result("tel:8886505551234",
                                   "call",
                                   "UNREGISTERED",
                                   subscription.return_sub());

  TransportFlow tpBono(TransportFlow::Protocol::TCP, stack_data.scscf_port, "10.99.88.11", 12345);
  TransportFlow tpAS1(TransportFlow::Protocol::UDP, stack_data.scscf_port, "1.2.3.4", 56789);

  // Send a terminating INVITE for a subscriber with invalid HSS data
  SCSCFMessage msg;
  msg._via = "10.99.88.11:12345;transport=TCP";
  msg._to = "6505551234@homedomain";
  msg._route = "Route: <sip:sprout.homedomain>";
  msg._todomain = "";
  msg._requri = "tel:8886505551234";

  msg._method = "INVITE";
  inject_msg(msg.get_request(), &tpBono);
  poll();
  ASSERT_EQ(2, txdata_count());

  // 100 Trying goes back to bono
  pjsip_msg* out = current_txdata()->msg;
  RespMatcher(100).matches(out);
  free_txdata();

  // Message is rejected with a 4xx-class response
  out = current_txdata()->msg;
  RespMatcher(480).matches(out);
  free_txdata();
}

// Test basic ISC (AS) flow.
TEST_F(SCSCFTest, SimpleISCTwoRouteHeaders)
{
  register_uri(_sdm, _hss_connection, "6505551234", "homedomain", "sip:wuntootreefower@10.114.61.213:5061;transport=tcp;ob");
  ServiceProfileBuilder service_profile = ServiceProfileBuilder()
    .addIdentity("sip:6505551000@homedomain")
    .addIfc(1, {"<Method>INVITE</Method>"}, "sip:1.2.3.4:56789;transport=UDP");
  SubscriptionBuilder subscription = SubscriptionBuilder()
    .addServiceProfile(service_profile);
  _hss_connection->set_impu_result("sip:6505551000@homedomain",
                                   "call",
                                   "UNREGISTERED",
                                   subscription.return_sub());

  TransportFlow tpBono(TransportFlow::Protocol::TCP, stack_data.scscf_port, "10.99.88.11", 12345);
  TransportFlow tpAS1(TransportFlow::Protocol::UDP, stack_data.scscf_port, "1.2.3.4", 56789);

  // ---------- Send INVITE
  // We're within the trust boundary, so no stripping should occur.
  SCSCFMessage msg;
  msg._via = "10.99.88.11:12345;transport=TCP";
  msg._to = "6505551234@homedomain";
  msg._route = "Route: <sip:sprout.homedomain;orig>\r\nRoute: <sip:abcde.com>";
  msg._todomain = "";
  msg._requri = "sip:6505551234@homedomain";

  msg._method = "INVITE";
  inject_msg(msg.get_request(), &tpBono);
  poll();
  ASSERT_EQ(2, txdata_count());

  // 100 Trying goes back to bono
  pjsip_msg* out = current_txdata()->msg;
  RespMatcher(100).matches(out);
  tpBono.expect_target(current_txdata(), true);  // Requests always come back on same transport
  msg.convert_routeset(out);
  free_txdata();

  // INVITE passed on to AS1
  SCOPED_TRACE("INVITE (S)");
  out = current_txdata()->msg;
  ReqMatcher r1("INVITE");
  ASSERT_NO_FATAL_FAILURE(r1.matches(out));

  tpAS1.expect_target(current_txdata(), false);
  EXPECT_EQ("sip:6505551234@homedomain", r1.uri());
  EXPECT_THAT(get_headers(out, "Route"),
              testing::MatchesRegex("Route: <sip:1\\.2\\.3\\.4:56789;transport=UDP;lr>\r\nRoute: <sip:odi_[+/A-Za-z0-9]+@127.0.0.1:5058;transport=UDP;lr;orig;service=scscf>\r\nRoute: <sip:abcde.com>"));

  // ---------- AS1 sends a 100 Trying to indicate it has received the request.
  string fresp = respond_to_txdata(current_txdata(), 100);
  inject_msg(fresp, &tpAS1);

  free_txdata();
}

// Test handling of iFC with a malformed AS URI.
TEST_F(SCSCFTest, ISCASURIMalformed)
{
  register_uri(_sdm, _hss_connection, "6505551234", "homedomain", "sip:wuntootreefower@10.114.61.213:5061;transport=tcp;ob");
  ServiceProfileBuilder service_profile = ServiceProfileBuilder()
    .addIdentity("sip:6505551000@homedomain")
    .addIfc(1, {"<Method>INVITE</Method>"}, "sip::5060");
  SubscriptionBuilder subscription = SubscriptionBuilder()
    .addServiceProfile(service_profile);
  _hss_connection->set_impu_result("sip:6505551000@homedomain",
                                   "call",
                                   "UNREGISTERED",
                                   subscription.return_sub());

  TransportFlow tpBono(TransportFlow::Protocol::TCP, stack_data.scscf_port, "10.99.88.11", 12345);

  // ---------- Send INVITE
  // We're within the trust boundary, so no stripping should occur.
  SCSCFMessage msg;
  msg._via = "10.99.88.11:12345;transport=TCP";
  msg._to = "6505551234@homedomain";
  msg._route = "Route: <sip:sprout.homedomain;orig>";
  msg._todomain = "";
  msg._requri = "sip:6505551234@homedomain";

  msg._method = "INVITE";
  inject_msg(msg.get_request(), &tpBono);
  poll();
  ASSERT_EQ(2, txdata_count());

  // 100 Trying goes back to bono
  pjsip_msg* out = current_txdata()->msg;
  RespMatcher(100).matches(out);
  tpBono.expect_target(current_txdata(), true);  // Requests always come back on same transport
  free_txdata();

  // INVITE rejected with 502 Bad Gateway response.
  out = current_txdata()->msg;
  RespMatcher(502).matches(out);
  tpBono.expect_target(current_txdata(), true);  // Requests always come back on same transport
  free_txdata();
}

// Test handling of iFC with a AS Tel URI.
TEST_F(SCSCFTest, ISCASURITel)
{
  register_uri(_sdm, _hss_connection, "6505551234", "homedomain", "sip:wuntootreefower@10.114.61.213:5061;transport=tcp;ob");
  ServiceProfileBuilder service_profile = ServiceProfileBuilder()
    .addIdentity("sip:6505551000@homedomain")
    .addIfc(1, {"<Method>INVITE</Method>"}, "tel:1234");
  SubscriptionBuilder subscription = SubscriptionBuilder()
    .addServiceProfile(service_profile);
  _hss_connection->set_impu_result("sip:6505551000@homedomain",
                                   "call",
                                   "UNREGISTERED",
                                   subscription.return_sub());

  TransportFlow tpBono(TransportFlow::Protocol::TCP, stack_data.scscf_port, "10.99.88.11", 12345);

  // ---------- Send INVITE
  // We're within the trust boundary, so no stripping should occur.
  SCSCFMessage msg;
  msg._via = "10.99.88.11:12345;transport=TCP";
  msg._to = "6505551234@homedomain";
  msg._route = "Route: <sip:sprout.homedomain;orig>";
  msg._todomain = "";
  msg._requri = "sip:6505551234@homedomain";

  msg._method = "INVITE";
  inject_msg(msg.get_request(), &tpBono);
  poll();
  ASSERT_EQ(2, txdata_count());

  // 100 Trying goes back to bono
  pjsip_msg* out = current_txdata()->msg;
  RespMatcher(100).matches(out);
  tpBono.expect_target(current_txdata(), true);  // Requests always come back on same transport
  free_txdata();

  // INVITE rejected with 502 Bad Gateway response.
  out = current_txdata()->msg;
  RespMatcher(502).matches(out);
  tpBono.expect_target(current_txdata(), true);  // Requests always come back on same transport
  free_txdata();
}

// Test basic ISC (AS) flow with a single "Next" on the originating side.
TEST_F(SCSCFTest, SimpleNextOrigFlow)
{
  register_uri(_sdm, _hss_connection, "6505551234", "homedomain", "sip:wuntootreefower@10.114.61.213:5061;transport=tcp;ob");
  ServiceProfileBuilder service_profile = ServiceProfileBuilder()
    .addIdentity("sip:6505551000@homedomain")
    .addIfc(0, {"<Method>ETAOIN_SHRDLU</Method>"}, "sip:linotype.example.org")
    .addIfc(1, {"<Method>INVITE</Method>"}, "sip:1.2.3.4:56789;transport=UDP");
  SubscriptionBuilder subscription = SubscriptionBuilder()
    .addServiceProfile(service_profile);
  _hss_connection->set_impu_result("sip:6505551000@homedomain",
                                   "call",
                                   RegDataXMLUtils::STATE_REGISTERED,
                                   subscription.return_sub());
  _hss_connection->set_result("/impu/sip%3A6505551234%40homedomain/location",
                              "{\"result-code\": 2001,"
                              " \"scscf\": \"sip:scscf.sprout.homedomain:5058;transport=TCP\"}");

  TransportFlow tpBono(TransportFlow::Protocol::TCP, stack_data.scscf_port, "10.99.88.11", 12345);
  TransportFlow tpAS1(TransportFlow::Protocol::UDP, stack_data.scscf_port, "1.2.3.4", 56789);

  // ---------- Send INVITE
  // We're within the trust boundary, so no stripping should occur.
  SCSCFMessage msg;
  msg._via = "10.99.88.11:12345;transport=TCP";
  msg._to = "6505551234@homedomain";
  msg._todomain = "";
  msg._route = "Route: <sip:sprout.homedomain;orig>";
  msg._requri = "sip:6505551234@homedomain";

  msg._method = "INVITE";
  inject_msg(msg.get_request(), &tpBono);
  poll();
  ASSERT_EQ(2, txdata_count());

  // 100 Trying goes back to bono
  pjsip_msg* out = current_txdata()->msg;
  RespMatcher(100).matches(out);
  tpBono.expect_target(current_txdata(), true);  // Requests always come back on same transport
  msg.convert_routeset(out);
  free_txdata();

  // INVITE passed on to AS1
  SCOPED_TRACE("INVITE (S)");
  out = current_txdata()->msg;
  ReqMatcher r1("INVITE");
  ASSERT_NO_FATAL_FAILURE(r1.matches(out));

  tpAS1.expect_target(current_txdata(), false);
  EXPECT_EQ("sip:6505551234@homedomain", r1.uri());
  EXPECT_THAT(get_headers(out, "Route"),
              testing::MatchesRegex("Route: <sip:1\\.2\\.3\\.4:56789;transport=UDP;lr>\r\nRoute: <sip:odi_[+/A-Za-z0-9]+@127.0.0.1:5058;transport=UDP;lr;orig;service=scscf>"));

  // ---------- AS1 sends a 100 Trying to indicate it has received the request.
  string fresp = respond_to_txdata(current_txdata(), 100);
  inject_msg(fresp, &tpAS1);

  // ---------- AS1 turns it around (acting as proxy)
  const pj_str_t STR_ROUTE = pj_str("Route");
  pjsip_hdr* hdr = (pjsip_hdr*)pjsip_msg_find_hdr_by_name(out, &STR_ROUTE, NULL);
  if (hdr)
  {
    pj_list_erase(hdr);
  }
  inject_msg(out, &tpAS1);
  free_txdata();

  // 100 Trying goes back to AS1
  out = current_txdata()->msg;
  RespMatcher(100).matches(out);
  tpAS1.expect_target(current_txdata(), true);  // Requests always come back on same transport
  msg.convert_routeset(out);
  free_txdata();

  // INVITE passed on to final destination
  SCOPED_TRACE("INVITE (2)");
  out = current_txdata()->msg;
  ReqMatcher r2("INVITE");
  ASSERT_NO_FATAL_FAILURE(r2.matches(out));

  tpBono.expect_target(current_txdata(), false);
  EXPECT_EQ("sip:wuntootreefower@10.114.61.213:5061;transport=tcp;ob", r2.uri());
  EXPECT_EQ("", get_headers(out, "Route"));

  free_txdata();
}


// Test basic ISC (AS) rejection flow.
TEST_F(SCSCFTest, SimpleReject)
{
  register_uri(_sdm, _hss_connection, "6505551234", "homedomain", "sip:wuntootreefower@10.114.61.213:5061;transport=tcp;ob");
  ServiceProfileBuilder service_profile = ServiceProfileBuilder()
    .addIdentity("sip:6505551234@homedomain")
    .addIfc(1, {"<Method>INVITE</Method>"}, "sip:1.2.3.4:56789;transport=UDP");
  SubscriptionBuilder subscription = SubscriptionBuilder()
    .addServiceProfile(service_profile);
  _hss_connection->set_impu_result("sip:6505551234@homedomain",
                                   "call",
                                   RegDataXMLUtils::STATE_REGISTERED,
                                   subscription.return_sub());

  _hss_connection->set_impu_result("sip:6505551000@homedomain", "call", RegDataXMLUtils::STATE_REGISTERED, "");
  _hss_connection->set_result("/impu/sip%3A6505551234%40homedomain/location",
                              "{\"result-code\": 2001,"
                              " \"scscf\": \"sip:scscf.sprout.homedomain:5058;transport=TCP\"}");

  TransportFlow tpBono(TransportFlow::Protocol::TCP, stack_data.scscf_port, "10.99.88.11", 12345);
  TransportFlow tpAS1(TransportFlow::Protocol::UDP, stack_data.scscf_port, "1.2.3.4", 56789);

  // ---------- Send INVITE
  // We're within the trust boundary, so no stripping should occur.
  SCSCFMessage msg;
  msg._via = "10.99.88.11:12345;transport=TCP";
  msg._to = "6505551234@homedomain";
  msg._todomain = "";
  msg._requri = "sip:6505551234@homedomain";
  msg._route = "Route: <sip:sprout.homedomain;orig>";

  msg._method = "INVITE";
  inject_msg(msg.get_request(), &tpBono);
  poll();
  ASSERT_EQ(2, txdata_count());

  // 100 Trying goes back to bono
  pjsip_msg* out = current_txdata()->msg;
  RespMatcher(100).matches(out);
  tpBono.expect_target(current_txdata(), true);  // Requests always come back on same transport
  msg.convert_routeset(out);
  free_txdata();

  // INVITE passed on to AS1
  SCOPED_TRACE("INVITE (S)");
  out = current_txdata()->msg;
  ReqMatcher r1("INVITE");
  ASSERT_NO_FATAL_FAILURE(r1.matches(out));

  tpAS1.expect_target(current_txdata(), false);
  EXPECT_EQ("sip:6505551234@homedomain", r1.uri());
  EXPECT_THAT(get_headers(out, "Route"),
              testing::MatchesRegex("Route: <sip:1\\.2\\.3\\.4:56789;transport=UDP;lr>\r\nRoute: <sip:odi_[+/A-Za-z0-9]+@127.0.0.1:5058;transport=UDP;lr;service=scscf>"));

  // ---------- AS1 rejects it.
  string fresp = respond_to_txdata(current_txdata(), 404);
  free_txdata();
  inject_msg(fresp, &tpAS1);

  // ACK goes back to AS1
  SCOPED_TRACE("ACK");
  out = current_txdata()->msg;
  ASSERT_NO_FATAL_FAILURE(ReqMatcher("ACK").matches(out));
  free_txdata();

  // 404 response goes back to bono
  SCOPED_TRACE("404");
  out = current_txdata()->msg;
  RespMatcher(404).matches(out);
  tpBono.expect_target(current_txdata(), true);  // Requests always come back on same transport
  msg.convert_routeset(out);
  msg._cseq++;
  free_txdata();

  // ---------- Send ACK from bono
  SCOPED_TRACE("ACK");
  msg._method = "ACK";
  inject_msg(msg.get_request(), &tpBono);
}


// Test basic ISC (AS) terminating-only flow: call comes from non-local user.
TEST_F(SCSCFTest, SimpleNonLocalReject)
{
  register_uri(_sdm, _hss_connection, "6505551234", "homedomain", "sip:wuntootreefower@10.114.61.213:5061;transport=tcp;ob");
  ServiceProfileBuilder service_profile = ServiceProfileBuilder()
    .addIdentity("sip:6505551234@homedomain")
    .addIfc(1, {"<Method>INVITE</Method>"}, "sip:1.2.3.4:56789;transport=UDP");
  SubscriptionBuilder subscription = SubscriptionBuilder()
    .addServiceProfile(service_profile);
  _hss_connection->set_impu_result("sip:6505551234@homedomain",
                                   "call",
                                   RegDataXMLUtils::STATE_REGISTERED,
                                   subscription.return_sub());

  TransportFlow tpBono(TransportFlow::Protocol::TCP, stack_data.scscf_port, "10.99.88.11", 12345);
  TransportFlow tpAS1(TransportFlow::Protocol::UDP, stack_data.scscf_port, "1.2.3.4", 56789);

  // ---------- Send INVITE
  // We're within the trust boundary, so no stripping should occur.
  SCSCFMessage msg;
  msg._via = "10.99.88.11:12345;transport=TCP";
  msg._to = "6505551234@homedomain";
  msg._todomain = "";
  msg._fromdomain = "remote-base.mars.int";
  msg._requri = "sip:6505551234@homedomain";

  msg._method = "INVITE";
  inject_msg(msg.get_request(), &tpBono);
  poll();
  ASSERT_EQ(2, txdata_count());

  // 100 Trying goes back to bono
  pjsip_msg* out = current_txdata()->msg;
  RespMatcher(100).matches(out);
  tpBono.expect_target(current_txdata(), true);  // Requests always come back on same transport
  msg.convert_routeset(out);
  free_txdata();

  // INVITE passed on to AS1
  SCOPED_TRACE("INVITE (S)");
  out = current_txdata()->msg;
  ReqMatcher r1("INVITE");
  ASSERT_NO_FATAL_FAILURE(r1.matches(out));

  tpAS1.expect_target(current_txdata(), false);
  EXPECT_EQ("sip:6505551234@homedomain", r1.uri());
  EXPECT_THAT(get_headers(out, "Route"),
              testing::MatchesRegex("Route: <sip:1\\.2\\.3\\.4:56789;transport=UDP;lr>\r\nRoute: <sip:odi_[+/A-Za-z0-9]+@127.0.0.1:5058;transport=UDP;lr;service=scscf>"));

  // ---------- AS1 rejects it.
  string fresp = respond_to_txdata(current_txdata(), 404);
  free_txdata();
  inject_msg(fresp, &tpAS1);

  // ACK goes back to AS1
  SCOPED_TRACE("ACK");
  out = current_txdata()->msg;
  ASSERT_NO_FATAL_FAILURE(ReqMatcher("ACK").matches(out));
  free_txdata();

  // 404 response goes back to bono
  SCOPED_TRACE("404");
  out = current_txdata()->msg;
  RespMatcher(404).matches(out);
  tpBono.expect_target(current_txdata(), true);  // Requests always come back on same transport
  msg.convert_routeset(out);
  msg._cseq++;
  free_txdata();

  // ---------- Send ACK from bono
  SCOPED_TRACE("ACK");
  msg._method = "ACK";
  inject_msg(msg.get_request(), &tpBono);
}


// Test basic ISC (AS) final acceptance flow (AS sinks request).
TEST_F(SCSCFTest, SimpleAccept)
{
  register_uri(_sdm, _hss_connection, "6505551234", "homedomain", "sip:wuntootreefower@10.114.61.213:5061;transport=tcp;ob");
  ServiceProfileBuilder service_profile = ServiceProfileBuilder()
    .addIdentity("sip:6505551234@homedomain")
    .addIfc(1, {"<Method>INVITE</Method>"}, "sip:1.2.3.4:56789;transport=UDP");
  SubscriptionBuilder subscription = SubscriptionBuilder()
    .addServiceProfile(service_profile);
  _hss_connection->set_impu_result("sip:6505551234@homedomain", "call", RegDataXMLUtils::STATE_REGISTERED, subscription.return_sub());
  _hss_connection->set_impu_result("sip:6505551000@homedomain", "call", RegDataXMLUtils::STATE_REGISTERED, "");
  _hss_connection->set_result("/impu/sip%3A6505551234%40homedomain/location",
                              "{\"result-code\": 2001,"
                              " \"scscf\": \"sip:scscf.sprout.homedomain:5058;transport=TCP\"}");

  TransportFlow tpBono(TransportFlow::Protocol::TCP, stack_data.scscf_port, "10.99.88.11", 12345);
  TransportFlow tpAS1(TransportFlow::Protocol::UDP, stack_data.scscf_port, "1.2.3.4", 56789);

  // ---------- Send INVITE
  // We're within the trust boundary, so no stripping should occur.
  SCSCFMessage msg;
  msg._via = "10.99.88.11:12345;transport=TCP";
  msg._to = "6505551234@homedomain";
  msg._todomain = "";
  msg._requri = "sip:6505551234@homedomain";
  msg._route = "Route: <sip:sprout.homedomain;orig>";

  msg._method = "INVITE";
  inject_msg(msg.get_request(), &tpBono);
  poll();
  ASSERT_EQ(2, txdata_count());

  // 100 Trying goes back to bono
  pjsip_msg* out = current_txdata()->msg;
  RespMatcher(100).matches(out);
  tpBono.expect_target(current_txdata(), true);  // Requests always come back on same transport
  msg.convert_routeset(out);
  free_txdata();

  // INVITE passed on to AS1
  SCOPED_TRACE("INVITE (S)");
  out = current_txdata()->msg;
  ReqMatcher r1("INVITE");
  ASSERT_NO_FATAL_FAILURE(r1.matches(out));

  tpAS1.expect_target(current_txdata(), false);
  EXPECT_EQ("sip:6505551234@homedomain", r1.uri());
  EXPECT_THAT(get_headers(out, "Route"),
              testing::MatchesRegex("Route: <sip:1\\.2\\.3\\.4:56789;transport=UDP;lr>\r\nRoute: <sip:odi_[+/A-Za-z0-9]+@127.0.0.1:5058;transport=UDP;lr;service=scscf>"));

  // ---------- AS1 accepts it with 200.
  string fresp = respond_to_txdata(current_txdata(), 200);
  free_txdata();
  inject_msg(fresp, &tpAS1);

  // 200 response goes back to bono
  SCOPED_TRACE("OK");
  out = current_txdata()->msg;
  RespMatcher(200).matches(out);
  tpBono.expect_target(current_txdata(), true);  // Requests always come back on same transport
  msg.convert_routeset(out);
  msg._cseq++;
  free_txdata();

  // ---------- Send ACK from bono
  SCOPED_TRACE("ACK");
  msg._method = "ACK";
  inject_msg(msg.get_request(), &tpBono);

  // ACK goes back to AS1
  SCOPED_TRACE("ACK");
  out = current_txdata()->msg;
  ASSERT_NO_FATAL_FAILURE(ReqMatcher("ACK").matches(out));
  free_txdata();
}


// Test basic ISC (AS) redirection flow.
TEST_F(SCSCFTest, SimpleRedirect)
{
  register_uri(_sdm, _hss_connection, "6505551234", "homedomain", "sip:wuntootreefower@10.114.61.213:5061;transport=tcp;ob");
  ServiceProfileBuilder service_profile = ServiceProfileBuilder()
    .addIdentity("sip:6505551234@homedomain")
    .addIfc(1, {"<Method>INVITE</Method>"}, "sip:1.2.3.4:56789;transport=UDP");
  SubscriptionBuilder subscription = SubscriptionBuilder()
    .addServiceProfile(service_profile);
  _hss_connection->set_impu_result("sip:6505551234@homedomain", "call", RegDataXMLUtils::STATE_REGISTERED, subscription.return_sub());
  _hss_connection->set_impu_result("sip:6505551000@homedomain", "call", RegDataXMLUtils::STATE_REGISTERED, "");
  _hss_connection->set_result("/impu/sip%3A6505551234%40homedomain/location",
                              "{\"result-code\": 2001,"
                              " \"scscf\": \"sip:scscf.sprout.homedomain:5058;transport=TCP\"}");

  TransportFlow tpBono(TransportFlow::Protocol::TCP, stack_data.scscf_port, "10.99.88.11", 12345);
  TransportFlow tpAS1(TransportFlow::Protocol::UDP, stack_data.scscf_port, "1.2.3.4", 56789);

  // ---------- Send INVITE
  // We're within the trust boundary, so no stripping should occur.
  SCSCFMessage msg;
  msg._via = "10.99.88.11:12345;transport=TCP";
  msg._to = "6505551234@homedomain";
  msg._todomain = "";
  msg._requri = "sip:6505551234@homedomain";
  msg._route = "Route: <sip:sprout.homedomain;orig>";

  msg._method = "INVITE";
  inject_msg(msg.get_request(), &tpBono);
  poll();
  ASSERT_EQ(2, txdata_count());

  // 100 Trying goes back to bono
  pjsip_msg* out = current_txdata()->msg;
  RespMatcher(100).matches(out);
  tpBono.expect_target(current_txdata(), true);  // Requests always come back on same transport
  msg.convert_routeset(out);
  free_txdata();

  // INVITE passed on to AS1
  SCOPED_TRACE("INVITE (S)");
  out = current_txdata()->msg;
  ReqMatcher r1("INVITE");
  ASSERT_NO_FATAL_FAILURE(r1.matches(out));

  tpAS1.expect_target(current_txdata(), false);
  EXPECT_EQ("sip:6505551234@homedomain", r1.uri());
  EXPECT_THAT(get_headers(out, "Route"),
              testing::MatchesRegex("Route: <sip:1\\.2\\.3\\.4:56789;transport=UDP;lr>\r\nRoute: <sip:odi_[+/A-Za-z0-9]+@127.0.0.1:5058;transport=UDP;lr;service=scscf>"));

  // ---------- AS1 redirects it to another user on the same server.
  string fresp = respond_to_txdata(current_txdata(), 302, "", "Contact: sip:6505559876@homedomain");
  free_txdata();
  inject_msg(fresp, &tpAS1);

  // ACK goes back to AS1
  SCOPED_TRACE("ACK");
  out = current_txdata()->msg;
  ASSERT_NO_FATAL_FAILURE(ReqMatcher("ACK").matches(out));
  free_txdata();

  // 302 response goes back to bono
  SCOPED_TRACE("Redirect");
  out = current_txdata()->msg;
  RespMatcher(302).matches(out);
  tpBono.expect_target(current_txdata(), true);  // Requests always come back on same transport
  EXPECT_EQ("Contact: <sip:6505559876@homedomain>", get_headers(out, "Contact"));
  msg.convert_routeset(out);
  msg._cseq++;
  free_txdata();

  // ---------- Send ACK from bono
  SCOPED_TRACE("ACK");
  msg._method = "ACK";
  inject_msg(msg.get_request(), &tpBono);
}


// Test DefaultHandling=TERMINATE for non-responsive AS.
TEST_F(SCSCFTest, DefaultHandlingTerminate)
{
  register_uri(_sdm, _hss_connection, "6505551234", "homedomain", "sip:wuntootreefower@10.114.61.213:5061;transport=tcp;ob");
  ServiceProfileBuilder service_profile = ServiceProfileBuilder()
    .addIdentity("sip:6505551234@homedomain")
    .addIfc(1, {"<Method>INVITE</Method>"}, "sip:1.2.3.4:56789;transport=UDP", 0, 1);
  SubscriptionBuilder subscription = SubscriptionBuilder()
    .addServiceProfile(service_profile);
  _hss_connection->set_impu_result("sip:6505551234@homedomain",
                                   "call",
                                   RegDataXMLUtils::STATE_REGISTERED,
                                   subscription.return_sub());
  EXPECT_CALL(*_sess_term_comm_tracker, on_failure(_, HasSubstr("408")));

  TransportFlow tpBono(TransportFlow::Protocol::TCP, stack_data.scscf_port, "10.99.88.11", 12345);
  TransportFlow tpAS1(TransportFlow::Protocol::UDP, stack_data.scscf_port, "1.2.3.4", 56789);

  // ---------- Send INVITE
  // We're within the trust boundary, so no stripping should occur.
  SCSCFMessage msg;
  msg._via = "10.99.88.11:12345;transport=TCP";
  msg._to = "6505551234@homedomain";
  msg._todomain = "";
  msg._fromdomain = "remote-base.mars.int";
  msg._requri = "sip:6505551234@homedomain";

  msg._method = "INVITE";
  inject_msg(msg.get_request(), &tpBono);
  poll();
  ASSERT_EQ(2, txdata_count());

  // 100 Trying goes back to bono
  pjsip_msg* out = current_txdata()->msg;
  RespMatcher(100).matches(out);
  tpBono.expect_target(current_txdata(), true);  // Requests always come back on same transport
  msg.convert_routeset(out);
  free_txdata();

  // INVITE passed on to AS1
  SCOPED_TRACE("INVITE (S)");
  out = current_txdata()->msg;
  ReqMatcher r1("INVITE");
  ASSERT_NO_FATAL_FAILURE(r1.matches(out));

  tpAS1.expect_target(current_txdata(), false);
  EXPECT_EQ("sip:6505551234@homedomain", r1.uri());
  EXPECT_THAT(get_headers(out, "Route"),
              testing::MatchesRegex("Route: <sip:1\\.2\\.3\\.4:56789;transport=UDP;lr>\r\nRoute: <sip:odi_[+/A-Za-z0-9]+@127.0.0.1:5058;transport=UDP;lr;service=scscf>"));

  // ---------- AS1 rejects it with a 408 error.
  string fresp = respond_to_txdata(current_txdata(), 408);
  free_txdata();
  inject_msg(fresp, &tpAS1);

  // ACK goes back to AS1
  SCOPED_TRACE("ACK");
  out = current_txdata()->msg;
  ASSERT_NO_FATAL_FAILURE(ReqMatcher("ACK").matches(out));
  free_txdata();

  // 408 response goes back to bono
  SCOPED_TRACE("408");
  out = current_txdata()->msg;
  RespMatcher(408).matches(out);
  tpBono.expect_target(current_txdata(), true);  // Requests always come back on same transport
  msg.convert_routeset(out);
  msg._cseq++;
  free_txdata();

  // ---------- Send ACK from bono
  SCOPED_TRACE("ACK");
  msg._method = "ACK";
  inject_msg(msg.get_request(), &tpBono);
}


// Bug for both session terminated and session continue (see clearwater-issue)
// When liveness timer pops before SIP response is received from AS, Sprout 
// doesn't send immediate failure upstream but keeps retrying.
// Currently the test is made to pass superficially to achieve full coverage
TEST_F(SCSCFTest, DefaultHandlingTerminateTimeout)
{
  // Register an endpoint to act as the callee.
  register_uri(_sdm, _hss_connection, "6505551234", "homedomain", "sip:wuntootreefower@10.114.61.213:5061;transport=tcp;ob");

  // Set up an application server for the caller. It's default handling is set
  // to session continue.
  ServiceProfileBuilder service_profile = ServiceProfileBuilder()
    .addIdentity("sip:6505551000@homedomain")
    .addIfc(1, {"<Method>INVITE</Method>"}, "sip:1.2.3.4:56789;transport=tcp", 0, 1);
  SubscriptionBuilder subscription = SubscriptionBuilder()
    .addServiceProfile(service_profile);
  _hss_connection->set_impu_result("sip:6505551000@homedomain",
                                   "call",
                                   "UNREGISTERED",
                                   subscription.return_sub());

  // The tracker should be called only once. Currently there is a code bug that 
  // Sprout keeps retrying if liveness timer pops before AS response is
  // received. So the tracker are being  called several times.
  EXPECT_CALL(*_sess_term_comm_tracker, on_failure(_, HasSubstr("timeout"))).Times(AtLeast(1));

  TransportFlow tpCaller(TransportFlow::Protocol::TCP, stack_data.scscf_port, "10.99.88.11", 12345);
  TransportFlow tpAS1(TransportFlow::Protocol::TCP, stack_data.scscf_port, "1.2.3.4", 56789);
  TransportFlow tpCallee(TransportFlow::Protocol::TCP, stack_data.scscf_port, "10.114.61.213", 5061);

  // Caller sends INVITE
  SCSCFMessage msg;
  msg._via = "10.99.88.11:12345;transport=TCP";
  msg._to = "6505551234@homedomain";
  msg._route = "Route: <sip:sprout.homedomain;orig>";
  msg._todomain = "";
  msg._requri = "sip:6505551234@homedomain";

  msg._method = "INVITE";
  inject_msg(msg.get_request(), &tpCaller);
  poll();
  ASSERT_EQ(2, txdata_count());

  // 100 Trying goes back to caller
  pjsip_msg* out = current_txdata()->msg;
  RespMatcher(100).matches(out);
  tpCaller.expect_target(current_txdata(), true);  // Requests always come back on same transport
  msg.convert_routeset(out);
  free_txdata();

  // INVITE passed on to AS
  out = current_txdata()->msg;
  ReqMatcher r1("INVITE");
  ASSERT_NO_FATAL_FAILURE(r1.matches(out));
  free_txdata();

  // Advance time without receiving a response. The application server is
  // bypassed. Give plenty of time for retrying.
  cwtest_advance_time_ms(60000);

  // 408 received at callee.
  poll();
  ASSERT_EQ(1, txdata_count());

  out = current_txdata()->msg;
  RespMatcher(408).matches(out);
  tpCaller.expect_target(current_txdata(), true);  // Requests always come back on same transport
  free_txdata();
}


// Disabled because terminated default handling is broken at the moment.
TEST_F(SCSCFTest, DefaultHandlingTerminateDisabled)
{
  // Disable the liveness timer for session terminated ASs.
  _scscf_sproutlet->set_session_terminated_timeout(0);

  // Register an endpoint to act as the callee.
  register_uri(_sdm, _hss_connection, "6505551234", "homedomain", "sip:wuntootreefower@10.114.61.213:5061;transport=tcp;ob");

  // Set up an application server for the caller. It's default handling is set
  // to session continue.
  ServiceProfileBuilder service_profile = ServiceProfileBuilder()
    .addIdentity("sip:6505551000@homedomain")
    .addIfc(1, {"<Method>INVITE</Method>"}, "sip:1.2.3.4:56789;transport=tcp", 0 , 1);
  SubscriptionBuilder subscription = SubscriptionBuilder()
    .addServiceProfile(service_profile);

  _hss_connection->set_impu_result("sip:6505551000@homedomain",
                                   "call",
                                   "UNREGISTERED",
                                   subscription.return_sub());

  TransportFlow tpCaller(TransportFlow::Protocol::TCP, stack_data.scscf_port, "10.99.88.11", 12345);
  TransportFlow tpAS1(TransportFlow::Protocol::TCP, stack_data.scscf_port, "1.2.3.4", 56789);
  TransportFlow tpCallee(TransportFlow::Protocol::TCP, stack_data.scscf_port, "10.114.61.213", 5061);

  // Caller sends INVITE
  SCSCFMessage msg;
  msg._via = "10.99.88.11:12345;transport=TCP";
  msg._to = "6505551234@homedomain";
  msg._todomain = "";
  msg._requri = "sip:6505551234@homedomain";

  msg._method = "INVITE";
  inject_msg(msg.get_request(), &tpCaller);
  poll();
  ASSERT_EQ(2, txdata_count());

  // 100 Trying goes back to caller
  pjsip_msg* out = current_txdata()->msg;
  RespMatcher(100).matches(out);
  tpCaller.expect_target(current_txdata(), true);  // Requests always come back on same transport
  msg.convert_routeset(out);
  free_txdata();

  // INVITE passed on to AS
  out = current_txdata()->msg;
  ReqMatcher r1("INVITE");
  ASSERT_NO_FATAL_FAILURE(r1.matches(out));
  free_txdata();

  // Advance time without receiving a response. Nothing happens straight away.
  cwtest_advance_time_ms(6000);
  poll();
  ASSERT_EQ(0, txdata_count());

  // After another 26s the AS transaction times out and the call fails.
  cwtest_advance_time_ms(26000);
  poll();
  ASSERT_EQ(1, txdata_count());
  out = current_txdata()->msg;
  RespMatcher(408).matches(out);
  tpCaller.expect_target(current_txdata(), true);  // Requests always come back on same transport
  free_txdata();

  // Caller ACKs error response.
  msg._method = "ACK";
  inject_msg(msg.get_request(), &tpCaller);
  poll();
  ASSERT_EQ(0, txdata_count());
}

// Test DefaultHandling=CONTINUE for non-existent AS (where name does not resolve).
TEST_F(SCSCFTest, DefaultHandlingContinueRecordRouting)
{
  register_uri(_sdm, _hss_connection, "6505551234", "homedomain", "sip:wuntootreefower@10.114.61.213:5061;transport=tcp;ob");
  register_uri(_sdm, _hss_connection, "6505551000", "homedomain", "sip:who@example.net");

  ServiceProfileBuilder service_profile_1 = ServiceProfileBuilder()
    .addIdentity("sip:6505551000@homedomain")
    .addIfc(1, {"<Method>INVITE</Method>"}, "sip:ne-as:56789;transport=UDP");
  SubscriptionBuilder subscription_1 = SubscriptionBuilder()
    .addServiceProfile(service_profile_1);
  _hss_connection->set_impu_result("sip:6505551000@homedomain",
                                   "call",
                                   RegDataXMLUtils::STATE_REGISTERED,
                                   subscription_1.return_sub());

  ServiceProfileBuilder service_profile_2 = ServiceProfileBuilder()
    .addIdentity("sip:6505551234@homedomain")
    .addIfc(1, {"<Method>INVITE</Method>"}, "sip:ne-as:56789;transport=UDP");
  SubscriptionBuilder subscription_2 = SubscriptionBuilder()
    .addServiceProfile(service_profile_2);
 _hss_connection->set_impu_result("sip:6505551234@homedomain",
                                  "call",
                                  RegDataXMLUtils::STATE_REGISTERED,
                                  subscription_2.return_sub());

 _hss_connection->set_result("/impu/sip%3A6505551234%40homedomain/location",
                              "{\"result-code\": 2001,"
                              " \"scscf\": \"sip:scscf.sprout.homedomain:5058;transport=TCP\"}");

  EXPECT_CALL(*_sess_cont_comm_tracker, on_failure(_, HasSubstr("No valid address"))).Times(2);
  TransportFlow tpBono(TransportFlow::Protocol::TCP, stack_data.scscf_port, "10.99.88.11", 12345);

  SCSCFMessage msg;
  msg._via = "10.99.88.11:12345;transport=TCP";
  msg._to = "6505551234@homedomain";
  msg._todomain = "";
  msg._requri = "sip:6505551234@homedomain";
  msg._route = "Route: <sip:sprout.homedomain;orig>";

  stack_data.record_route_on_initiation_of_terminating = true;
  stack_data.record_route_on_completion_of_originating = true;
  stack_data.record_route_on_diversion = false;
  stack_data.record_route_on_every_hop = false;

  msg._method = "INVITE";
  inject_msg(msg.get_request(), &tpBono);
  poll();
  ASSERT_EQ(2, txdata_count());

  // 100 Trying goes back to bono
  pjsip_msg* out = current_txdata()->msg;
  free_txdata();

  // AS name fails to resolve, so INVITE passed on to final destination
  out = current_txdata()->msg;
  ReqMatcher r2("INVITE");
  ASSERT_NO_FATAL_FAILURE(r2.matches(out));

  EXPECT_NE("", get_headers(out, "Record-Route"));

  free_txdata();

  stack_data.record_route_on_initiation_of_terminating = false;
  stack_data.record_route_on_completion_of_originating = false;
  stack_data.record_route_on_diversion = false;
  stack_data.record_route_on_every_hop = false;
}

// Test DefaultHandling=CONTINUE for TCP transport error when contacting AS
TEST_F(SCSCFTest, DefaultHandlingContinueTransportTerminate)
{
  ServiceProfileBuilder service_profile = ServiceProfileBuilder()
    .addIdentity("sip:6505551234@homedomain")
    .addIfc(1, {"<Method>INVITE</Method>"}, "sip:1.2.3.4:56789;transport=TCP");
  SubscriptionBuilder subscription = SubscriptionBuilder()
    .addServiceProfile(service_profile);
  _hss_connection->set_impu_result("sip:6505551234@homedomain",
                                   "call",
                                   RegDataXMLUtils::STATE_REGISTERED,
                                   subscription.return_sub());
  _hss_connection->set_result("/impu/sip%3A6505551234%40homedomain/location",
                              "{\"result-code\": 2001,"
                              " \"scscf\": \"sip:scscf.sprout.homedomain:5058;transport=TCP\"}");

  TransportFlow tpCaller(TransportFlow::Protocol::TCP, stack_data.scscf_port, "10.99.88.11", 12345);
  TransportFlow tpAS1(TransportFlow::Protocol::UDP, stack_data.scscf_port, "1.2.3.4", 56789);

  // ---------- Send INVITE
  // We're within the trust boundary, so no stripping should occur.
  SCSCFMessage msg;
  msg._via = "10.99.88.11:12345;transport=TCP";
  msg._to = "6505551234@homedomain";
  msg._todomain = "";
  msg._requri = "sip:6505551234@homedomain";

  msg._method = "INVITE";
  inject_msg(msg.get_request(), &tpCaller);
  poll();
  ASSERT_EQ(2, txdata_count());

  // 100 Trying goes back to caller
  pjsip_msg* out = current_txdata()->msg;
  RespMatcher(100).matches(out);
  tpCaller.expect_target(current_txdata(), true);  // Requests always come back on same transport
  msg.convert_routeset(out);
  free_txdata();

  // Contacting right AS, but TCP transport is terminated
  SCOPED_TRACE("INVITE (2)");
  out = current_txdata()->msg;
  terminate_tcp_transport(current_txdata()->tp_info.transport);
  poll();
  ReqMatcher r2("INVITE");
  ASSERT_NO_FATAL_FAILURE(r2.matches(out));

  // Without getting a response from AS, INVITE continues to be pass on to final destination
  SCOPED_TRACE("INVITE (3)");
  out = current_txdata()->msg;
  ReqMatcher r3("INVITE");
  ASSERT_NO_FATAL_FAILURE(r3.matches(out));

  tpCaller.expect_target(current_txdata(), false);
  EXPECT_EQ("sip:6505551234@homedomain", r3.uri());
}

// Test DefaultHandling=CONTINUE for non-existent AS (where name does not resolve).
TEST_F(SCSCFTest, DefaultHandlingContinueNonExistent)
{
  register_uri(_sdm, _hss_connection, "6505551234", "homedomain", "sip:wuntootreefower@10.114.61.213:5061;transport=tcp;ob");
  register_uri(_sdm, _hss_connection, "6505551000", "homedomain", "sip:who@example.net");
  ServiceProfileBuilder service_profile = ServiceProfileBuilder()
    .addIdentity("sip:6505551234@homedomain")
    .addIfc(1, {"<Method>INVITE</Method>"}, "sip:ne-as:56789;transport=UDP");
  SubscriptionBuilder subscription = SubscriptionBuilder()
    .addServiceProfile(service_profile);
  _hss_connection->set_impu_result("sip:6505551234@homedomain",
                                   "call",
                                   RegDataXMLUtils::STATE_REGISTERED,
                                   subscription.return_sub());
  _hss_connection->set_result("/impu/sip%3A6505551234%40homedomain/location",
                              "{\"result-code\": 2001,"
                              " \"scscf\": \"sip:scscf.sprout.homedomain:5058;transport=TCP\"}");

  TransportFlow tpBono(TransportFlow::Protocol::TCP, stack_data.scscf_port, "10.99.88.11", 12345);
  TransportFlow tpAS1(TransportFlow::Protocol::UDP, stack_data.scscf_port, "1.2.3.4", 56789);

  // ---------- Send INVITE
  // We're within the trust boundary, so no stripping should occur.
  SCSCFMessage msg;
  msg._via = "10.99.88.11:12345;transport=TCP";
  msg._to = "6505551234@homedomain";
  msg._todomain = "";
  msg._requri = "sip:6505551234@homedomain";

  msg._method = "INVITE";
  inject_msg(msg.get_request(), &tpBono);
  poll();
  ASSERT_EQ(2, txdata_count());

  // 100 Trying goes back to bono
  pjsip_msg* out = current_txdata()->msg;
  RespMatcher(100).matches(out);
  tpBono.expect_target(current_txdata(), true);  // Requests always come back on same transport
  msg.convert_routeset(out);
  free_txdata();

  // AS name fails to resolve, so INVITE passed on to final destination
  SCOPED_TRACE("INVITE (2)");
  out = current_txdata()->msg;
  ReqMatcher r2("INVITE");
  ASSERT_NO_FATAL_FAILURE(r2.matches(out));

  tpBono.expect_target(current_txdata(), false);
  EXPECT_EQ("sip:wuntootreefower@10.114.61.213:5061;transport=tcp;ob", r2.uri());
  EXPECT_EQ("", get_headers(out, "Route"));

  free_txdata();
}


// Test DefaultHandling=CONTINUE for non-responsive AS.
TEST_F(SCSCFTest, DefaultHandlingContinueNonResponsive)
{
  register_uri(_sdm, _hss_connection, "6505551234", "homedomain", "sip:wuntootreefower@10.114.61.213:5061;transport=tcp;ob");
  register_uri(_sdm, _hss_connection, "6505551000", "homedomain", "sip:who@example.net");
  ServiceProfileBuilder service_profile = ServiceProfileBuilder()
    .addIdentity("sip:6505551234@homedomain")
    .addIfc(1, {"<Method>INVITE</Method>"}, "sip:1.2.3.4:56789;transport=UDP");
  SubscriptionBuilder subscription = SubscriptionBuilder()
    .addServiceProfile(service_profile);
  _hss_connection->set_impu_result("sip:6505551234@homedomain",
                                   "call",
                                   RegDataXMLUtils::STATE_REGISTERED,
                                   subscription.return_sub());
  _hss_connection->set_result("/impu/sip%3A6505551234%40homedomain/location",
                              "{\"result-code\": 2001,"
                              " \"scscf\": \"sip:scscf.sprout.homedomain:5058;transport=TCP\"}");

  EXPECT_CALL(*_sess_cont_comm_tracker, on_failure(StrEq("sip:1.2.3.4:56789;transport=UDP"), _));

  TransportFlow tpBono(TransportFlow::Protocol::TCP, stack_data.scscf_port, "10.99.88.11", 12345);
  TransportFlow tpAS1(TransportFlow::Protocol::UDP, stack_data.scscf_port, "1.2.3.4", 56789);

  // ---------- Send INVITE
  // We're within the trust boundary, so no stripping should occur.
  SCSCFMessage msg;
  msg._via = "10.99.88.11:12345;transport=TCP";
  msg._to = "6505551234@homedomain";
  msg._todomain = "";
  msg._requri = "sip:6505551234@homedomain";

  msg._method = "INVITE";
  inject_msg(msg.get_request(), &tpBono);
  poll();
  ASSERT_EQ(2, txdata_count());

  // 100 Trying goes back to bono
  pjsip_msg* out = current_txdata()->msg;
  RespMatcher(100).matches(out);
  tpBono.expect_target(current_txdata(), true);  // Requests always come back on same transport
  msg.convert_routeset(out);
  free_txdata();

  // INVITE passed on to AS1
  SCOPED_TRACE("INVITE (S)");
  out = current_txdata()->msg;
  ReqMatcher r1("INVITE");
  ASSERT_NO_FATAL_FAILURE(r1.matches(out));

  tpAS1.expect_target(current_txdata(), false);
  EXPECT_EQ("sip:6505551234@homedomain", r1.uri());
  EXPECT_THAT(get_headers(out, "Route"),
              testing::MatchesRegex("Route: <sip:1\\.2\\.3\\.4:56789;transport=UDP;lr>\r\nRoute: <sip:odi_[+/A-Za-z0-9]+@127.0.0.1:5058;transport=UDP;lr;service=scscf>"));

  // ---------- AS1 rejects it with a 408 error.
  string fresp = respond_to_txdata(current_txdata(), 408);
  free_txdata();
  inject_msg(fresp, &tpAS1);

  // ACK goes back to AS1
  SCOPED_TRACE("ACK");
  out = current_txdata()->msg;
  ASSERT_NO_FATAL_FAILURE(ReqMatcher("ACK").matches(out));
  free_txdata();

  // INVITE passed on to final destination
  SCOPED_TRACE("INVITE (2)");
  out = current_txdata()->msg;
  ReqMatcher r2("INVITE");
  ASSERT_NO_FATAL_FAILURE(r2.matches(out));

  tpBono.expect_target(current_txdata(), false);
  EXPECT_EQ("sip:wuntootreefower@10.114.61.213:5061;transport=tcp;ob", r2.uri());
  EXPECT_EQ("", get_headers(out, "Route"));

  free_txdata();
}

// Test DefaultHandling=CONTINUE for an AS that returns an error immediately.
TEST_F(SCSCFTest, DefaultHandlingContinueImmediateError)
{
  register_uri(_sdm, _hss_connection, "6505551234", "homedomain", "sip:wuntootreefower@10.114.61.213:5061;transport=tcp;ob");
  ServiceProfileBuilder service_profile = ServiceProfileBuilder()
    .addIdentity("sip:6505551234@homedomain")
    .addIfc(1, {"<Method>INVITE</Method>"}, "sip:1.2.3.4:56789;transport=UDP");
  SubscriptionBuilder subscription = SubscriptionBuilder()
    .addServiceProfile(service_profile);
  _hss_connection->set_impu_result("sip:6505551234@homedomain", "call", RegDataXMLUtils::STATE_REGISTERED, subscription.return_sub());
  _hss_connection->set_impu_result("sip:6505551000@homedomain", "call", RegDataXMLUtils::STATE_REGISTERED, "");
  _hss_connection->set_result("/impu/sip%3A6505551234%40homedomain/location",
                              "{\"result-code\": 2001,"
                              " \"scscf\": \"sip:scscf.sprout.homedomain:5058;transport=TCP\"}");

  // This flow counts as an unsuccessful AS communication, as a 100 trying does
  // not cause an AS to be treated as responsive.
  EXPECT_CALL(*_sess_cont_comm_tracker, on_failure(_, HasSubstr("500")));

  TransportFlow tpBono(TransportFlow::Protocol::TCP, stack_data.scscf_port, "10.99.88.11", 12345);
  TransportFlow tpAS1(TransportFlow::Protocol::UDP, stack_data.scscf_port, "1.2.3.4", 56789);

  // ---------- Send INVITE
  // We're within the trust boundary, so no stripping should occur.
  SCSCFMessage msg;
  msg._via = "10.99.88.11:12345;transport=TCP";
  msg._to = "6505551234@homedomain";
  msg._todomain = "";
  msg._requri = "sip:6505551234@homedomain";

  msg._method = "INVITE";
  inject_msg(msg.get_request(), &tpBono);
  poll();
  ASSERT_EQ(2, txdata_count());

  // 100 Trying goes back to bono
  pjsip_msg* out = current_txdata()->msg;
  RespMatcher(100).matches(out);
  tpBono.expect_target(current_txdata(), true);  // Requests always come back on same transport
  msg.convert_routeset(out);
  free_txdata();

  // INVITE passed on to AS1
  SCOPED_TRACE("INVITE (S)");
  out = current_txdata()->msg;
  ReqMatcher r1("INVITE");
  ASSERT_NO_FATAL_FAILURE(r1.matches(out));

  tpAS1.expect_target(current_txdata(), false);
  EXPECT_EQ("sip:6505551234@homedomain", r1.uri());
  EXPECT_THAT(get_headers(out, "Route"),
              testing::MatchesRegex("Route: <sip:1\\.2\\.3\\.4:56789;transport=UDP;lr>\r\nRoute: <sip:odi_[+/A-Za-z0-9]+@127.0.0.1:5058;transport=UDP;lr;service=scscf>"));

  // ---------- AS1 immediately rejects the request with a 500 response.  This
  // gets returned to the caller because the 183 indicated the AS is live.
  std::string fresp = respond_to_txdata(current_txdata(), 500);
  inject_msg(fresp, &tpAS1);
  free_txdata();

  // ACK goes back to AS1
  ASSERT_EQ(2, txdata_count());
  SCOPED_TRACE("ACK");
  out = current_txdata()->msg;
  ASSERT_NO_FATAL_FAILURE(ReqMatcher("ACK").matches(out));
  free_txdata();

  // INVITE passed on to final destination
  SCOPED_TRACE("INVITE (2)");
  out = current_txdata()->msg;
  ReqMatcher r2("INVITE");
  ASSERT_NO_FATAL_FAILURE(r2.matches(out));

  tpBono.expect_target(current_txdata(), false);
  EXPECT_EQ("sip:wuntootreefower@10.114.61.213:5061;transport=tcp;ob", r2.uri());
  EXPECT_EQ("", get_headers(out, "Route"));

  // Target sends back 100 Trying
  inject_msg(respond_to_txdata(current_txdata(), 100), &tpBono);
  free_txdata();
}

// Test DefaultHandling=CONTINUE for an AS that returns 100 Trying followed by
// an error.
TEST_F(SCSCFTest, DefaultHandlingContinue100ThenError)
{
  register_uri(_sdm, _hss_connection, "6505551234", "homedomain", "sip:wuntootreefower@10.114.61.213:5061;transport=tcp;ob");
  ServiceProfileBuilder service_profile = ServiceProfileBuilder()
    .addIdentity("sip:6505551234@homedomain")
    .addIfc(1, {"<Method>INVITE</Method>"}, "sip:1.2.3.4:56789;transport=UDP");
  SubscriptionBuilder subscription = SubscriptionBuilder()
    .addServiceProfile(service_profile);
  _hss_connection->set_impu_result("sip:6505551234@homedomain", "call", RegDataXMLUtils::STATE_REGISTERED, subscription.return_sub());
  _hss_connection->set_impu_result("sip:6505551000@homedomain", "call", RegDataXMLUtils::STATE_REGISTERED, "");
  _hss_connection->set_result("/impu/sip%3A6505551234%40homedomain/location",
                              "{\"result-code\": 2001,"
                              " \"scscf\": \"sip:scscf.sprout.homedomain:5058;transport=TCP\"}");

  // This flow counts as an unsuccessful AS communication, as a 100 trying does
  // not cause an AS to be treated as responsive.
  EXPECT_CALL(*_sess_cont_comm_tracker, on_failure(_, _));

  TransportFlow tpBono(TransportFlow::Protocol::TCP, stack_data.scscf_port, "10.99.88.11", 12345);
  TransportFlow tpAS1(TransportFlow::Protocol::UDP, stack_data.scscf_port, "1.2.3.4", 56789);

  // ---------- Send INVITE
  // We're within the trust boundary, so no stripping should occur.
  SCSCFMessage msg;
  msg._via = "10.99.88.11:12345;transport=TCP";
  msg._to = "6505551234@homedomain";
  msg._todomain = "";
  msg._requri = "sip:6505551234@homedomain";
  msg._route = "Route: <sip:sprout.homedomain;orig>";

  msg._method = "INVITE";
  inject_msg(msg.get_request(), &tpBono);
  poll();
  ASSERT_EQ(2, txdata_count());

  // 100 Trying goes back to bono
  pjsip_msg* out = current_txdata()->msg;
  RespMatcher(100).matches(out);
  tpBono.expect_target(current_txdata(), true);  // Requests always come back on same transport
  msg.convert_routeset(out);
  free_txdata();

  // INVITE passed on to AS1
  SCOPED_TRACE("INVITE (S)");
  out = current_txdata()->msg;
  ReqMatcher r1("INVITE");
  ASSERT_NO_FATAL_FAILURE(r1.matches(out));

  tpAS1.expect_target(current_txdata(), false);
  EXPECT_EQ("sip:6505551234@homedomain", r1.uri());
  EXPECT_THAT(get_headers(out, "Route"),
              testing::MatchesRegex("Route: <sip:1\\.2\\.3\\.4:56789;transport=UDP;lr>\r\nRoute: <sip:odi_[+/A-Za-z0-9]+@127.0.0.1:5058;transport=UDP;lr;service=scscf>"));

  // ---------- AS1 sends a 100 Trying to indicate it is processing the
  // request.  This does NOT disable the default handling.
  //
  // Save off the INVITE TX data so we can build a final response later on.
  string fresp = respond_to_txdata(current_txdata(), 100);
  inject_msg(fresp, &tpAS1);

  // ---------- AS1 now rejects the request with a 500 response.  This gets
  // returned to the caller because the 183 indicated the AS is live.
  fresp = respond_to_txdata(current_txdata(), 500);
  inject_msg(fresp, &tpAS1);
  free_txdata();

  // ACK goes back to AS1
  SCOPED_TRACE("ACK");
  out = current_txdata()->msg;
  ASSERT_NO_FATAL_FAILURE(ReqMatcher("ACK").matches(out));
  free_txdata();

  // INVITE passed on to final destination
  SCOPED_TRACE("INVITE (2)");
  out = current_txdata()->msg;
  ReqMatcher r2("INVITE");
  ASSERT_NO_FATAL_FAILURE(r2.matches(out));

  tpBono.expect_target(current_txdata(), false);
  EXPECT_EQ("sip:wuntootreefower@10.114.61.213:5061;transport=tcp;ob", r2.uri());
  EXPECT_EQ("", get_headers(out, "Route"));

  // Target sends back 100 Trying
  inject_msg(respond_to_txdata(current_txdata(), 100), &tpBono);
  free_txdata();
}

// Test DefaultHandling=CONTINUE for a responsive AS that returns an error.
TEST_F(SCSCFTest, DefaultHandlingContinue1xxThenError)
{
  register_uri(_sdm, _hss_connection, "6505551234", "homedomain", "sip:wuntootreefower@10.114.61.213:5061;transport=tcp;ob");
  ServiceProfileBuilder service_profile = ServiceProfileBuilder()
    .addIdentity("sip:6505551234@homedomain")
    .addIfc(1, {"<Method>INVITE</Method>"}, "sip:1.2.3.4:56789;transport=UDP");
  SubscriptionBuilder subscription = SubscriptionBuilder()
    .addServiceProfile(service_profile);
  _hss_connection->set_impu_result("sip:6505551234@homedomain", "call", RegDataXMLUtils::STATE_REGISTERED, subscription.return_sub());
  _hss_connection->set_impu_result("sip:6505551000@homedomain", "call", RegDataXMLUtils::STATE_REGISTERED, "");
  _hss_connection->set_result("/impu/sip%3A6505551234%40homedomain/location",
                              "{\"result-code\": 2001,"
                              " \"scscf\": \"sip:scscf.sprout.homedomain:5058;transport=TCP\"}");

  // This flow counts as a successful AS communication, as it sent back a 1xx
  // response.
  EXPECT_CALL(*_sess_cont_comm_tracker, on_success(_));

  TransportFlow tpBono(TransportFlow::Protocol::TCP, stack_data.scscf_port, "10.99.88.11", 12345);
  TransportFlow tpAS1(TransportFlow::Protocol::UDP, stack_data.scscf_port, "1.2.3.4", 56789);

  // ---------- Send INVITE
  // We're within the trust boundary, so no stripping should occur.
  SCSCFMessage msg;
  msg._via = "10.99.88.11:12345;transport=TCP";
  msg._to = "6505551234@homedomain";
  msg._todomain = "";
  msg._requri = "sip:6505551234@homedomain";
  msg._route = "Route: <sip:sprout.homedomain;orig>";

  msg._method = "INVITE";
  inject_msg(msg.get_request(), &tpBono);
  poll();
  ASSERT_EQ(2, txdata_count());

  // 100 Trying goes back to bono
  pjsip_msg* out = current_txdata()->msg;
  RespMatcher(100).matches(out);
  tpBono.expect_target(current_txdata(), true);  // Requests always come back on same transport
  msg.convert_routeset(out);
  free_txdata();

  // INVITE passed on to AS1
  SCOPED_TRACE("INVITE (S)");
  out = current_txdata()->msg;
  ReqMatcher r1("INVITE");
  ASSERT_NO_FATAL_FAILURE(r1.matches(out));

  tpAS1.expect_target(current_txdata(), false);
  EXPECT_EQ("sip:6505551234@homedomain", r1.uri());
  EXPECT_THAT(get_headers(out, "Route"),
              testing::MatchesRegex("Route: <sip:1\\.2\\.3\\.4:56789;transport=UDP;lr>\r\nRoute: <sip:odi_[+/A-Za-z0-9]+@127.0.0.1:5058;transport=UDP;lr;service=scscf>"));

  // ---------- AS1 sends a 183 Session Progress to indicate it is processing the
  // request.  This will disable the default handling.
  //
  // Save off the INVITE TX data so we can build a final response later on.
  pjsip_tx_data* invite_tx_data = pop_txdata();
  string fresp = respond_to_txdata(invite_tx_data, 183);
  inject_msg(fresp, &tpAS1);

  // 183 flows back to Bono.
  SCOPED_TRACE("183");
  out = current_txdata()->msg;
  RespMatcher(183).matches(out);
  tpBono.expect_target(current_txdata(), true);  // Requests always come back on same transport
  free_txdata();

  // ---------- AS1 now rejects the request with a 500 response.  This gets
  // returned to the caller because the 183 indicated the AS is live.
  fresp = respond_to_txdata(invite_tx_data, 500);
  pjsip_tx_data_dec_ref(invite_tx_data); invite_tx_data = NULL;
  inject_msg(fresp, &tpAS1);

  // ACK goes back to AS1
  SCOPED_TRACE("ACK");
  out = current_txdata()->msg;
  ASSERT_NO_FATAL_FAILURE(ReqMatcher("ACK").matches(out));
  free_txdata();

  // 500 response goes back to bono
  SCOPED_TRACE("500");
  out = current_txdata()->msg;
  RespMatcher(500).matches(out);
  tpBono.expect_target(current_txdata(), true);  // Requests always come back on same transport
  msg.convert_routeset(out);
  free_txdata();

  // ---------- Send ACK from bono
  SCOPED_TRACE("ACK");
  msg._cseq++;
  msg._method = "ACK";
  inject_msg(msg.get_request(), &tpBono);
}


// Test DefaultHandling=CONTINUE for a responsive AS that passes the INVITE
// back tot he S-CSCF but then returns an error.
TEST_F(SCSCFTest, DefaultHandlingContinueInviteReturnedThenError)
{
  register_uri(_sdm, _hss_connection, "6505551234", "homedomain", "sip:wuntootreefower@10.114.61.213:5061;transport=tcp;ob");
  ServiceProfileBuilder service_profile = ServiceProfileBuilder()
    .addIdentity("sip:6505551234@homedomain")
    .addIfc(1, {"<Method>INVITE</Method>"}, "sip:1.2.3.4:56789;transport=UDP");
  SubscriptionBuilder subscription = SubscriptionBuilder()
    .addServiceProfile(service_profile);
  _hss_connection->set_impu_result("sip:6505551234@homedomain", "call", RegDataXMLUtils::STATE_REGISTERED, subscription.return_sub());
  _hss_connection->set_impu_result("sip:6505551000@homedomain", "call", RegDataXMLUtils::STATE_REGISTERED, "");

  // This flow is classed as a successful AS flow, as the AS will pass the
  // INVITE back to the S-CSCF which indicates it is responsive.
  EXPECT_CALL(*_sess_cont_comm_tracker, on_success(_));

  TransportFlow tpBono(TransportFlow::Protocol::TCP, stack_data.scscf_port, "10.99.88.11", 12345);
  TransportFlow tpAS1(TransportFlow::Protocol::UDP, stack_data.scscf_port, "1.2.3.4", 56789);

  // ---------- Send INVITE
  // We're within the trust boundary, so no stripping should occur.
  SCSCFMessage msg;
  msg._via = "10.99.88.11:12345;transport=TCP";
  msg._to = "6505551234@homedomain";
  msg._todomain = "";
  msg._requri = "sip:6505551234@homedomain";
  msg._route = "Route: <sip:sprout.homedomain>";

  msg._method = "INVITE";
  inject_msg(msg.get_request(), &tpBono);
  poll();
  ASSERT_EQ(2, txdata_count());

  // 100 Trying goes back to bono
  pjsip_msg* out = current_txdata()->msg;
  RespMatcher(100).matches(out);
  tpBono.expect_target(current_txdata(), true);  // Requests always come back on same transport
  msg.convert_routeset(out);
  free_txdata();

  // INVITE passed on to AS1
  SCOPED_TRACE("INVITE (S)");
  out = current_txdata()->msg;
  ReqMatcher r1("INVITE");
  ASSERT_NO_FATAL_FAILURE(r1.matches(out));

  tpAS1.expect_target(current_txdata(), false);
  EXPECT_EQ("sip:6505551234@homedomain", r1.uri());
  EXPECT_THAT(get_headers(out, "Route"),
              testing::MatchesRegex("Route: <sip:1\\.2\\.3\\.4:56789;transport=UDP;lr>\r\nRoute: <sip:odi_[+/A-Za-z0-9]+@127.0.0.1:5058;transport=UDP;lr;service=scscf>"));

  // ---------- AS1 sends a 100 Trying to indicate it has received the request.
  string resp_100 = respond_to_txdata(current_txdata(), 100);
  inject_msg(resp_100, &tpAS1);

  // We are going to send a 500 response to this request later on in the test
  // case. Build this now, as it means we can mutate the INVITE for sending
  // back to sprout.
  string resp_500 = respond_to_txdata(current_txdata(), 500);

  // ---------- AS1 turns it around (acting as proxy)
  const pj_str_t STR_ROUTE = pj_str("Route");
  pjsip_hdr* hdr = (pjsip_hdr*)pjsip_msg_find_hdr_by_name(out, &STR_ROUTE, NULL);
  if (hdr)
  {
    pj_list_erase(hdr);
  }
  inject_msg(out, &tpAS1);
  free_txdata();

  // 100 Trying goes back to AS1
  out = current_txdata()->msg;
  RespMatcher(100).matches(out);
  tpAS1.expect_target(current_txdata(), true);  // Requests always come back on same transport
  msg.convert_routeset(out);
  free_txdata();

  // INVITE passed on to final destination
  SCOPED_TRACE("INVITE (2)");
  out = current_txdata()->msg;
  ReqMatcher r2("INVITE");
  ASSERT_NO_FATAL_FAILURE(r2.matches(out));

  tpBono.expect_target(current_txdata(), false);
  EXPECT_EQ("sip:wuntootreefower@10.114.61.213:5061;transport=tcp;ob", r2.uri());
  EXPECT_EQ("", get_headers(out, "Route"));

  free_txdata();

  // ---------- AS1 now rejects the request with a 500 response.  The AS is not
  // bypassed as the INVITE it sent back to sprout indicates that it is live.
  inject_msg(resp_500, &tpAS1);

  // ACK goes back to AS1
  SCOPED_TRACE("ACK");
  out = current_txdata()->msg;
  ASSERT_NO_FATAL_FAILURE(ReqMatcher("ACK").matches(out));
  free_txdata();

  // 500 response goes back to bono
  SCOPED_TRACE("500");
  out = current_txdata()->msg;
  RespMatcher(500).matches(out);
  tpBono.expect_target(current_txdata(), true);  // Requests always come back on same transport
  msg.convert_routeset(out);
  free_txdata();

  // ---------- Send ACK from bono
  SCOPED_TRACE("ACK");
  msg._cseq++;
  msg._method = "ACK";
  inject_msg(msg.get_request(), &tpBono);

  // Check there are no outstanding messages - this confirms sprout did not
  // create a fork to bypass the AS.
  ASSERT_EQ(0, txdata_count());
}


TEST_F(SCSCFTest, DefaultHandlingContinueTimeout)
{
  // Register an endpoint to act as the callee.
  register_uri(_sdm, _hss_connection, "6505551234", "homedomain", "sip:wuntootreefower@10.114.61.213:5061;transport=tcp;ob");

  // Set up an application server for the caller. It's default handling is set
  // to session continue.
  ServiceProfileBuilder service_profile = ServiceProfileBuilder()
    .addIdentity("sip:6505551000@homedomain")
    .addIfc(1, {"<Method>INVITE</Method>"}, "sip:1.2.3.4:56789;transport=tcp");
  SubscriptionBuilder subscription = SubscriptionBuilder()
    .addServiceProfile(service_profile);
  _hss_connection->set_impu_result("sip:6505551000@homedomain",
                                   "call",
                                   "UNREGISTERED",
                                   subscription.return_sub());
  _hss_connection->set_result("/impu/sip%3A6505551234%40homedomain/location",
                              "{\"result-code\": 2001,"
                              " \"scscf\": \"sip:scscf.sprout.homedomain:5058;transport=TCP\"}");

  EXPECT_CALL(*_sess_cont_comm_tracker, on_failure(_, HasSubstr("timeout")));

  TransportFlow tpCaller(TransportFlow::Protocol::TCP, stack_data.scscf_port, "10.99.88.11", 12345);
  TransportFlow tpAS1(TransportFlow::Protocol::TCP, stack_data.scscf_port, "1.2.3.4", 56789);
  TransportFlow tpCallee(TransportFlow::Protocol::TCP, stack_data.scscf_port, "10.114.61.213", 5061);

  // Caller sends INVITE
  SCSCFMessage msg;
  msg._via = "10.99.88.11:12345;transport=TCP";
  msg._to = "6505551234@homedomain";
  msg._route = "Route: <sip:sprout.homedomain;orig>";
  msg._todomain = "";
  msg._requri = "sip:6505551234@homedomain";

  msg._method = "INVITE";
  inject_msg(msg.get_request(), &tpCaller);
  poll();
  ASSERT_EQ(2, txdata_count());

  // 100 Trying goes back to caller
  pjsip_msg* out = current_txdata()->msg;
  RespMatcher(100).matches(out);
  tpCaller.expect_target(current_txdata(), true);  // Requests always come back on same transport
  msg.convert_routeset(out);
  free_txdata();

  // INVITE passed on to AS
  out = current_txdata()->msg;
  ReqMatcher r1("INVITE");
  ASSERT_NO_FATAL_FAILURE(r1.matches(out));
  free_txdata();

  // Advance time without receiving a response. The application server is
  // bypassed.
  cwtest_advance_time_ms(3000);

  // INVITE is sent to the callee.
  poll();
  ASSERT_EQ(1, txdata_count());
  out = current_txdata()->msg;
  ReqMatcher r2("INVITE");
  ASSERT_NO_FATAL_FAILURE(r2.matches(out));
  tpCallee.expect_target(current_txdata(), true);

  // Callee sends 200 OK.
  inject_msg(respond_to_txdata(current_txdata(), 200, "", ""), &tpCallee);
  free_txdata();

  // 200 OK received at callee.
  poll();
  ASSERT_EQ(1, txdata_count());
  out = current_txdata()->msg;
  RespMatcher(200).matches(out);
  tpCaller.expect_target(current_txdata(), true);  // Requests always come back on same transport
  free_txdata();
}

TEST_F(SCSCFTest, DefaultHandlingContinueDisabled)
{
  // Set the session continue timer to 0 to disable it.
  _scscf_sproutlet->set_session_continued_timeout(0);

  // Register an endpoint to act as the callee.
  register_uri(_sdm, _hss_connection, "6505551234", "homedomain", "sip:wuntootreefower@10.114.61.213:5061;transport=tcp;ob");

  // Set up an application server for the caller. It's default handling is set
  // to session continue.
  ServiceProfileBuilder service_profile = ServiceProfileBuilder()
    .addIdentity("sip:6505551000@homedomain")
    .addIfc(1, {"<Method>INVITE</Method>"}, "sip:1.2.3.4:56789;transport=tcp");
  SubscriptionBuilder subscription = SubscriptionBuilder()
    .addServiceProfile(service_profile);
  _hss_connection->set_impu_result("sip:6505551000@homedomain",
                                   "call",
                                   "UNREGISTERED",
                                   subscription.return_sub());
  _hss_connection->set_result("/impu/sip%3A6505551234%40homedomain/location",
                              "{\"result-code\": 2001,"
                              " \"scscf\": \"sip:scscf.sprout.homedomain:5058;transport=TCP\"}");

  EXPECT_CALL(*_sess_cont_comm_tracker, on_failure(_, _));

  TransportFlow tpCaller(TransportFlow::Protocol::TCP, stack_data.scscf_port, "10.99.88.11", 12345);
  TransportFlow tpAS1(TransportFlow::Protocol::TCP, stack_data.scscf_port, "1.2.3.4", 56789);
  TransportFlow tpCallee(TransportFlow::Protocol::TCP, stack_data.scscf_port, "10.114.61.213", 5061);

  // Caller sends INVITE
  SCSCFMessage msg;
  msg._via = "10.99.88.11:12345;transport=TCP";
  msg._to = "6505551234@homedomain";
  msg._route = "Route: <sip:sprout.homedomain;orig>";
  msg._todomain = "";
  msg._requri = "sip:6505551234@homedomain";

  msg._method = "INVITE";
  inject_msg(msg.get_request(), &tpCaller);
  poll();
  ASSERT_EQ(2, txdata_count());

  // 100 Trying goes back to caller
  pjsip_msg* out = current_txdata()->msg;
  RespMatcher(100).matches(out);
  tpCaller.expect_target(current_txdata(), true);  // Requests always come back on same transport
  msg.convert_routeset(out);
  free_txdata();

  // INVITE passed on to AS
  out = current_txdata()->msg;
  ReqMatcher r1("INVITE");
  ASSERT_NO_FATAL_FAILURE(r1.matches(out));
  free_txdata();

  // Advance time without receiving a response. The liveness time is not
  // running which means the AS is not immediately bypassed.
  cwtest_advance_time_ms(3000);
  poll();
  ASSERT_EQ(0, txdata_count());

  // After another 29s the AS transaction times out and the INVITE is sent to
  // the callee.
  cwtest_advance_time_ms(29000);
  poll();

  out = current_txdata()->msg;
  ReqMatcher r2("INVITE");
  ASSERT_NO_FATAL_FAILURE(r2.matches(out));
  tpCallee.expect_target(current_txdata(), true);

  // Callee sends 200 OK.
  inject_msg(respond_to_txdata(current_txdata(), 200, "", ""), &tpCallee);
  free_txdata();

  // 200 OK received at callee.
  poll();
  ASSERT_EQ(1, txdata_count());
  out = current_txdata()->msg;
  RespMatcher(200).matches(out);
  tpCaller.expect_target(current_txdata(), true);  // Requests always come back on same transport
  free_txdata();
}


// Test DefaultHandling attribute missing.
TEST_F(SCSCFTest, DefaultHandlingMissing)
{
  register_uri(_sdm, _hss_connection, "6505551234", "homedomain", "sip:wuntootreefower@10.114.61.213:5061;transport=tcp;ob");
  register_uri(_sdm, _hss_connection, "6505551000", "homedomain", "sip:who@example.net");
  ServiceProfileBuilder service_profile = ServiceProfileBuilder()
    .addIdentity("sip:6505551234@homedomain")
    .addIfcNoDefHandling(1, {"<Method>INVITE</Method>"}, "sip:ne-as:56789;transport=UDP");
  SubscriptionBuilder subscription = SubscriptionBuilder()
    .addServiceProfile(service_profile);
  _hss_connection->set_impu_result("sip:6505551234@homedomain",
                                   "call",
                                   RegDataXMLUtils::STATE_REGISTERED,
                                   subscription.return_sub());
  _hss_connection->set_result("/impu/sip%3A6505551234%40homedomain/location",
                              "{\"result-code\": 2001,"
                              " \"scscf\": \"sip:scscf.sprout.homedomain:5058;transport=TCP\"}");

  TransportFlow tpBono(TransportFlow::Protocol::TCP, stack_data.scscf_port, "10.99.88.11", 12345);
  TransportFlow tpAS1(TransportFlow::Protocol::UDP, stack_data.scscf_port, "1.2.3.4", 56789);

  // ---------- Send INVITE
  // We're within the trust boundary, so no stripping should occur.
  SCSCFMessage msg;
  msg._via = "10.99.88.11:12345;transport=TCP";
  msg._to = "6505551234@homedomain";
  msg._todomain = "";
  msg._requri = "sip:6505551234@homedomain";
  msg._route = "Route: <sip:sprout.homedomain;orig>";

  msg._method = "INVITE";
  inject_msg(msg.get_request(), &tpBono);
  poll();
  ASSERT_EQ(2, txdata_count());

  // 100 Trying goes back to bono
  pjsip_msg* out = current_txdata()->msg;
  RespMatcher(100).matches(out);
  tpBono.expect_target(current_txdata(), true);  // Requests always come back on same transport
  msg.convert_routeset(out);
  free_txdata();

  // AS name fails to resolve, so INVITE passed on to final destination
  SCOPED_TRACE("INVITE (2)");
  out = current_txdata()->msg;
  ReqMatcher r2("INVITE");
  ASSERT_NO_FATAL_FAILURE(r2.matches(out));

  tpBono.expect_target(current_txdata(), false);
  EXPECT_EQ("sip:wuntootreefower@10.114.61.213:5061;transport=tcp;ob", r2.uri());
  EXPECT_EQ("", get_headers(out, "Route"));

  free_txdata();
}


// Test DefaultHandling attribute malformed.
TEST_F(SCSCFTest, DefaultHandlingMalformed)
{
  register_uri(_sdm, _hss_connection, "6505551234", "homedomain", "sip:wuntootreefower@10.114.61.213:5061;transport=tcp;ob");
  register_uri(_sdm, _hss_connection, "6505551000", "homedomain", "sip:who@example.net");
  ServiceProfileBuilder service_profile = ServiceProfileBuilder()
    .addIdentity("sip:6505551234@homedomain")
    .addIfcBadDefField(1, {"<Method>INVITE</Method>"}, "sip:ne-as:56789;transport=UDP", 0, "frog");
  SubscriptionBuilder subscription = SubscriptionBuilder()
    .addServiceProfile(service_profile);
  _hss_connection->set_impu_result("sip:6505551234@homedomain",
                                   "call",
                                   RegDataXMLUtils::STATE_REGISTERED,
                                   subscription.return_sub());
  _hss_connection->set_result("/impu/sip%3A6505551234%40homedomain/location",
                              "{\"result-code\": 2001,"
                              " \"scscf\": \"sip:scscf.sprout.homedomain:5058;transport=TCP\"}");

  TransportFlow tpBono(TransportFlow::Protocol::TCP, stack_data.scscf_port, "10.99.88.11", 12345);
  TransportFlow tpAS1(TransportFlow::Protocol::UDP, stack_data.scscf_port, "1.2.3.4", 56789);

  // ---------- Send INVITE
  // We're within the trust boundary, so no stripping should occur.
  SCSCFMessage msg;
  msg._via = "10.99.88.11:12345;transport=TCP";
  msg._to = "6505551234@homedomain";
  msg._todomain = "";
  msg._requri = "sip:6505551234@homedomain";
  msg._route = "Route: <sip:sprout.homedomain;orig>";

  msg._method = "INVITE";
  inject_msg(msg.get_request(), &tpBono);
  poll();
  ASSERT_EQ(2, txdata_count());

  // 100 Trying goes back to bono
  pjsip_msg* out = current_txdata()->msg;
  RespMatcher(100).matches(out);
  tpBono.expect_target(current_txdata(), true);  // Requests always come back on same transport
  msg.convert_routeset(out);
  free_txdata();

  // AS name fails to resolve, so INVITE passed on to final destination
  SCOPED_TRACE("INVITE (2)");
  out = current_txdata()->msg;
  ReqMatcher r2("INVITE");
  ASSERT_NO_FATAL_FAILURE(r2.matches(out));

  tpBono.expect_target(current_txdata(), false);
  EXPECT_EQ("sip:wuntootreefower@10.114.61.213:5061;transport=tcp;ob", r2.uri());
  EXPECT_EQ("", get_headers(out, "Route"));

  free_txdata();
}

// Test DefaultHandling=CONTINUE for non-existent AS (where name does not resolve).
//
// This test configures an AS for the originating subscriber, and checks that
// the S-CSCF still record-routes itself correctly when the AS fails and is
// bypassed.
TEST_F(SCSCFTest, DefaultHandlingContinueNonExistentRRTest)
{
  register_uri(_sdm, _hss_connection, "6505551234", "homedomain", "sip:wuntootreefower@10.114.61.213:5061;transport=tcp;ob");
  register_uri(_sdm, _hss_connection, "6505551000", "homedomain", "sip:who@example.net");
  ServiceProfileBuilder service_profile = ServiceProfileBuilder()
    .addIdentity("sip:6505551000@homedomain")
    .addIfc(1, {"<Method>INVITE</Method>"}, "sip:ne-as:56789;transport=UDP");
  SubscriptionBuilder subscription = SubscriptionBuilder()
    .addServiceProfile(service_profile);
  _hss_connection->set_impu_result("sip:6505551000@homedomain", "call", RegDataXMLUtils::STATE_REGISTERED, subscription.return_sub());
  _hss_connection->set_impu_result("sip:6505551234@homedomain", "call", RegDataXMLUtils::STATE_REGISTERED, "");
  _hss_connection->set_result("/impu/sip%3A6505551234%40homedomain/location",
                              "{\"result-code\": 2001,"
                              " \"scscf\": \"sip:scscf.sprout.homedomain:5058;transport=TCP\"}");

  TransportFlow tpBono(TransportFlow::Protocol::TCP, stack_data.scscf_port, "10.99.88.11", 12345);
  TransportFlow tpAS1(TransportFlow::Protocol::UDP, stack_data.scscf_port, "1.2.3.4", 56789);

  // ---------- Send INVITE
  // We're within the trust boundary, so no stripping should occur.
  SCSCFMessage msg;
  msg._via = "10.99.88.11:12345;transport=TCP";
  msg._to = "6505551234@homedomain";
  msg._todomain = "";
  msg._requri = "sip:6505551234@homedomain";
  msg._route = "Route: <sip:sprout.homedomain;orig>";

  msg._method = "INVITE";
  inject_msg(msg.get_request(), &tpBono);
  poll();
  ASSERT_EQ(2, txdata_count());

  // 100 Trying goes back to bono
  pjsip_msg* out = current_txdata()->msg;
  RespMatcher(100).matches(out);
  tpBono.expect_target(current_txdata(), true);  // Requests always come back on same transport
  msg.convert_routeset(out);
  free_txdata();

  // AS name fails to resolve, so INVITE passed on to final destination
  SCOPED_TRACE("INVITE (2)");
  out = current_txdata()->msg;
  ReqMatcher r2("INVITE");
  ASSERT_NO_FATAL_FAILURE(r2.matches(out));

  tpBono.expect_target(current_txdata(), false);

  // The S-CSCF should record-route itself for both originating and terminating
  // billing.
  EXPECT_THAT(get_headers(out, "Record-Route"),
              MatchesRegex("Record-Route:.*billing-role=charge-term.*"
                           "Record-Route:.*billing-role=charge-orig.*"));

  free_txdata();
}

// Test DefaultHandling=CONTINUE for an unresponsive AS.
//
// This test configures an AS for the originating subscriber, and checks that
// the S-CSCF still record-routes itself correctly when the AS times out and is
// bypassed.
TEST_F(SCSCFTest, DefaultHandlingContinueTimeoutRRTest)
{
  // Register an endpoint to act as the callee.
  register_uri(_sdm, _hss_connection, "6505551234", "homedomain", "sip:wuntootreefower@10.114.61.213:5061;transport=tcp;ob");

  // Set up an application server for the caller. It's default handling is set
  // to session continue.
  ServiceProfileBuilder service_profile = ServiceProfileBuilder()
    .addIdentity("sip:6505551000@homedomain")
    .addIfc(1, {"<Method>INVITE</Method>"}, "sip:1.2.3.4:56789;transport=tcp");
  SubscriptionBuilder subscription = SubscriptionBuilder()
    .addServiceProfile(service_profile);
  _hss_connection->set_impu_result("sip:6505551000@homedomain",
                                   "call",
                                   "UNREGISTERED",
                                   subscription.return_sub());
  _hss_connection->set_result("/impu/sip%3A6505551234%40homedomain/location",
                              "{\"result-code\": 2001,"
                              " \"scscf\": \"sip:scscf.sprout.homedomain:5058;transport=TCP\"}");

  EXPECT_CALL(*_sess_cont_comm_tracker, on_failure(_, HasSubstr("timeout")));

  TransportFlow tpCaller(TransportFlow::Protocol::TCP, stack_data.scscf_port, "10.99.88.11", 12345);
  TransportFlow tpAS1(TransportFlow::Protocol::TCP, stack_data.scscf_port, "1.2.3.4", 56789);
  TransportFlow tpCallee(TransportFlow::Protocol::TCP, stack_data.scscf_port, "10.114.61.213", 5061);

  // Caller sends INVITE
  SCSCFMessage msg;
  msg._via = "10.99.88.11:12345;transport=TCP";
  msg._to = "6505551234@homedomain";
  msg._route = "Route: <sip:sprout.homedomain;orig>";
  msg._todomain = "";
  msg._requri = "sip:6505551234@homedomain";

  msg._method = "INVITE";
  inject_msg(msg.get_request(), &tpCaller);
  poll();
  ASSERT_EQ(2, txdata_count());

  // 100 Trying goes back to caller
  pjsip_msg* out = current_txdata()->msg;
  RespMatcher(100).matches(out);
  tpCaller.expect_target(current_txdata(), true);  // Requests always come back on same transport
  msg.convert_routeset(out);
  free_txdata();

  // INVITE passed on to AS
  out = current_txdata()->msg;
  ReqMatcher r1("INVITE");
  ASSERT_NO_FATAL_FAILURE(r1.matches(out));
  free_txdata();

  // Advance time without receiving a response. The application server is
  // bypassed.
  cwtest_advance_time_ms(3000);

  // INVITE is sent to the callee.
  poll();
  ASSERT_EQ(1, txdata_count());
  out = current_txdata()->msg;
  ReqMatcher r2("INVITE");
  ASSERT_NO_FATAL_FAILURE(r2.matches(out));
  tpCallee.expect_target(current_txdata(), true);

  EXPECT_THAT(get_headers(out, "Record-Route"),
              MatchesRegex("Record-Route:.*billing-role=charge-term.*"
                           "Record-Route:.*billing-role=charge-orig.*"));

  // Callee sends 200 OK.
  inject_msg(respond_to_txdata(current_txdata(), 200, "", ""), &tpCallee);
  free_txdata();

  // 200 OK received at callee.
  poll();
  ASSERT_EQ(1, txdata_count());
  out = current_txdata()->msg;
  RespMatcher(200).matches(out);
  tpCaller.expect_target(current_txdata(), true);  // Requests always come back on same transport
  free_txdata();
}

// Test DefaultHandling=CONTINUE for non-existent AS.
//
// This test configures two ASs for the originating subscriber, and checks that
// the S-CSCF still record-routes itself correctly when the first AS fails, is
// bypassed, and the request is routed to the second AS.
TEST_F(SCSCFTest, DefaultHandlingContinueFirstAsFailsRRTest)
{
  // Register an endpoint to act as the callee.
  register_uri(_sdm, _hss_connection, "6505551234", "homedomain", "sip:wuntootreefower@10.114.61.213:5061;transport=tcp;ob");

  // Set up an application server for the caller. It's default handling is set
  // to session continue.
  ServiceProfileBuilder service_profile = ServiceProfileBuilder()
    .addIdentity("sip:6505551000@homedomain")
    .addIfc(1, {"<Method>INVITE</Method>"}, "sip:ne-as:56789;transport=tcp")
    .addIfc(2, {"<Method>INVITE</Method>"}, "sip:1.2.3.4:56789;transport=UDP");
  SubscriptionBuilder subscription = SubscriptionBuilder()
    .addServiceProfile(service_profile);
  _hss_connection->set_impu_result("sip:6505551000@homedomain",
                                   "call",
                                   "UNREGISTERED",
                                   subscription.return_sub());
  _hss_connection->set_result("/impu/sip%3A6505551234%40homedomain/location",
                              "{\"result-code\": 2001,"
                              " \"scscf\": \"sip:scscf.sprout.homedomain:5058;transport=TCP\"}");
  EXPECT_CALL(*_sess_cont_comm_tracker, on_failure(_, HasSubstr("No valid address")));

  TransportFlow tpCaller(TransportFlow::Protocol::TCP, stack_data.scscf_port, "10.99.88.11", 12345);
  TransportFlow tpAS1(TransportFlow::Protocol::TCP, stack_data.scscf_port, "1.2.3.4", 56789);
  TransportFlow tpCallee(TransportFlow::Protocol::TCP, stack_data.scscf_port, "10.114.61.213", 5061);

  // Caller sends INVITE
  SCSCFMessage msg;
  msg._via = "10.99.88.11:12345;transport=TCP";
  msg._to = "6505551234@homedomain";
  msg._route = "Route: <sip:sprout.homedomain;orig>";
  msg._todomain = "";
  msg._requri = "sip:6505551234@homedomain";

  msg._method = "INVITE";
  inject_msg(msg.get_request(), &tpCaller);
  poll();
  ASSERT_EQ(2, txdata_count());

  // 100 Trying goes back to caller
  pjsip_msg* out = current_txdata()->msg;
  RespMatcher(100).matches(out);
  tpCaller.expect_target(current_txdata(), true);  // Requests always come back on same transport
  msg.convert_routeset(out);
  free_txdata();

  // The first AS fails to resolve so the INVITE is passed on to AS2
  out = current_txdata()->msg;
  ReqMatcher r1("INVITE");
  ASSERT_NO_FATAL_FAILURE(r1.matches(out));
  free_txdata();

  // The S-CSCF should have record-routed itself at the start of originating
  // processing, and this should be reflected in the request sent to the second
  // AS.
  EXPECT_THAT(get_headers(out, "Record-Route"),
              MatchesRegex("Record-Route:.*billing-role=charge-orig.*"));
  free_txdata();
}

// Test DefaultHandling=CONTINUE for non-existent AS.
//
// This test configures two ASs for the terminating subscriber, and checks that
// the S-CSCF still record-routes itself correctly when the first AS fails, is
// bypassed, and the request is routed to the second AS.
//
// This test configured record routing at the start of terminating processing,
// so we can check the terminating Record-Route is preserved when bypassing the
// AS.
TEST_F(SCSCFTest, DefaultHandlingContinueFirstTermAsFailsRRTest)
{
  // Register an endpoint to act as the callee.
  register_uri(_sdm, _hss_connection, "6505551234", "homedomain", "sip:wuntootreefower@10.114.61.213:5061;transport=tcp;ob");

  // Set up an application server for the caller. It's default handling is set
  // to session continue.
  ServiceProfileBuilder service_profile = ServiceProfileBuilder()
    .addIdentity("sip:6505551234@homedomain")
    .addIfc(1, {"<Method>INVITE</Method>"}, "sip:ne-as:56789;transport=tcp")
    .addIfc(2, {"<Method>INVITE</Method>"}, "sip:1.2.3.4:56789;transport=UDP");
  SubscriptionBuilder subscription = SubscriptionBuilder()
    .addServiceProfile(service_profile);
  _hss_connection->set_impu_result("sip:6505551234@homedomain", "call", RegDataXMLUtils::STATE_REGISTERED, subscription.return_sub());
  _hss_connection->set_impu_result("sip:6505551000@homedomain", "call", RegDataXMLUtils::STATE_REGISTERED, "");
  _hss_connection->set_result("/impu/sip%3A6505551234%40homedomain/location",
                              "{\"result-code\": 2001,"
                              " \"scscf\": \"sip:scscf.sprout.homedomain:5058;transport=TCP\"}");

  EXPECT_CALL(*_sess_cont_comm_tracker, on_failure(_, HasSubstr("No valid address")));

  TransportFlow tpCaller(TransportFlow::Protocol::TCP, stack_data.scscf_port, "10.99.88.11", 12345);
  TransportFlow tpAS1(TransportFlow::Protocol::TCP, stack_data.scscf_port, "1.2.3.4", 56789);
  TransportFlow tpCallee(TransportFlow::Protocol::TCP, stack_data.scscf_port, "10.114.61.213", 5061);

  bool old_rr_on_comp_of_orig = stack_data.record_route_on_completion_of_originating;
  bool old_rr_on_init_of_term = stack_data.record_route_on_initiation_of_terminating;
  stack_data.record_route_on_initiation_of_terminating = true;
  stack_data.record_route_on_completion_of_originating = true;

  // Caller sends INVITE
  SCSCFMessage msg;
  msg._via = "10.99.88.11:12345;transport=TCP";
  msg._to = "6505551234@homedomain";
  msg._route = "Route: <sip:sprout.homedomain;orig>";
  msg._todomain = "";
  msg._requri = "sip:6505551234@homedomain";

  msg._method = "INVITE";
  inject_msg(msg.get_request(), &tpCaller);
  poll();
  ASSERT_EQ(2, txdata_count());

  // 100 Trying goes back to caller
  pjsip_msg* out = current_txdata()->msg;
  RespMatcher(100).matches(out);
  tpCaller.expect_target(current_txdata(), true);  // Requests always come back on same transport
  msg.convert_routeset(out);
  free_txdata();

  // The first AS fails to resolve so the INVITE is passed on to AS2
  out = current_txdata()->msg;
  ReqMatcher r1("INVITE");
  ASSERT_NO_FATAL_FAILURE(r1.matches(out));
  free_txdata();

  // The S-CSCF should have record-routed itself at the start of originating
  // processing, end of originating, and start of terminating. However:
  // -  We don't bill at the start of terminating processing, so the top route
  //    header should indicate no billing.
  // -  There was only one signaling hop on the originating side, so there
  //    should only be one RR header from originating processing, which should
  //    indicate originating billing).
  EXPECT_THAT(get_headers(out, "Record-Route"),
              MatchesRegex("Record-Route:.*billing-role=charge-none.*"
                           "Record-Route:.*billing-role=charge-orig.*"));
  free_txdata();

  stack_data.record_route_on_initiation_of_terminating = old_rr_on_init_of_term;
  stack_data.record_route_on_completion_of_originating = old_rr_on_comp_of_orig;
}

// Test that when Sprout is configured to Record-Route itself only at
// the start and end of all processing, it does.
TEST_F(SCSCFTest, RecordRoutingTest)
{
  // Expect 2 Record-Routes:
  // - on start of originating handling
  // - AS1's Record-Route
  // - AS2's Record-Route
  // - AS3's Record-Route
  // - AS4's Record-Route
  // - on end of terminating handling

  _hss_connection->set_result("/impu/sip%3A6505551234%40homedomain/location",
                              "{\"result-code\": 2001,"
                              " \"scscf\": \"sip:scscf.sprout.homedomain:5058;transport=TCP\"}");
  doFourAppServerFlow("Record-Route: <sip:scscf.sprout.homedomain:5058;transport=TCP;lr;billing-role=charge-term>\r\n"
                      "Record-Route: <sip:6.2.3.4>\r\n"
                      "Record-Route: <sip:5.2.3.4>\r\n"
                      "Record-Route: <sip:4.2.3.4>\r\n"
                      "Record-Route: <sip:1.2.3.4>\r\n"
                      "Record-Route: <sip:scscf.sprout.homedomain:5058;transport=TCP;lr;billing-role=charge-orig>", true);
  free_txdata();
}

// Test that when Sprout is configured to Record-Route itself at
// the start and end of terminating and originating processing, it does.
TEST_F(SCSCFTest, RecordRoutingTestStartAndEnd)
{
  stack_data.record_route_on_completion_of_originating = true;
  stack_data.record_route_on_initiation_of_terminating = true;

  // Expect 2 Record-Routes:
  // - on start of originating handling
  // - AS1's Record-Route
  // - AS2's Record-Route
  // - on end of originating handling/on start of terminating handling
  // (collapsed together as they're identical)
  // - AS3's Record-Route
  // - AS4's Record-Route
  // - on end of terminating handling

  _hss_connection->set_result("/impu/sip%3A6505551234%40homedomain/location",
                              "{\"result-code\": 2001,"
                              " \"scscf\": \"sip:scscf.sprout.homedomain:5058;transport=TCP\"}");

  doFourAppServerFlow("Record-Route: <sip:scscf.sprout.homedomain:5058;transport=TCP;lr;billing-role=charge-term>\r\n"
                      "Record-Route: <sip:6.2.3.4>\r\n"
                      "Record-Route: <sip:5.2.3.4>\r\n"
                      "Record-Route: <sip:scscf.sprout.homedomain:5058;transport=TCP;lr;billing-role=charge-none>\r\n"
                      "Record-Route: <sip:scscf.sprout.homedomain:5058;transport=TCP;lr;billing-role=charge-none>\r\n"
                      "Record-Route: <sip:4.2.3.4>\r\n"
                      "Record-Route: <sip:1.2.3.4>\r\n"
                      "Record-Route: <sip:scscf.sprout.homedomain:5058;transport=TCP;lr;billing-role=charge-orig>", true);
  stack_data.record_route_on_completion_of_originating = false;
  stack_data.record_route_on_initiation_of_terminating = false;
}


// Test that when Sprout is configured to Record-Route itself on each
// hop, it does.
TEST_F(SCSCFTest, RecordRoutingTestEachHop)
{
  // Simulate record-routing model 3, which sets all the record-routing flags.
  stack_data.record_route_on_initiation_of_terminating = true;
  stack_data.record_route_on_completion_of_originating = true;
  stack_data.record_route_on_diversion = true;
  stack_data.record_route_on_every_hop = true;

  // Expect 9 Record-Routes:
  // - between the endpoint and AS1
  // - AS1's Record-Route
  // - between AS1 and AS2
  // - AS2's Record-Route
  // - between AS2 and AS3
  // - AS3's Record-Route
  // - between AS3 and AS4
  // - AS4's Record-Route
  // - between AS4 and the endpoint

  // In reality we'd expect 10 (instead of having one between AS2 and
  // AS3, we'd have two - one for conclusion of originating processing
  // and one for initiation of terminating processing) but we don't
  // split originating and terminating handling like that yet.
  _hss_connection->set_result("/impu/sip%3A6505551234%40homedomain/location",
                              "{\"result-code\": 2001,"
                              " \"scscf\": \"sip:scscf.sprout.homedomain:5058;transport=TCP\"}");
  doFourAppServerFlow("Record-Route: <sip:scscf.sprout.homedomain:5058;transport=TCP;lr;billing-role=charge-term>\r\n"
                      "Record-Route: <sip:6.2.3.4>\r\n"
                      "Record-Route: <sip:scscf.sprout.homedomain:5058;transport=TCP;lr;billing-role=charge-none>\r\n"
                      "Record-Route: <sip:5.2.3.4>\r\n"
                      "Record-Route: <sip:scscf.sprout.homedomain:5058;transport=TCP;lr;billing-role=charge-none>\r\n"
                      "Record-Route: <sip:scscf.sprout.homedomain:5058;transport=TCP;lr;billing-role=charge-none>\r\n"
                      "Record-Route: <sip:4.2.3.4>\r\n"
                      "Record-Route: <sip:scscf.sprout.homedomain:5058;transport=TCP;lr;billing-role=charge-none>\r\n"
                      "Record-Route: <sip:1.2.3.4>\r\n"
                      "Record-Route: <sip:scscf.sprout.homedomain:5058;transport=TCP;lr;billing-role=charge-orig>", true);

  stack_data.record_route_on_initiation_of_terminating = false;
  stack_data.record_route_on_completion_of_originating = false;
  stack_data.record_route_on_diversion = false;
  stack_data.record_route_on_every_hop = false;
}

// Test that Sprout only adds a single Record-Route if none of the Ases
// Record-Route themselves.
TEST_F(SCSCFTest, RecordRoutingTestCollapse)
{
  // Expect 1 Record-Route
  _hss_connection->set_result("/impu/sip%3A6505551234%40homedomain/location",
                              "{\"result-code\": 2001,"
                              " \"scscf\": \"sip:scscf.sprout.homedomain:5058;transport=TCP\"}");
  doFourAppServerFlow("Record-Route: <sip:scscf.sprout.homedomain:5058;transport=TCP;lr;billing-role=charge-term>\r\n"
                      "Record-Route: <sip:scscf.sprout.homedomain:5058;transport=TCP;lr;billing-role=charge-orig>", false);
}

// Test that even when Sprout is configured to Record-Route itself on each
// hop, it only adds a single Record-Route if none of the Ases
// Record-Route themselves.
TEST_F(SCSCFTest, RecordRoutingTestCollapseEveryHop)
{
  stack_data.record_route_on_every_hop = true;
  // Expect 1 Record-Route
  _hss_connection->set_result("/impu/sip%3A6505551234%40homedomain/location",
                              "{\"result-code\": 2001,"
                              " \"scscf\": \"sip:scscf.sprout.homedomain:5058;transport=TCP\"}");
  doFourAppServerFlow("Record-Route: <sip:scscf.sprout.homedomain:5058;transport=TCP;lr;billing-role=charge-term>\r\n"
                      "Record-Route: <sip:scscf.sprout.homedomain:5058;transport=TCP;lr;billing-role=charge-none>\r\n"
                      "Record-Route: <sip:scscf.sprout.homedomain:5058;transport=TCP;lr;billing-role=charge-none>\r\n"
                      "Record-Route: <sip:scscf.sprout.homedomain:5058;transport=TCP;lr;billing-role=charge-none>\r\n"
                      "Record-Route: <sip:scscf.sprout.homedomain:5058;transport=TCP;lr;billing-role=charge-orig>", false);
  stack_data.record_route_on_every_hop = false;
}

// Test AS-originated flow.
void SCSCFTestBase::doAsOriginated(SCSCFMessage& msg, bool expect_orig)
{
  doAsOriginated(msg.get_request(), expect_orig);
}

void SCSCFTestBase::doAsOriginated(const std::string& msg, bool expect_orig)
{
  register_uri(_sdm, _hss_connection, "6505551234", "homedomain", "sip:wuntootreefower@10.114.61.213:5061;transport=tcp;ob");

  ServiceProfileBuilder service_profile_1 = ServiceProfileBuilder()
    .addIdentity("sip:6505551000@homedomain")
    .addIfc(1, {"<Method>INVITE</Method>"}, "sip:1.2.3.4:56789;transport=UDP");
  SubscriptionBuilder subscription_1 = SubscriptionBuilder()
    .addServiceProfile(service_profile_1);
  _hss_connection->set_impu_result("sip:6505551000@homedomain", "call", RegDataXMLUtils::STATE_REGISTERED, subscription_1.return_sub());

  ServiceProfileBuilder service_profile_2 = ServiceProfileBuilder()
    .addIdentity("sip:6505551234@homedomain")
    .addIfc(0, {"<Method>INVITE</Method>"}, "sip:5.2.3.4:56787;transport=UDP");
  SubscriptionBuilder subscription_2 = SubscriptionBuilder()
    .addServiceProfile(service_profile_2);
  _hss_connection->set_impu_result("sip:6505551234@homedomain", "call", RegDataXMLUtils::STATE_REGISTERED, subscription_2.return_sub());

  TransportFlow tpBono(TransportFlow::Protocol::TCP, stack_data.scscf_port, "10.99.88.11", 12345);
  TransportFlow tpAS0(TransportFlow::Protocol::UDP, stack_data.scscf_port, "6.2.3.4", 56786);
  TransportFlow tpAS1(TransportFlow::Protocol::UDP, stack_data.scscf_port, "1.2.3.4", 56789);
  TransportFlow tpAS2(TransportFlow::Protocol::UDP, stack_data.scscf_port, "5.2.3.4", 56787);

  // ---------- Send spontaneous INVITE from AS0.
  inject_msg(msg, &tpAS0);
  poll();
  ASSERT_EQ(2, txdata_count());

  // 100 Trying goes back to AS0
  pjsip_msg* out = current_txdata()->msg;
  RespMatcher(100).matches(out);
  tpAS0.expect_target(current_txdata(), true);  // Requests always come back on same transport
  free_txdata();

  ReqMatcher r1("INVITE");
  const pj_str_t STR_ROUTE = pj_str("Route");
  pjsip_hdr* hdr = NULL;

  if (expect_orig)
  {
    // INVITE passed on to AS1
    SCOPED_TRACE("INVITE (S)");
    out = current_txdata()->msg;
    ASSERT_NO_FATAL_FAILURE(r1.matches(out));

    tpAS1.expect_target(current_txdata(), false);
    EXPECT_EQ("sip:6505551234@homedomain", r1.uri());
    EXPECT_THAT(get_headers(out, "Route"),
                testing::MatchesRegex("Route: <sip:1\\.2\\.3\\.4:56789;transport=UDP;lr>\r\nRoute: <sip:odi_[+/A-Za-z0-9]+@127.0.0.1:5058;transport=UDP;lr;orig;service=scscf>"));

    // ---------- AS1 sends a 100 Trying to indicate it has received the request.
    string fresp1 = respond_to_txdata(current_txdata(), 100);
    inject_msg(fresp1, &tpAS1);

    // ---------- AS1 turns it around (acting as proxy)
    hdr = (pjsip_hdr*)pjsip_msg_find_hdr_by_name(out, &STR_ROUTE, NULL);
    if (hdr)
    {
      pj_list_erase(hdr);
    }
    inject_msg(out, &tpAS1);
    free_txdata();

    // 100 Trying goes back to AS1
    out = current_txdata()->msg;
    RespMatcher(100).matches(out);
    tpAS1.expect_target(current_txdata(), true);  // Requests always come back on same transport
    free_txdata();
  }

  // INVITE passed on to AS2
  SCOPED_TRACE("INVITE (2)");
  out = current_txdata()->msg;
  ASSERT_NO_FATAL_FAILURE(r1.matches(out));

  tpAS2.expect_target(current_txdata(), false);
  EXPECT_EQ("sip:6505551234@homedomain", r1.uri());
  EXPECT_THAT(get_headers(out, "Route"),
              testing::MatchesRegex("Route: <sip:5\\.2\\.3\\.4:56787;transport=UDP;lr>\r\nRoute: <sip:odi_[+/A-Za-z0-9]+@127.0.0.1:5058;transport=UDP;lr;service=scscf>"));

  // ---------- AS1 sends a 100 Trying to indicate it has received the request.
  string fresp2 = respond_to_txdata(current_txdata(), 100);
  inject_msg(fresp2, &tpAS1);

  // ---------- AS2 turns it around (acting as proxy)
  hdr = (pjsip_hdr*)pjsip_msg_find_hdr_by_name(out, &STR_ROUTE, NULL);
  if (hdr)
  {
    pj_list_erase(hdr);
  }
  inject_msg(out, &tpAS2);
  free_txdata();

  // 100 Trying goes back to AS2
  out = current_txdata()->msg;
  RespMatcher(100).matches(out);
  tpAS2.expect_target(current_txdata(), true);  // Requests always come back on same transport
  free_txdata();

  // INVITE passed on to final destination
  SCOPED_TRACE("INVITE (Z)");
  out = current_txdata()->msg;
  ASSERT_NO_FATAL_FAILURE(r1.matches(out));

  tpBono.expect_target(current_txdata(), false);
  EXPECT_EQ("sip:wuntootreefower@10.114.61.213:5061;transport=tcp;ob", r1.uri());
  EXPECT_EQ("", get_headers(out, "Route"));

  // Inject succesful responses to finish up the flow
  inject_msg(respond_to_current_txdata(200));
  inject_msg(respond_to_current_txdata(200));
  inject_msg(respond_to_current_txdata(200));
}


// Test AS-originated flow - orig.
TEST_F(SCSCFTest, AsOriginatedOrig)
{
  // ---------- Send spontaneous INVITE from AS0, marked as originating-handling-required.
  // We're within the trust boundary, so no stripping should occur.
  SCSCFMessage msg;
  _hss_connection->set_result("/impu/sip%3A6505551234%40homedomain/location",
                              "{\"result-code\": 2001,"
                              " \"scscf\": \"sip:scscf.sprout.homedomain:5058;transport=TCP\"}");
//  msg._via = "10.99.88.11:12345;transport=TCP";
  msg._to = "6505551234@homedomain";
  msg._todomain = "";
  msg._route = "Route: <sip:sprout.homedomain;orig>";
  msg._requri = "sip:6505551234@homedomain";

  msg._method = "INVITE";

  SCOPED_TRACE("orig");
  doAsOriginated(msg, true);

  // This is an originating call so we track a session setup time regardless of
  // the fact that it is initiated by an app server.
  EXPECT_EQ(1, ((SNMP::FakeEventAccumulatorTable*)_scscf_sproutlet->_audio_session_setup_time_tbl)->_count);
  EXPECT_EQ(0, ((SNMP::FakeEventAccumulatorTable*)_scscf_sproutlet->_video_session_setup_time_tbl)->_count);
}


// Test AS-originated flow - term.
TEST_F(SCSCFTest, AsOriginatedTerm)
{
  // ---------- Send spontaneous INVITE from AS0, marked as terminating-handling-only.
  // We're within the trust boundary, so no stripping should occur.
  SCSCFMessage msg;
//  msg._via = "10.99.88.11:12345;transport=TCP";
  msg._to = "6505551234@homedomain";
  msg._todomain = "";
  msg._requri = "sip:6505551234@homedomain";
  msg._route = "Route: <sip:sprout.homedomain>";

  msg._method = "INVITE";

  SCOPED_TRACE("term");
  doAsOriginated(msg, false);
}


// Test call-diversion AS flow.
TEST_F(SCSCFTest, Cdiv)
{
  register_uri(_sdm, _hss_connection, "6505551234", "homedomain", "sip:wuntootreefower@10.114.61.213:5061;transport=tcp;ob");
  register_uri(_sdm, _hss_connection, "6505551000", "homedomain", "sip:wuntootree@10.14.61.213:5061;transport=tcp;ob");
  register_uri(_sdm, _hss_connection, "6505555678", "homedomain", "sip:andunnuvvawun@10.114.61.214:5061;transport=tcp;ob");
  ServiceProfileBuilder service_profile = ServiceProfileBuilder()
    .addIdentity("sip:6505551234@homedomain")
    .addIfc(2, {"<SessionCase>4</SessionCase><!-- originating-cdiv -->", "<Method>INVITE</Method>"}, "sip:1.2.3.4:56789;transport=UDP")
    .addIfc(0, {"<Method>INVITE</Method>", "<SessionCase>1</SessionCase><!-- terminating-registered -->"}, "sip:5.2.3.4:56787;transport=UDP");
  SubscriptionBuilder subscription = SubscriptionBuilder()
    .addServiceProfile(service_profile);
  _hss_connection->set_impu_result("sip:6505551234@homedomain",
                                   "call",
                                   RegDataXMLUtils::STATE_REGISTERED,
                                   subscription.return_sub());

  _hss_connection->set_result("/impu/sip%3A6505555678%40homedomain/location",
                              "{\"result-code\": 2001,"
                              " \"scscf\": \"sip:scscf.sprout.homedomain:5058;transport=TCP\"}");

  TransportFlow tpBono(TransportFlow::Protocol::TCP, stack_data.scscf_port, "10.99.88.11", 12345);
  TransportFlow tpAS1(TransportFlow::Protocol::UDP, stack_data.scscf_port, "5.2.3.4", 56787);
  TransportFlow tpAS2(TransportFlow::Protocol::UDP, stack_data.scscf_port, "1.2.3.4", 56789);

  // ---------- Send INVITE
  // We're within the trust boundary, so no stripping should occur.
  SCSCFMessage msg;
  msg._via = "10.99.88.11:12345;transport=TCP";
  msg._to = "6505551234@homedomain";
  msg._todomain = "";
  msg._route = "Route: <sip:sprout.homedomain>";
  msg._requri = "sip:6505551234@homedomain";
  msg._extra = "P-Charging-Vector: icid-value=3";
  stack_data.record_route_on_diversion = true;

  msg._method = "INVITE";
  inject_msg(msg.get_request(), &tpBono);
  poll();
  ASSERT_EQ(2, txdata_count());

  // 100 Trying goes back to bono
  pjsip_msg* out = current_txdata()->msg;
  RespMatcher(100).matches(out);
  tpBono.expect_target(current_txdata(), true);  // Requests always come back on same transport
  msg.convert_routeset(out);
  free_txdata();

  // INVITE passed on to AS1 (as terminating AS for Bob)
  SCOPED_TRACE("INVITE (S)");
  out = current_txdata()->msg;
  ReqMatcher r1("INVITE");
  ASSERT_NO_FATAL_FAILURE(r1.matches(out));

  tpAS1.expect_target(current_txdata(), false);
  EXPECT_EQ("sip:6505551234@homedomain", r1.uri());
  EXPECT_THAT(get_headers(out, "Route"),
              testing::MatchesRegex("Route: <sip:5\\.2\\.3\\.4:56787;transport=UDP;lr>\r\nRoute: <sip:odi_[+/A-Za-z0-9]+@127.0.0.1:5058;transport=UDP;lr;service=scscf>"));
  EXPECT_THAT(get_headers(out, "P-Served-User"),
              testing::MatchesRegex("P-Served-User: <sip:6505551234@homedomain>;sescase=term;regstate=reg"));

  // ---------- AS1 sends a 100 Trying to indicate it has received the request.
  string fresp1 = respond_to_txdata(current_txdata(), 100);
  inject_msg(fresp1, &tpAS1);

  // ---------- AS1 turns it around (acting as routing B2BUA by changing the target)
  const pj_str_t STR_ROUTE = pj_str("Route");
  pjsip_hdr* hdr = (pjsip_hdr*)pjsip_msg_find_hdr_by_name(out, &STR_ROUTE, NULL);
  if (hdr)
  {
    pj_list_erase(hdr);
  }
  ((pjsip_sip_uri*)out->line.req.uri)->user = pj_str("6505555678");
  inject_msg(out, &tpAS1);
  free_txdata();

  // 100 Trying goes back to AS1
  out = current_txdata()->msg;
  RespMatcher(100).matches(out);
  tpAS1.expect_target(current_txdata(), true);  // Requests always come back on same transport
  msg.convert_routeset(out);
  free_txdata();

  // INVITE passed on to AS2 (as originating AS for Bob)
  SCOPED_TRACE("INVITE (2)");
  out = current_txdata()->msg;
  ASSERT_NO_FATAL_FAILURE(r1.matches(out));

  tpAS2.expect_target(current_txdata(), false);
  EXPECT_EQ("sip:6505555678@homedomain", r1.uri());
  EXPECT_THAT(get_headers(out, "Route"),
              testing::MatchesRegex("Route: <sip:1\\.2\\.3\\.4:56789;transport=UDP;lr>\r\nRoute: <sip:odi_[+/A-Za-z0-9]+@127.0.0.1:5058;transport=UDP;lr;orig;service=scscf>"));

  // As the session case is "Originating_CDIV" we want to include the
  // "orig-div" header field parameter with just a name and no value
  // as specified in 3GPP TS 24.229.
  EXPECT_THAT(get_headers(out, "P-Served-User"),
              testing::MatchesRegex("P-Served-User: <sip:6505551234@homedomain>;orig-cdiv"));

  // ---------- AS2 sends a 100 Trying to indicate it has received the request.
  string fresp2 = respond_to_txdata(current_txdata(), 100);
  inject_msg(fresp2, &tpAS2);

  // ---------- AS2 turns it around (acting as proxy)
  hdr = (pjsip_hdr*)pjsip_msg_find_hdr_by_name(out, &STR_ROUTE, NULL);
  if (hdr)
  {
    pj_list_erase(hdr);
  }
  inject_msg(out, &tpAS2);
  free_txdata();

  // 100 Trying goes back to AS2
  out = current_txdata()->msg;
  RespMatcher(100).matches(out);
  tpAS2.expect_target(current_txdata(), true);  // Requests always come back on same transport
  msg.convert_routeset(out);
  free_txdata();

  // INVITE passed on to final destination
  SCOPED_TRACE("INVITE (4)");
  out = current_txdata()->msg;
  ASSERT_NO_FATAL_FAILURE(r1.matches(out));

  tpBono.expect_target(current_txdata(), false);
  EXPECT_EQ("sip:andunnuvvawun@10.114.61.214:5061;transport=tcp;ob", r1.uri());
  EXPECT_EQ("", get_headers(out, "Route"));

  free_txdata();
  EXPECT_EQ(0, ((SNMP::FakeEventAccumulatorTable*)_scscf_sproutlet->_audio_session_setup_time_tbl)->_count);
  EXPECT_EQ(0, ((SNMP::FakeEventAccumulatorTable*)_scscf_sproutlet->_video_session_setup_time_tbl)->_count);
}


// Test call-diversion AS flow where the AS diverts to a different domain.
TEST_F(SCSCFTest, CdivToDifferentDomain)
{
  register_uri(_sdm, _hss_connection, "6505551234", "homedomain", "sip:wuntootreefower@10.114.61.213:5061;transport=tcp;ob");
  register_uri(_sdm, _hss_connection, "6505551000", "homedomain", "sip:wuntootree@10.14.61.213:5061;transport=tcp;ob");
  register_uri(_sdm, _hss_connection, "6505555678", "homedomain", "sip:andunnuvvawun@10.114.61.214:5061;transport=tcp;ob");
  ServiceProfileBuilder service_profile = ServiceProfileBuilder()
    .addIdentity("sip:6505551234@homedomain")
    .addIfc(2, {"<SessionCase>4</SessionCase><!-- originating-cdiv -->", "<Method>INVITE</Method>"}, "sip:1.2.3.4:56789;transport=UDP")
    .addIfc(0, {"<Method>INVITE</Method>", "<SessionCase>1</SessionCase><!-- terminating-registered -->"}, "sip:5.2.3.4:56787");
  SubscriptionBuilder subscription = SubscriptionBuilder()
    .addServiceProfile(service_profile);
  _hss_connection->set_impu_result("sip:6505551234@homedomain",
                                   "call",
                                   RegDataXMLUtils::STATE_REGISTERED,
                                   subscription.return_sub());

  TransportFlow tpBono(TransportFlow::Protocol::TCP, stack_data.scscf_port, "10.99.88.11", 12345);
  TransportFlow tpAS1(TransportFlow::Protocol::UDP, stack_data.scscf_port, "5.2.3.4", 56787);
  TransportFlow tpAS2(TransportFlow::Protocol::UDP, stack_data.scscf_port, "1.2.3.4", 56789);

  // ---------- Send INVITE
  // We're within the trust boundary, so no stripping should occur.
  SCSCFMessage msg;
  msg._via = "10.99.88.11:12345;transport=TCP";
  msg._to = "6505551234@homedomain";
  msg._todomain = "";
  msg._route = "Route: <sip:sprout.homedomain>";
  msg._requri = "sip:6505551234@homedomain";

  msg._method = "INVITE";
  inject_msg(msg.get_request(), &tpBono);
  poll();
  ASSERT_EQ(2, txdata_count());

  // 100 Trying goes back to bono
  pjsip_msg* out = current_txdata()->msg;
  RespMatcher(100).matches(out);
  tpBono.expect_target(current_txdata(), true);  // Requests always come back on same transport
  msg.convert_routeset(out);
  free_txdata();

  // INVITE passed on to AS1 (as terminating AS for Bob)
  SCOPED_TRACE("INVITE (S)");
  out = current_txdata()->msg;
  ReqMatcher r1("INVITE");
  ASSERT_NO_FATAL_FAILURE(r1.matches(out));

  tpAS1.expect_target(current_txdata(), false);
  EXPECT_EQ("sip:6505551234@homedomain", r1.uri());

  // ---------- AS1 sends a 100 Trying to indicate it has received the request.
  string fresp1 = respond_to_txdata(current_txdata(), 100);
  inject_msg(fresp1, &tpAS1);

  // ---------- AS1 turns it around (acting as routing B2BUA by changing the target)
  const pj_str_t STR_ROUTE = pj_str("Route");
  pjsip_hdr* hdr = (pjsip_hdr*)pjsip_msg_find_hdr_by_name(out, &STR_ROUTE, NULL);
  if (hdr)
  {
    pj_list_erase(hdr);
  }

  // Re-target the request to a new user. Use the domain "newdomain" as this
  // will be routed off net by the BGCF.
  ((pjsip_sip_uri*)out->line.req.uri)->user = pj_str("newuser");
  ((pjsip_sip_uri*)out->line.req.uri)->host = pj_str("domainvalid");
  inject_msg(out, &tpAS1);
  free_txdata();

  // 100 Trying goes back to AS1
  out = current_txdata()->msg;
  RespMatcher(100).matches(out);
  tpAS1.expect_target(current_txdata(), true);  // Requests always come back on same transport
  msg.convert_routeset(out);
  free_txdata();

  // INVITE passed on to AS2 (as originating AS for Bob)
  SCOPED_TRACE("INVITE (2)");
  out = current_txdata()->msg;
  ASSERT_NO_FATAL_FAILURE(r1.matches(out));

  tpAS2.expect_target(current_txdata(), false);
  EXPECT_EQ("sip:newuser@domainvalid", r1.uri());

  // ---------- AS2 sends a 100 Trying to indicate it has received the request.
  string fresp2 = respond_to_txdata(current_txdata(), 100);
  inject_msg(fresp2, &tpAS2);

  // ---------- AS2 turns it around (acting as proxy)
  hdr = (pjsip_hdr*)pjsip_msg_find_hdr_by_name(out, &STR_ROUTE, NULL);
  if (hdr)
  {
    pj_list_erase(hdr);
  }
  inject_msg(out, &tpAS2);
  free_txdata();

  // 100 Trying goes back to AS2
  out = current_txdata()->msg;
  RespMatcher(100).matches(out);
  tpAS2.expect_target(current_txdata(), true);  // Requests always come back on same transport
  msg.convert_routeset(out);
  free_txdata();

  // INVITE passed on to final destination
  SCOPED_TRACE("INVITE (4)");
  out = current_txdata()->msg;
  ASSERT_NO_FATAL_FAILURE(r1.matches(out));

  tpBono.expect_target(current_txdata(), false);
  EXPECT_EQ("sip:newuser@domainvalid", r1.uri());
  // This route header is determined from the BGCF config.
  EXPECT_EQ("Route: <sip:10.0.0.1:5060;transport=TCP;lr>", get_headers(out, "Route"));

  free_txdata();
}

// Test that ENUM lookups and appropriate URI translation is done before any terminating services are applied.
TEST_F(SCSCFTest, BothEndsWithEnumRewrite)
{
  register_uri(_sdm, _hss_connection, "6505551234", "homedomain", "sip:wuntootreefower@10.114.61.213:5061;transport=tcp;ob");
  ServiceProfileBuilder service_profile = ServiceProfileBuilder()
    .addIdentity("sip:6505551234@homedomain")
    .addIfc(0, {"<Method>INVITE</Method>", "<SessionCase>1</SessionCase><!-- terminating-registered -->"}, "sip:5.2.3.4:56787;transport=UDP");
  SubscriptionBuilder subscription = SubscriptionBuilder()
    .addServiceProfile(service_profile);
  _hss_connection->set_impu_result("sip:6505551234@homedomain", "call", RegDataXMLUtils::STATE_REGISTERED, subscription.return_sub());
  _hss_connection->set_impu_result("sip:6505551000@homedomain", "call", RegDataXMLUtils::STATE_REGISTERED, "");
  _hss_connection->set_result("/impu/sip%3A6505551234%40homedomain/location",
                              "{\"result-code\": 2001,"
                              " \"scscf\": \"sip:scscf.sprout.homedomain:5058;transport=TCP\"}");

  TransportFlow tpBono(TransportFlow::Protocol::TCP, stack_data.scscf_port, "10.99.88.11", 12345);
  TransportFlow tpAS1(TransportFlow::Protocol::UDP, stack_data.scscf_port, "5.2.3.4", 56787);

  URIClassifier::enforce_global = false;
  URIClassifier::enforce_user_phone = false;

  // ---------- Send INVITE
  // We're within the trust boundary, so no stripping should occur.
  SCSCFMessage msg;
  msg._via = "10.99.88.11:12345;transport=TCP";
  msg._to = "1115551234@homedomain";
  msg._todomain = "";
  msg._route = "Route: <sip:sprout.homedomain;orig>";
  msg._requri = "sip:1115551234@homedomain";

  msg._method = "INVITE";
  inject_msg(msg.get_request(), &tpBono);
  poll();
  ASSERT_EQ(2, txdata_count());

  // 100 Trying goes back to bono
  pjsip_msg* out = current_txdata()->msg;
  RespMatcher(100).matches(out);
  tpBono.expect_target(current_txdata(), true);  // Requests always come back on same transport
  msg.convert_routeset(out);
  free_txdata();

  // INVITE passed on to AS1 (as terminating AS for Bob)
  SCOPED_TRACE("INVITE (S)");
  out = current_txdata()->msg;
  ReqMatcher r1("INVITE");
  ASSERT_NO_FATAL_FAILURE(r1.matches(out));

  tpAS1.expect_target(current_txdata(), false);

  // ---------- AS1 sends a 100 Trying to indicate it has received the request.
  string fresp1 = respond_to_txdata(current_txdata(), 100);
  inject_msg(fresp1, &tpAS1);

  // These fields of the message will only be filled in correctly if we have
  // done an ENUM lookup before applying terminating services, and correctly
  // recognised that "1115551234" is "6505551234".

  EXPECT_EQ("sip:6505551234@homedomain", r1.uri());
  EXPECT_THAT(get_headers(out, "Route"),
              testing::MatchesRegex("Route: <sip:5\\.2\\.3\\.4:56787;transport=UDP;lr>\r\nRoute: <sip:odi_[+/A-Za-z0-9]+@127.0.0.1:5058;transport=UDP;lr;service=scscf>"));
  EXPECT_THAT(get_headers(out, "P-Served-User"),
              testing::MatchesRegex("P-Served-User: <sip:6505551234@homedomain>;sescase=term;regstate=reg"));

  free_txdata();
}

// Test that ENUM lookups are not done if we are only doing
// terminating processing.
TEST_F(SCSCFTest, TerminatingWithNoEnumRewrite)
{
  register_uri(_sdm, _hss_connection, "1115551234", "homedomain", "sip:wuntootreefower@10.114.61.213:5061;transport=tcp;ob");
  ServiceProfileBuilder service_profile = ServiceProfileBuilder()
    .addIdentity("sip:1115551234@homedomain")
    .addIfc(0, {"<Method>INVITE</Method>", "<SessionCase>1</SessionCase><!-- terminating-registered -->"}, "sip:5.2.3.4:56787;transport=UDP");
  SubscriptionBuilder subscription = SubscriptionBuilder()
    .addServiceProfile(service_profile);
  _hss_connection->set_impu_result("sip:1115551234@homedomain",
                                   "call",
                                   RegDataXMLUtils::STATE_REGISTERED,
                                   subscription.return_sub());

  TransportFlow tpBono(TransportFlow::Protocol::TCP, stack_data.scscf_port, "10.99.88.11", 12345);
  TransportFlow tpAS1(TransportFlow::Protocol::UDP, stack_data.scscf_port, "5.2.3.4", 56787);

  // ---------- Send INVITE
  // We're within the trust boundary, so no stripping should occur.
  SCSCFMessage msg;
  msg._via = "10.99.88.11:12345;transport=TCP";
  msg._to = "1115551234@homedomain";
  msg._todomain = "";
  msg._route = "Route: <sip:sprout.homedomain>";
  msg._requri = "sip:1115551234@homedomain";

  msg._method = "INVITE";
  inject_msg(msg.get_request(), &tpBono);
  poll();
  ASSERT_EQ(2, txdata_count());

  // 100 Trying goes back to bono
  pjsip_msg* out = current_txdata()->msg;
  RespMatcher(100).matches(out);
  tpBono.expect_target(current_txdata(), true);  // Requests always come back on same transport
  msg.convert_routeset(out);
  free_txdata();

  // INVITE passed on to AS1 (as terminating AS for Bob)
  SCOPED_TRACE("INVITE (S)");
  out = current_txdata()->msg;
  ReqMatcher r1("INVITE");
  ASSERT_NO_FATAL_FAILURE(r1.matches(out));

  tpAS1.expect_target(current_txdata(), false);

  // ---------- AS1 sends a 100 Trying to indicate it has received the request.
  string fresp1 = respond_to_txdata(current_txdata(), 100);
  inject_msg(fresp1, &tpAS1);

  // These fields of the message will only be filled in correctly if we have
  // not done an ENUM lookup before applying terminating services (as
  // ENUM is only applied when originating)

  EXPECT_EQ("sip:1115551234@homedomain", r1.uri());
  EXPECT_THAT(get_headers(out, "Route"),
              testing::MatchesRegex("Route: <sip:5\\.2\\.3\\.4:56787;transport=UDP;lr>\r\nRoute: <sip:odi_[+/A-Za-z0-9]+@127.0.0.1:5058;transport=UDP;lr;service=scscf>"));
  EXPECT_THAT(get_headers(out, "P-Served-User"),
              testing::MatchesRegex("P-Served-User: <sip:1115551234@homedomain>;sescase=term;regstate=reg"));

  free_txdata();
}


// Test call-diversion AS flow, where MMTEL does the diversion.
TEST_F(SCSCFTest, MmtelCdiv)
{
  register_uri(_sdm, _hss_connection, "6505551234", "homedomain", "sip:wuntootreefower@10.114.61.213:5061;transport=tcp;ob");
  register_uri(_sdm, _hss_connection, "6505555678", "homedomain", "sip:andunnuvvawun@10.114.61.214:5061;transport=tcp;ob");
  ServiceProfileBuilder service_profile = ServiceProfileBuilder()
    .addIdentity("sip:6505551234@homedomain")
    .addIfc(2, {"<SessionCase>4</SessionCase><!-- originating-cdiv -->", "<Method>INVITE</Method>"}, "sip:1.2.3.4:56789;transport=UDP")
    .addIfc(0, {"<Method>INVITE</Method>", "<SessionCase>1</SessionCase><!-- terminating-registered -->"}, "sip:mmtel.homedomain");
  SubscriptionBuilder subscription = SubscriptionBuilder()
    .addServiceProfile(service_profile);
  _hss_connection->set_impu_result("sip:6505551234@homedomain",
                                   "call",
                                   RegDataXMLUtils::STATE_REGISTERED,
                                   subscription.return_sub());
  _xdm_connection->put("sip:6505551234@homedomain",
                       R"(<?xml version="1.0" encoding="UTF-8"?>
                          <simservs xmlns="http://uri.etsi.org/ngn/params/xml/simservs/xcap" xmlns:cp="urn:ietf:params:xml:ns:common-policy">
                            <originating-identity-presentation active="false" />
                            <originating-identity-presentation-restriction active="false">
                              <default-behaviour>presentation-restricted</default-behaviour>
                            </originating-identity-presentation-restriction>
                            <communication-diversion active="true">
                              <NoReplyTimer>19</NoReplyTimer>"
                                <cp:ruleset>
                                  <cp:rule id="rule1">
                                    <cp:conditions/>
                                    <cp:actions><forward-to><target>sip:6505555678@homedomain</target></forward-to></cp:actions>
                                  </cp:rule>
                                </cp:ruleset>
                              </communication-diversion>
                            <incoming-communication-barring active="false"/>
                            <outgoing-communication-barring active="false"/>
                          </simservs>)");  // "
  _hss_connection->set_impu_result("sip:6505551000@homedomain", "call", RegDataXMLUtils::STATE_REGISTERED, "");

  _hss_connection->set_result("/impu/sip%3A6505551234%40homedomain/location",
                              "{\"result-code\": 2001,"
                              " \"scscf\": \"sip:scscf.sprout.homedomain:5058;transport=TCP\"}");
  _hss_connection->set_result("/impu/sip%3A6505555678%40homedomain/location",
                              "{\"result-code\": 2001,"
                              " \"scscf\": \"sip:scscf.sprout.homedomain:5058;transport=TCP\"}");

  TransportFlow tpBono(TransportFlow::Protocol::TCP, stack_data.scscf_port, "10.99.88.11", 12345);
  TransportFlow tpAS2(TransportFlow::Protocol::UDP, stack_data.scscf_port, "1.2.3.4", 56789);

  // ---------- Send INVITE
  // We're within the trust boundary, so no stripping should occur.
  SCSCFMessage msg;
  msg._via = "10.99.88.11:12345;transport=TCP";
  msg._to = "6505551234@homedomain";
  msg._todomain = "";
  msg._route = "Route: <sip:sprout.homedomain;orig>";
  msg._requri = "sip:6505551234@homedomain";

  msg._method = "INVITE";
  inject_msg(msg.get_request(), &tpBono);
  poll();
  ASSERT_EQ(3, txdata_count());

  // 100 Trying goes back to bono
  pjsip_msg* out = current_txdata()->msg;
  RespMatcher(100).matches(out);
  tpBono.expect_target(current_txdata(), true);  // Requests always come back on same transport
  msg.convert_routeset(out);
  free_txdata();

  // INVITE goes to MMTEL as terminating AS for Bob, and is redirected to 6505555678.
  ReqMatcher r1("INVITE");
  const pj_str_t STR_ROUTE = pj_str("Route");
  pjsip_hdr* hdr;

  // 181 Call is being forwarded goes back to bono
  out = current_txdata()->msg;
  RespMatcher(181).matches(out);
  tpBono.expect_target(current_txdata(), true);  // Requests always come back on same transport
  msg.convert_routeset(out);
  free_txdata();

  // INVITE passed on to AS2 (as originating AS for Bob)
  SCOPED_TRACE("INVITE (2)");
  out = current_txdata()->msg;
  ASSERT_NO_FATAL_FAILURE(r1.matches(out));

  tpAS2.expect_target(current_txdata(), false);
  EXPECT_EQ("sip:6505555678@homedomain", r1.uri());
  EXPECT_THAT(get_headers(out, "Route"),
              testing::MatchesRegex("Route: <sip:1\\.2\\.3\\.4:56789;transport=UDP;lr>\r\nRoute: <sip:odi_[+/A-Za-z0-9]+@127.0.0.1:5058;transport=UDP;lr;orig;service=scscf>"));
  EXPECT_THAT(get_headers(out, "P-Served-User"),
              testing::MatchesRegex("P-Served-User: <sip:6505551234@homedomain>;orig-cdiv"));
  EXPECT_THAT(get_headers(out, "History-Info"),
              testing::MatchesRegex("History-Info: <sip:6505551234@homedomain;Reason=SIP%3[bB]cause%3[dD]480%3[bB]text%3[dD]%22Temporarily%20Unavailable%22>;index=1\r\nHistory-Info: <sip:6505555678@homedomain>;index=1.1"));

  // ---------- AS1 sends a 100 Trying to indicate it has received the request.
  string fresp1 = respond_to_txdata(current_txdata(), 100);
  inject_msg(fresp1, &tpAS2);

  // ---------- AS2 turns it around (acting as proxy)
  hdr = (pjsip_hdr*)pjsip_msg_find_hdr_by_name(out, &STR_ROUTE, NULL);
  if (hdr)
  {
    pj_list_erase(hdr);
  }
  inject_msg(out, &tpAS2);
  free_txdata();

  // 100 Trying goes back to AS2
  out = current_txdata()->msg;
  RespMatcher(100).matches(out);
  tpAS2.expect_target(current_txdata(), true);  // Requests always come back on same transport
  msg.convert_routeset(out);
  free_txdata();

  // INVITE passed on to final destination
  SCOPED_TRACE("INVITE (4)");
  out = current_txdata()->msg;
  ASSERT_NO_FATAL_FAILURE(r1.matches(out));

  tpBono.expect_target(current_txdata(), false);
  EXPECT_EQ("sip:andunnuvvawun@10.114.61.214:5061;transport=tcp;ob", r1.uri());
  EXPECT_EQ("", get_headers(out, "Route"));
  EXPECT_THAT(get_headers(out, "History-Info"),
              testing::MatchesRegex("History-Info: <sip:6505551234@homedomain;Reason=SIP%3[bB]cause%3[dD]480%3[bB]text%3[dD]%22Temporarily%20Unavailable%22>;index=1\r\nHistory-Info: <sip:6505555678@homedomain>;index=1.1"));

  free_txdata();
}


// Test call-diversion AS flow, where MMTEL does the diversion - twice.
TEST_F(SCSCFTest, MmtelDoubleCdiv)
{
  register_uri(_sdm, _hss_connection, "6505559012", "homedomain", "sip:andunnuvvawun@10.114.61.214:5061;transport=tcp;ob");

  ServiceProfileBuilder service_profile_1 = ServiceProfileBuilder()
    .addIdentity("sip:6505551234@homedomain")
    .addIfc(0, {"<Method>INVITE</Method>", "<SessionCase>2</SessionCase><!-- terminating-unregistered -->"}, "sip:mmtel.homedomain");
  SubscriptionBuilder subscription_1 = SubscriptionBuilder()
    .addServiceProfile(service_profile_1);
  _hss_connection->set_impu_result("sip:6505551234@homedomain",
                                   "call",
                                   "UNREGISTERED",
                                   subscription_1.return_sub());
  _xdm_connection->put("sip:6505551234@homedomain",
                       R"(<?xml version="1.0" encoding="UTF-8"?>
                          <simservs xmlns="http://uri.etsi.org/ngn/params/xml/simservs/xcap" xmlns:cp="urn:ietf:params:xml:ns:common-policy">
                            <originating-identity-presentation active="false" />
                            <originating-identity-presentation-restriction active="false">
                              <default-behaviour>presentation-restricted</default-behaviour>
                            </originating-identity-presentation-restriction>
                            <communication-diversion active="true">
                              <NoReplyTimer>19</NoReplyTimer>"
                                <cp:ruleset>
                                  <cp:rule id="rule1">
                                    <cp:conditions/>
                                    <cp:actions><forward-to><target>sip:6505555678@homedomain</target></forward-to></cp:actions>
                                  </cp:rule>
                                </cp:ruleset>
                              </communication-diversion>
                            <incoming-communication-barring active="false"/>
                            <outgoing-communication-barring active="false"/>
                          </simservs>)");  // "

  ServiceProfileBuilder service_profile_2 = ServiceProfileBuilder()
    .addIdentity("sip:6505555678@homedomain")
    .addIfc(2, {"<SessionCase>4</SessionCase><!-- originating-cdiv -->", "<Method>INVITE</Method>"}, "sip:1.2.3.4:56789;transport=UDP")
    .addIfc(0, {"<Method>INVITE</Method>", "<SessionCase>2</SessionCase><!-- terminating-unregistered -->"}, "sip:mmtel.homedomain");
  SubscriptionBuilder subscription_2 = SubscriptionBuilder()
    .addServiceProfile(service_profile_2);
  _hss_connection->set_impu_result("sip:6505555678@homedomain",
                                   "call",
                                   "UNREGISTERED",
                                   subscription_2.return_sub());
  _xdm_connection->put("sip:6505555678@homedomain",
                       R"(<?xml version="1.0" encoding="UTF-8"?>
                          <simservs xmlns="http://uri.etsi.org/ngn/params/xml/simservs/xcap" xmlns:cp="urn:ietf:params:xml:ns:common-policy">
                            <originating-identity-presentation active="false" />
                            <originating-identity-presentation-restriction active="false">
                              <default-behaviour>presentation-restricted</default-behaviour>
                            </originating-identity-presentation-restriction>
                            <communication-diversion active="true">
                              <NoReplyTimer>19</NoReplyTimer>"
                                <cp:ruleset>
                                  <cp:rule id="rule1">
                                    <cp:conditions/>
                                    <cp:actions><forward-to><target>sip:6505559012@homedomain</target></forward-to></cp:actions>
                                  </cp:rule>
                                </cp:ruleset>
                              </communication-diversion>
                            <incoming-communication-barring active="false"/>
                            <outgoing-communication-barring active="false"/>
                          </simservs>)");  // "

  _hss_connection->set_impu_result("sip:6505551000@homedomain", "call", RegDataXMLUtils::STATE_REGISTERED, "");

  _hss_connection->set_result("/impu/sip%3A6505551234%40homedomain/location",
                              "{\"result-code\": 2001,"
                              " \"scscf\": \"sip:scscf.sprout.homedomain:5058;transport=TCP\"}");
  _hss_connection->set_result("/impu/sip%3A6505555678%40homedomain/location",
                              "{\"result-code\": 2001,"
                              " \"scscf\": \"sip:scscf.sprout.homedomain:5058;transport=TCP\"}");
  _hss_connection->set_result("/impu/sip%3A6505559012%40homedomain/location",
                              "{\"result-code\": 2001,"
                              " \"scscf\": \"sip:scscf.sprout.homedomain:5058;transport=TCP\"}");

  TransportFlow tpBono(TransportFlow::Protocol::TCP, stack_data.scscf_port, "10.99.88.11", 12345);
  TransportFlow tpAS2(TransportFlow::Protocol::UDP, stack_data.scscf_port, "1.2.3.4", 56789);

  // ---------- Send INVITE
  // We're within the trust boundary, so no stripping should occur.
  SCSCFMessage msg;
  msg._via = "10.99.88.11:12345;transport=TCP";
  msg._to = "6505551234@homedomain";
  msg._todomain = "";
  msg._route = "Route: <sip:sprout.homedomain;orig>";
  msg._requri = "sip:6505551234@homedomain";

  msg._method = "INVITE";
  inject_msg(msg.get_request(), &tpBono);
  poll();
  ASSERT_EQ(4, txdata_count());

  // 100 Trying goes back to bono
  pjsip_msg* out = current_txdata()->msg;
  RespMatcher(100).matches(out);
  tpBono.expect_target(current_txdata(), true);  // Requests always come back on same transport
  msg.convert_routeset(out);
  free_txdata();

  // INVITE goes to MMTEL as terminating AS for Bob, and is redirected to 6505555678.
  ReqMatcher r1("INVITE");
  const pj_str_t STR_ROUTE = pj_str("Route");
  pjsip_hdr* hdr;

  // 181 Call is being forwarded goes back to bono
  out = current_txdata()->msg;
  RespMatcher(181).matches(out);
  tpBono.expect_target(current_txdata(), true);  // Requests always come back on same transport
  msg.convert_routeset(out);
  free_txdata();

  // Now INVITE is redirected to 6505559012

  // 181 Call is being forwarded goes back to bono
  out = current_txdata()->msg;
  RespMatcher(181).matches(out);
  tpBono.expect_target(current_txdata(), true);  // Requests always come back on same transport
  msg.convert_routeset(out);
  free_txdata();

  // INVITE passed on to AS2 (as originating AS for Bob)
  SCOPED_TRACE("INVITE (2)");
  out = current_txdata()->msg;
  ASSERT_NO_FATAL_FAILURE(r1.matches(out));

  tpAS2.expect_target(current_txdata(), false);
  EXPECT_EQ("sip:6505559012@homedomain", r1.uri());
  EXPECT_THAT(get_headers(out, "Route"),
              testing::MatchesRegex("Route: <sip:1\\.2\\.3\\.4:56789;transport=UDP;lr>\r\nRoute: <sip:odi_[+/A-Za-z0-9]+@127.0.0.1:5058;transport=UDP;lr;orig;service=scscf>"));
  EXPECT_THAT(get_headers(out, "P-Served-User"),
              testing::MatchesRegex("P-Served-User: <sip:6505555678@homedomain>;orig-cdiv"));
  EXPECT_THAT(get_headers(out, "History-Info"),
              testing::MatchesRegex("History-Info: <sip:6505551234@homedomain;Reason=SIP%3[bB]cause%3[dD]480%3[bB]text%3[dD]%22Temporarily%20Unavailable%22>;index=1\r\nHistory-Info: <sip:6505555678@homedomain;Reason=SIP%3[bB]cause%3[dD]480%3[bB]text%3[dD]%22Temporarily%20Unavailable%22>;index=1.1\r\nHistory-Info: <sip:6505559012@homedomain>;index=1.1.1"));

  // ---------- AS1 sends a 100 Trying to indicate it has received the request.
  string fresp1 = respond_to_txdata(current_txdata(), 100);
  inject_msg(fresp1, &tpAS2);

  // ---------- AS2 turns it around (acting as proxy)
  hdr = (pjsip_hdr*)pjsip_msg_find_hdr_by_name(out, &STR_ROUTE, NULL);
  if (hdr)
  {
    pj_list_erase(hdr);
  }
  inject_msg(out, &tpAS2);
  free_txdata();

  // 100 Trying goes back to AS2
  out = current_txdata()->msg;
  RespMatcher(100).matches(out);
  tpAS2.expect_target(current_txdata(), true);  // Requests always come back on same transport
  msg.convert_routeset(out);
  free_txdata();

  // INVITE passed on to final destination
  SCOPED_TRACE("INVITE (4)");
  out = current_txdata()->msg;
  ASSERT_NO_FATAL_FAILURE(r1.matches(out));

  tpBono.expect_target(current_txdata(), false);
  EXPECT_EQ("sip:andunnuvvawun@10.114.61.214:5061;transport=tcp;ob", r1.uri());
  EXPECT_EQ("", get_headers(out, "Route"));

  free_txdata();
}


// Test attempted AS chain link after chain has expired.
TEST_F(SCSCFTest, ExpiredChain)
{
  register_uri(_sdm, _hss_connection, "6505551000", "homedomain", "sip:wuntootreefower@10.114.61.213:5061;transport=tcp;ob");
  ServiceProfileBuilder service_profile = ServiceProfileBuilder()
    .addIdentity("sip:6505551000@homedomain")
    .addIfc(1, {"<Method>INVITE</Method>"}, "sip:1.2.3.4:56789;transport=UDP");
  SubscriptionBuilder subscription = SubscriptionBuilder()
    .addServiceProfile(service_profile);
  _hss_connection->set_impu_result("sip:6505551000@homedomain",
                                   "call",
                                   RegDataXMLUtils::STATE_REGISTERED,
                                   subscription.return_sub());
  _hss_connection->set_result("/impu/sip%3A6505551234%40homedomain/location",
                              "{\"result-code\": 2001,"
                              " \"scscf\": \"sip:scscf.sprout.homedomain:5058;transport=TCP\"}");

  TransportFlow tpBono(TransportFlow::Protocol::TCP, stack_data.scscf_port, "10.99.88.11", 12345);
  TransportFlow tpAS1(TransportFlow::Protocol::UDP, stack_data.scscf_port, "1.2.3.4", 56789);

  // ---------- Send INVITE
  // We're within the trust boundary, so no stripping should occur.
  SCSCFMessage msg;
  msg._via = "10.99.88.11:12345;transport=TCP";
  msg._to = "6505551234@homedomain";
  msg._todomain = "";
  msg._route = "Route: <sip:sprout.homedomain;orig>";
  msg._requri = "sip:6505551234@homedomain";

  msg._method = "INVITE";
  inject_msg(msg.get_request(), &tpBono);
  poll();
  ASSERT_EQ(2, txdata_count());

  // 100 Trying goes back to bono
  pjsip_msg* out = current_txdata()->msg;
  RespMatcher(100).matches(out);
  tpBono.expect_target(current_txdata(), true);  // Requests always come back on same transport
  free_txdata();

  // INVITE passed on to AS1
  SCOPED_TRACE("INVITE (S)");
  out = current_txdata()->msg;
  ReqMatcher r1("INVITE");
  ASSERT_NO_FATAL_FAILURE(r1.matches(out));

  tpAS1.expect_target(current_txdata(), false);
  EXPECT_EQ("sip:6505551234@homedomain", r1.uri());
  EXPECT_THAT(get_headers(out, "Route"),
              testing::MatchesRegex("Route: <sip:1\\.2\\.3\\.4:56789;transport=UDP;lr>\r\nRoute: <sip:odi_[+/A-Za-z0-9]+@127.0.0.1:5058;transport=UDP;lr;orig;service=scscf>"));

  // ---------- AS1 gives final response, ending the transaction.
  string fresp = respond_to_txdata(current_txdata(), 404);
  pjsip_msg* saved = pop_txdata()->msg;
  inject_msg(fresp, &tpAS1);

  // ACK goes back to AS1
  SCOPED_TRACE("ACK");
  out = current_txdata()->msg;
  ASSERT_NO_FATAL_FAILURE(ReqMatcher("ACK").matches(out));
  free_txdata();

  // 404 response goes back to bono
  SCOPED_TRACE("404");
  out = current_txdata()->msg;
  RespMatcher(404).matches(out);
  tpBono.expect_target(current_txdata(), true);  // Requests always come back on same transport
  msg.convert_routeset(out);
  msg._cseq++;
  free_txdata();

  // ---------- Send ACK from bono
  SCOPED_TRACE("ACK");
  msg._method = "ACK";
  inject_msg(msg.get_request(), &tpBono);

  // Allow time to pass, so the initial Sprout UAS transaction moves
  // from Completed to Terminated to Destroyed.  32s is the default
  // timeout. This causes the ODI token to expire.
  cwtest_advance_time_ms(33000L);
  poll();

  // ---------- AS1 attempts to turn the message around (acting as proxy)
  const pj_str_t STR_ROUTE = pj_str("Route");
  pjsip_hdr* hdr = (pjsip_hdr*)pjsip_msg_find_hdr_by_name(saved, &STR_ROUTE, NULL);
  if (hdr)
  {
    pj_list_erase(hdr);
  }

  char buf[65535];
  pj_ssize_t len = pjsip_msg_print(saved, buf, sizeof(buf));
  doAsOriginated(string(buf, len), true);
}

// Test a simple MMTEL flow.
TEST_F(SCSCFTest, MmtelFlow)
{
  register_uri(_sdm, _hss_connection, "6505551234", "homedomain", "sip:wuntootreefower@10.114.61.213:5061;transport=tcp;ob");

  ServiceProfileBuilder service_profile_1 = ServiceProfileBuilder()
    .addIdentity("sip:6505551000@homedomain")
    .addIfc(1, {"<Method>INVITE</Method>"}, "sip:mmtel.homedomain");
  SubscriptionBuilder subscription_1 = SubscriptionBuilder()
    .addServiceProfile(service_profile_1);
  _hss_connection->set_impu_result("sip:6505551000@homedomain",
                                   "call",
                                   RegDataXMLUtils::STATE_REGISTERED,
                                   subscription_1.return_sub());
  _xdm_connection->put("sip:6505551000@homedomain",
                       R"(<?xml version="1.0" encoding="UTF-8"?>
                          <simservs xmlns="http://uri.etsi.org/ngn/params/xml/simservs/xcap" xmlns:cp="urn:ietf:params:xml:ns:common-policy">
                            <originating-identity-presentation active="true" />
                            <originating-identity-presentation-restriction active="true">
                              <default-behaviour>presentation-restricted</default-behaviour>
                            </originating-identity-presentation-restriction>
                            <communication-diversion active="false"/>
                            <incoming-communication-barring active="false"/>
                            <outgoing-communication-barring active="false"/>
                          </simservs>)");  // "

  ServiceProfileBuilder service_profile_2 = ServiceProfileBuilder()
    .addIdentity("sip:6505551234@homedomain")
    .addIfc(0, {"<Method>INVITE</Method>"}, "sip:5.2.3.4:56787;transport=UDP");
  SubscriptionBuilder subscription_2 = SubscriptionBuilder()
    .addServiceProfile(service_profile_2);
  _hss_connection->set_impu_result("sip:6505551234@homedomain",
                                   "call",
                                   RegDataXMLUtils::STATE_REGISTERED,
                                   subscription_2.return_sub());
  _hss_connection->set_result("/impu/sip%3A6505551234%40homedomain/location",
                              "{\"result-code\": 2001,"
                              " \"scscf\": \"sip:scscf.sprout.homedomain:5058;transport=TCP\"}");

  TransportFlow tpBono(TransportFlow::Protocol::TCP, stack_data.scscf_port, "10.99.88.11", 12345);
  TransportFlow tpAS1(TransportFlow::Protocol::UDP, stack_data.scscf_port, "5.2.3.4", 56787);

  // ---------- Send INVITE
  // We're within the trust boundary, so no stripping should occur.
  SCSCFMessage msg;
  msg._via = "10.99.88.11:12345;transport=TCP";
  msg._to = "6505551234@homedomain";
  msg._todomain = "";
  msg._route = "Route: <sip:sprout.homedomain;orig>";
  msg._requri = "sip:6505551234@homedomain";

  msg._method = "INVITE";
  inject_msg(msg.get_request(), &tpBono);
  poll();
  ASSERT_EQ(2, txdata_count());

  // 100 Trying goes back to bono
  pjsip_msg* out = current_txdata()->msg;
  RespMatcher(100).matches(out);
  tpBono.expect_target(current_txdata(), true);  // Requests always come back on same transport
  msg.convert_routeset(out);
  free_txdata();

  // Call should pass through MMTEL AS, and then proceed. This should
  // add a privacy header.

  // INVITE passed on to AS1
  SCOPED_TRACE("INVITE (S)");
  out = current_txdata()->msg;
  ReqMatcher r1("INVITE");
  ASSERT_NO_FATAL_FAILURE(r1.matches(out));

  tpAS1.expect_target(current_txdata(), false);
  EXPECT_EQ("sip:6505551234@homedomain", r1.uri());
  EXPECT_THAT(get_headers(out, "Route"),
              testing::MatchesRegex("Route: <sip:5\\.2\\.3\\.4:56787;transport=UDP;lr>\r\nRoute: <sip:odi_[+/A-Za-z0-9]+@127.0.0.1:5058;transport=UDP;lr;service=scscf>"));
  EXPECT_EQ("Privacy: id; header; user", get_headers(out, "Privacy"));

  // ---------- AS1 turns it around (acting as proxy)
  const pj_str_t STR_ROUTE = pj_str("Route");
  pjsip_hdr* hdr = (pjsip_hdr*)pjsip_msg_find_hdr_by_name(out, &STR_ROUTE, NULL);
  if (hdr)
  {
    pj_list_erase(hdr);
  }
  inject_msg(out, &tpAS1);
  free_txdata();

  // 100 Trying goes back to AS1
  out = current_txdata()->msg;
  RespMatcher(100).matches(out);
  tpAS1.expect_target(current_txdata(), true);  // Requests always come back on same transport
  msg.convert_routeset(out);
  free_txdata();

  // INVITE passed on to final destination
  SCOPED_TRACE("INVITE (4)");
  out = current_txdata()->msg;
  ASSERT_NO_FATAL_FAILURE(r1.matches(out));

  tpBono.expect_target(current_txdata(), false);
  EXPECT_EQ("sip:wuntootreefower@10.114.61.213:5061;transport=tcp;ob", r1.uri());
  EXPECT_EQ("", get_headers(out, "Route"));
  EXPECT_EQ("Privacy: id; header; user", get_headers(out, "Privacy"));

  free_txdata();
}

/// Test MMTEL-then-external-AS flows (both orig and term).
//
// Flow:
//
// * 6505551000 calls 6505551234
// * 6505551000 originating:
//     * MMTEL is invoked, applying privacy
//     * external AS1 (1.2.3.4:56789) is invoked
// * 6505551234 terminating:
//     * MMTEL is invoked, applying privacy
//     * external AS2 (5.2.3.4:56787) is invoked
// * call reaches registered contact for 6505551234.
//
TEST_F(SCSCFTest, MmtelThenExternal)
{
  register_uri(_sdm, _hss_connection, "6505551234", "homedomain", "sip:wuntootreefower@10.114.61.213:5061;transport=tcp;ob");

  ServiceProfileBuilder service_profile_1 = ServiceProfileBuilder()
    .addIdentity("sip:6505551000@homedomain")
    .addIfc(1, {"<Method>INVITE</Method>"}, "sip:mmtel.homedomain")
    .addIfc(2, {"<Method>INVITE</Method>"}, "sip:1.2.3.4:56789;transport=UDP");
  SubscriptionBuilder subscription_1 = SubscriptionBuilder()
    .addServiceProfile(service_profile_1);
  _hss_connection->set_impu_result("sip:6505551000@homedomain",
                                   "call",
                                   "UNREGISTERED",
                                   subscription_1.return_sub());
  _xdm_connection->put("sip:6505551000@homedomain",
                       R"(<?xml version="1.0" encoding="UTF-8"?>
                          <simservs xmlns="http://uri.etsi.org/ngn/params/xml/simservs/xcap" xmlns:cp="urn:ietf:params:xml:ns:common-policy">
                            <originating-identity-presentation active="true" />
                            <originating-identity-presentation-restriction active="true">
                              <default-behaviour>presentation-restricted</default-behaviour>
                            </originating-identity-presentation-restriction>
                            <communication-diversion active="false"/>
                            <incoming-communication-barring active="false"/>
                            <outgoing-communication-barring active="false"/>
                       </simservs>)");  // "

  ServiceProfileBuilder service_profile_2 = ServiceProfileBuilder()
    .addIdentity("sip:6505551234@homedomain")
    .addIfc(1, {"<Method>INVITE</Method>"}, "sip:mmtel.homedomain")
    .addIfc(2, {"<Method>INVITE</Method>"}, "sip:5.2.3.4:56787;transport=UDP");
  SubscriptionBuilder subscription_2 = SubscriptionBuilder()
    .addServiceProfile(service_profile_2);
  _hss_connection->set_impu_result("sip:6505551234@homedomain",
                                   "call",
                                   RegDataXMLUtils::STATE_REGISTERED,
                                   subscription_2.return_sub());
  _xdm_connection->put("sip:6505551234@homedomain",
                       R"(<?xml version="1.0" encoding="UTF-8"?>
                          <simservs xmlns="http://uri.etsi.org/ngn/params/xml/simservs/xcap" xmlns:cp="urn:ietf:params:xml:ns:common-policy">
                            <originating-identity-presentation active="true" />
                            <originating-identity-presentation-restriction active="true">
                              <default-behaviour>presentation-restricted</default-behaviour>
                            </originating-identity-presentation-restriction>
                            <communication-diversion active="false"/>
                            <incoming-communication-barring active="false"/>
                            <outgoing-communication-barring active="false"/>
                          </simservs>)");  // "
  _hss_connection->set_result("/impu/sip%3A6505551234%40homedomain/location",
                              "{\"result-code\": 2001,"
                              " \"scscf\": \"sip:scscf.sprout.homedomain:5058;transport=TCP\"}");

  TransportFlow tpBono(TransportFlow::Protocol::TCP, stack_data.scscf_port, "10.99.88.11", 12345);
  TransportFlow tpAS1(TransportFlow::Protocol::UDP, stack_data.scscf_port, "1.2.3.4", 56789);
  TransportFlow tpAS2(TransportFlow::Protocol::UDP, stack_data.scscf_port, "5.2.3.4", 56787);

  // ---------- Send INVITE
  // We're within the trust boundary, so no stripping should occur.
  SCSCFMessage msg;
  msg._via = "10.99.88.11:12345;transport=TCP";
  msg._to = "6505551234@homedomain";
  msg._todomain = "";
  msg._route = "Route: <sip:sprout.homedomain;orig>";
  msg._requri = "sip:6505551234@homedomain";

  msg._method = "INVITE";
  inject_msg(msg.get_request(), &tpBono);
  poll();
  ASSERT_EQ(2, txdata_count());

  // 100 Trying goes back to bono
  pjsip_msg* out = current_txdata()->msg;
  RespMatcher(100).matches(out);
  tpBono.expect_target(current_txdata(), true);  // Requests always come back on same transport
  msg.convert_routeset(out);
  free_txdata();

  // Call should pass through MMTEL AS, and then proceed. This should
  // add a privacy header.

  // INVITE passed on to AS1 (as originating).
  SCOPED_TRACE("INVITE (S)");
  out = current_txdata()->msg;
  ReqMatcher r1("INVITE");
  ASSERT_NO_FATAL_FAILURE(r1.matches(out));

  tpAS1.expect_target(current_txdata(), false);
  EXPECT_EQ("sip:6505551234@homedomain", r1.uri());
  EXPECT_THAT(get_headers(out, "Route"),
              testing::MatchesRegex("Route: <sip:1\\.2\\.3\\.4:56789;transport=UDP;lr>\r\nRoute: <sip:odi_[+/A-Za-z0-9]+@127.0.0.1:5058;transport=UDP;lr;orig;service=scscf>"));
  EXPECT_EQ("Privacy: id; header; user", get_headers(out, "Privacy"));
  EXPECT_THAT(get_headers(out, "P-Served-User"),
              testing::MatchesRegex("P-Served-User: <sip:6505551000@homedomain>;sescase=orig;regstate=unreg"));

  // ---------- AS1 turns it around (acting as proxy)
  const pj_str_t STR_ROUTE = pj_str("Route");
  pjsip_hdr* hdr = (pjsip_hdr*)pjsip_msg_find_hdr_by_name(out, &STR_ROUTE, NULL);
  if (hdr)
  {
    pj_list_erase(hdr);
  }
  inject_msg(out, &tpAS1);
  free_txdata();

  // 100 Trying goes back to AS1
  out = current_txdata()->msg;
  RespMatcher(100).matches(out);
  tpAS1.expect_target(current_txdata(), true);  // Requests always come back on same transport
  msg.convert_routeset(out);
  free_txdata();

  // Call should pass through MMTEL AS, and then proceed. This should
  // do nothing.

  // INVITE passed on to AS2 (as terminating).
  SCOPED_TRACE("INVITE (S2)");
  out = current_txdata()->msg;
  ASSERT_NO_FATAL_FAILURE(r1.matches(out));

  tpAS2.expect_target(current_txdata(), false);
  EXPECT_EQ("sip:6505551234@homedomain", r1.uri());
  EXPECT_THAT(get_headers(out, "Route"),
              testing::MatchesRegex("Route: <sip:5\\.2\\.3\\.4:56787;transport=UDP;lr>\r\nRoute: <sip:odi_[+/A-Za-z0-9]+@127.0.0.1:5058;transport=UDP;lr;service=scscf>"));
  EXPECT_THAT(get_headers(out, "P-Served-User"),
              testing::MatchesRegex("P-Served-User: <sip:6505551234@homedomain>;sescase=term;regstate=reg"));

  // ---------- AS2 turns it around (acting as proxy)
  hdr = (pjsip_hdr*)pjsip_msg_find_hdr_by_name(out, &STR_ROUTE, NULL);
  if (hdr)
  {
    pj_list_erase(hdr);
  }
  inject_msg(out, &tpAS2);
  free_txdata();

  // 100 Trying goes back to AS2
  out = current_txdata()->msg;
  RespMatcher(100).matches(out);
  tpAS2.expect_target(current_txdata(), true);  // Requests always come back on same transport
  msg.convert_routeset(out);
  free_txdata();

  // INVITE passed on to final destination
  SCOPED_TRACE("INVITE (4)");
  out = current_txdata()->msg;
  ASSERT_NO_FATAL_FAILURE(r1.matches(out));

  tpBono.expect_target(current_txdata(), false);
  EXPECT_EQ("sip:wuntootreefower@10.114.61.213:5061;transport=tcp;ob", r1.uri());
  EXPECT_EQ("", get_headers(out, "Route"));
  EXPECT_EQ("Privacy: id; header; user", get_headers(out, "Privacy"));

  free_txdata();
}


/// Test multiple-MMTEL flow.
// Flow:
//
// * 6505551000 calls 6505551234
// * 6505551000 originating:
//     * MMTEL is invoked, applying privacy
//     * MMTEL is invoked, applying privacy
// * 6505551234 terminating:
//     * MMTEL is invoked, applying privacy
//     * MMTEL is invoked, applying privacy
//     * external AS1 (5.2.3.4:56787) is invoked
// * call reaches registered contact for 6505551234.
//
TEST_F(SCSCFTest, MultipleMmtelFlow)
{
  register_uri(_sdm, _hss_connection, "6505551234", "homedomain", "sip:wuntootreefower@10.114.61.213:5061;transport=tcp;ob");
  ServiceProfileBuilder service_profile_1 = ServiceProfileBuilder()
    .addIdentity("sip:6505551000@homedomain")
    .addIfc(1, {"<Method>INVITE</Method>"}, "sip:mmtel.homedomain")
    .addIfc(2, {"<Method>INVITE</Method>"}, "sip:mmtel.homedomain");
  SubscriptionBuilder subscription_1 = SubscriptionBuilder()
    .addServiceProfile(service_profile_1);
  _hss_connection->set_impu_result("sip:6505551000@homedomain",
                                   "call",
                                   RegDataXMLUtils::STATE_REGISTERED,
                                   subscription_1.return_sub());
  _xdm_connection->put("sip:6505551000@homedomain",
                       R"(<?xml version="1.0" encoding="UTF-8"?>
                          <simservs xmlns="http://uri.etsi.org/ngn/params/xml/simservs/xcap" xmlns:cp="urn:ietf:params:xml:ns:common-policy">
                            <originating-identity-presentation active="true" />
                            <originating-identity-presentation-restriction active="true">
                              <default-behaviour>presentation-restricted</default-behaviour>
                            </originating-identity-presentation-restriction>
                            <communication-diversion active="false"/>
                            <incoming-communication-barring active="false"/>
                            <outgoing-communication-barring active="false"/>
                          </simservs>)");  // "
  ServiceProfileBuilder service_profile_2 = ServiceProfileBuilder()
    .addIdentity("sip:6505551234@homedomain")
    .addIfc(1, {"<Method>INVITE</Method>"}, "sip:mmtel.homedomain")
    .addIfc(2, {"<Method>INVITE</Method>"}, "sip:mmtel.homedomain")
    .addIfc(3, {"<Method>INVITE</Method>"}, "sip:5.2.3.4:56787;transport=UDP");
  SubscriptionBuilder subscription_2 = SubscriptionBuilder()
    .addServiceProfile(service_profile_2);
  _hss_connection->set_impu_result("sip:6505551234@homedomain",
                                   "call",
                                   RegDataXMLUtils::STATE_REGISTERED,
                                   subscription_2.return_sub());
  _xdm_connection->put("sip:6505551234@homedomain",
                       R"(<?xml version="1.0" encoding="UTF-8"?>
                          <simservs xmlns="http://uri.etsi.org/ngn/params/xml/simservs/xcap" xmlns:cp="urn:ietf:params:xml:ns:common-policy">
                            <originating-identity-presentation active="true" />
                            <originating-identity-presentation-restriction active="true">
                              <default-behaviour>presentation-restricted</default-behaviour>
                            </originating-identity-presentation-restriction>
                            <communication-diversion active="false"/>
                            <incoming-communication-barring active="false"/>
                            <outgoing-communication-barring active="false"/>
                          </simservs>)");  // "
  _hss_connection->set_result("/impu/sip%3A6505551234%40homedomain/location",
                              "{\"result-code\": 2001,"
                              " \"scscf\": \"sip:scscf.sprout.homedomain:5058;transport=TCP\"}");

  TransportFlow tpBono(TransportFlow::Protocol::TCP, stack_data.scscf_port, "10.99.88.11", 12345);
  TransportFlow tpAS1(TransportFlow::Protocol::UDP, stack_data.scscf_port, "5.2.3.4", 56787);

  // ---------- Send INVITE
  // We're within the trust boundary, so no stripping should occur.
  SCSCFMessage msg;
  msg._via = "10.99.88.11:12345;transport=TCP";
  msg._to = "6505551234@homedomain";
  msg._todomain = "";
  msg._route = "Route: <sip:sprout.homedomain;orig>";
  msg._requri = "sip:6505551234@homedomain";

  msg._method = "INVITE";
  inject_msg(msg.get_request(), &tpBono);
  poll();
  ASSERT_EQ(2, txdata_count());

  // 100 Trying goes back to bono
  pjsip_msg* out = current_txdata()->msg;
  RespMatcher(100).matches(out);
  tpBono.expect_target(current_txdata(), true);  // Requests always come back on same transport
  msg.convert_routeset(out);
  free_txdata();

  // Call should pass through MMTEL AS four times (!), and then
  // proceed. This should add a privacy header.

  // INVITE passed on to AS1
  SCOPED_TRACE("INVITE (S)");
  out = current_txdata()->msg;
  ReqMatcher r1("INVITE");
  ASSERT_NO_FATAL_FAILURE(r1.matches(out));

  tpAS1.expect_target(current_txdata(), false);
  EXPECT_EQ("sip:6505551234@homedomain", r1.uri());
  EXPECT_THAT(get_headers(out, "Route"),
              testing::MatchesRegex("Route: <sip:5\\.2\\.3\\.4:56787;transport=UDP;lr>\r\nRoute: <sip:odi_[+/A-Za-z0-9]+@127.0.0.1:5058;transport=UDP;lr;service=scscf>"));
  EXPECT_EQ("Privacy: id; header; user", get_headers(out, "Privacy"));

  // ---------- AS1 turns it around (acting as proxy)
  const pj_str_t STR_ROUTE = pj_str("Route");
  pjsip_hdr* hdr = (pjsip_hdr*)pjsip_msg_find_hdr_by_name(out, &STR_ROUTE, NULL);
  if (hdr)
  {
    pj_list_erase(hdr);
  }
  inject_msg(out, &tpAS1);
  free_txdata();

  // 100 Trying goes back to AS1
  out = current_txdata()->msg;
  RespMatcher(100).matches(out);
  tpAS1.expect_target(current_txdata(), true);  // Requests always come back on same transport
  msg.convert_routeset(out);
  free_txdata();

  // INVITE passed on to final destination
  SCOPED_TRACE("INVITE (4)");
  out = current_txdata()->msg;
  ASSERT_NO_FATAL_FAILURE(r1.matches(out));

  tpBono.expect_target(current_txdata(), false);
  EXPECT_EQ("sip:wuntootreefower@10.114.61.213:5061;transport=tcp;ob", r1.uri());
  EXPECT_EQ("", get_headers(out, "Route"));
  EXPECT_EQ("Privacy: id; header; user", get_headers(out, "Privacy"));

  free_txdata();
}


// Test basic ISC (AS) OPTIONS final acceptance flow (AS sinks request).
TEST_F(SCSCFTest, SimpleOptionsAccept)
{
  register_uri(_sdm, _hss_connection, "6505551234", "homedomain", "sip:wuntootreefower@10.114.61.213:5061;transport=tcp;ob");
  ServiceProfileBuilder service_profile = ServiceProfileBuilder()
    .addIdentity("sip:6505551234@homedomain")
    .addIfc(1, {"<Method>OPTIONS</Method>"}, "sip:1.2.3.4:56789;transport=UDP");
  SubscriptionBuilder subscription = SubscriptionBuilder()
    .addServiceProfile(service_profile);
  _hss_connection->set_impu_result("sip:6505551234@homedomain", "call", RegDataXMLUtils::STATE_REGISTERED, subscription.return_sub());
  _hss_connection->set_impu_result("sip:6505551000@homedomain", "call", RegDataXMLUtils::STATE_REGISTERED, "");
  _hss_connection->set_result("/impu/sip%3A6505551234%40homedomain/location",
                              "{\"result-code\": 2001,"
                              " \"scscf\": \"sip:scscf.sprout.homedomain:5058;transport=TCP\"}");

  TransportFlow tpBono(TransportFlow::Protocol::TCP, stack_data.scscf_port, "10.99.88.11", 12345);
  TransportFlow tpAS1(TransportFlow::Protocol::UDP, stack_data.scscf_port, "1.2.3.4", 56789);

  // ---------- Send OPTIONS
  // We're within the trust boundary, so no stripping should occur.
  SCSCFMessage msg;
  msg._via = "10.99.88.11:12345;transport=TCP";
  msg._to = "6505551234@homedomain";
  msg._todomain = "";
  msg._route = "Route: <sip:sprout.homedomain;orig>";
  msg._requri = "sip:6505551234@homedomain";

  msg._method = "OPTIONS";
  inject_msg(msg.get_request(), &tpBono);
  poll();
  ASSERT_EQ(1, txdata_count());

  // INVITE passed on to AS1
  SCOPED_TRACE("OPTIONS (S)");
  pjsip_msg* out = current_txdata()->msg;
  ReqMatcher r1("OPTIONS");
  ASSERT_NO_FATAL_FAILURE(r1.matches(out));

  tpAS1.expect_target(current_txdata(), false);
  EXPECT_EQ("sip:6505551234@homedomain", r1.uri());
  EXPECT_THAT(get_headers(out, "Route"),
              testing::MatchesRegex("Route: <sip:1\\.2\\.3\\.4:56789;transport=UDP;lr>\r\nRoute: <sip:odi_[+/A-Za-z0-9]+@127.0.0.1:5058;transport=UDP;lr;service=scscf>"));

  // ---------- AS1 accepts it with 200.
  string fresp = respond_to_txdata(current_txdata(), 200);
  free_txdata();
  inject_msg(fresp, &tpAS1);

  // 200 response goes back to bono
  SCOPED_TRACE("OK");
  out = current_txdata()->msg;
  RespMatcher(200).matches(out);
  tpBono.expect_target(current_txdata(), true);  // Requests always come back on same transport
  msg.convert_routeset(out);
  msg._cseq++;
  free_txdata();
}


// Test terminating call-diversion AS flow to external URI.
// Repros https://github.com/Metaswitch/sprout/issues/519.
TEST_F(SCSCFTest, TerminatingDiversionExternal)
{
  register_uri(_sdm, _hss_connection, "6505501234", "homedomain", "sip:wuntootreefower@10.114.61.213:5061;transport=tcp;ob");
  ServiceProfileBuilder service_profile = ServiceProfileBuilder()
    .addIdentity("sip:6505501234@homedomain")
    .addIfc(1, {"<Method>INVITE</Method>", "<SessionCase>1</SessionCase><!-- terminating-registered -->"}, "sip:1.2.3.4:56789;transport=UDP");
  SubscriptionBuilder subscription = SubscriptionBuilder()
    .addServiceProfile(service_profile);
  _hss_connection->set_impu_result("sip:6505501234@homedomain", "call", RegDataXMLUtils::STATE_REGISTERED, subscription.return_sub());
  _hss_connection->set_impu_result("sip:6505551000@homedomain", "call", RegDataXMLUtils::STATE_REGISTERED, "");
  _hss_connection->set_result("/impu/sip%3A6505501234%40homedomain/location",
                              "{\"result-code\": 2001,"
                              " \"scscf\": \"sip:scscf.sprout.homedomain:5058;transport=TCP\"}");

  add_host_mapping("ut.cw-ngv.com", "10.9.8.7");
  TransportFlow tpBono(TransportFlow::Protocol::UDP, stack_data.scscf_port, "10.99.88.11", 12345);
  TransportFlow tpAS(TransportFlow::Protocol::UDP, stack_data.scscf_port, "1.2.3.4", 56789);
  TransportFlow tpExternal(TransportFlow::Protocol::UDP, stack_data.scscf_port, "10.9.8.7", 5060);

  // ---------- Send INVITE
  // We're within the trust boundary, so no stripping should occur.
  SCSCFMessage msg;
  msg._via = "10.99.88.11:12345";
  msg._to = "6505501234@homedomain";
  msg._todomain = "";
  msg._route = "Route: <sip:sprout.homedomain;orig>";
  msg._requri = "sip:6505501234@homedomain";
  msg._method = "INVITE";
  inject_msg(msg.get_request(), &tpBono);
  poll();
  ASSERT_EQ(2, txdata_count());

  // 100 Trying goes back to bono
  pjsip_msg* out = current_txdata()->msg;
  RespMatcher(100).matches(out);
  tpBono.expect_target(current_txdata(), true);  // Requests always come back on same transport
  msg.convert_routeset(out);
  free_txdata();

  // INVITE passed on to AS1 (as terminating AS for Bob)
  SCOPED_TRACE("INVITE (S)");
  out = current_txdata()->msg;
  ReqMatcher r1("INVITE");
  ASSERT_NO_FATAL_FAILURE(r1.matches(out));

  tpAS.expect_target(current_txdata(), false);
  EXPECT_EQ("sip:6505501234@homedomain", r1.uri());
  EXPECT_THAT(get_headers(out, "Route"),
              testing::MatchesRegex("Route: <sip:1\\.2\\.3\\.4:56789;transport=UDP;lr>\r\nRoute: <sip:odi_[+/A-Za-z0-9]+@127.0.0.1:5058;transport=UDP;lr;service=scscf>"));
  EXPECT_THAT(get_headers(out, "P-Served-User"),
              testing::MatchesRegex("P-Served-User: <sip:6505501234@homedomain>;sescase=term;regstate=reg"));

  // ---------- AS1 sends a 100 Trying to indicate it has received the request.
  string fresp1 = respond_to_txdata(current_txdata(), 100);
  inject_msg(fresp1, &tpAS);

  // ---------- AS1 turns it around
  // (acting as routing B2BUA by adding a Via, removing the top Route and changing the target)
  const pj_str_t STR_VIA = pj_str("Via");
  pjsip_via_hdr* via_hdr = (pjsip_via_hdr*)pjsip_msg_find_hdr_by_name(out, &STR_VIA, NULL);
  if (via_hdr)
  {
    via_hdr->rport_param = via_hdr->sent_by.port;
  }
  via_hdr = pjsip_via_hdr_create(current_txdata()->pool);
  via_hdr->transport = pj_str("FAKE_UDP");
  via_hdr->sent_by.host = pj_str("1.2.3.4");
  via_hdr->sent_by.port = 56789;
  via_hdr->rport_param = 0;
  via_hdr->branch_param = pj_str("z9hG4bK1234567890");
  pjsip_msg_insert_first_hdr(out, (pjsip_hdr*)via_hdr);
  const pj_str_t STR_ROUTE = pj_str("Route");
  pjsip_hdr* hdr = (pjsip_hdr*)pjsip_msg_find_hdr_by_name(out, &STR_ROUTE, NULL);
  if (hdr)
  {
    pj_list_erase(hdr);
  }
  ((pjsip_sip_uri*)out->line.req.uri)->host = pj_str("ut.cw-ngv.com");
  inject_msg(out, &tpAS);
  free_txdata();

  // 100 Trying goes back to AS1
  out = current_txdata()->msg;
  RespMatcher(100).matches(out);
  tpAS.expect_target(current_txdata(), true);  // Requests always come back on same transport
  msg.convert_routeset(out);
  free_txdata();

  // INVITE passed externally
  SCOPED_TRACE("INVITE (2)");
  out = current_txdata()->msg;
  ASSERT_NO_FATAL_FAILURE(r1.matches(out));

  tpExternal.expect_target(current_txdata(), false);
  EXPECT_EQ("sip:6505501234@ut.cw-ngv.com", r1.uri());
  EXPECT_EQ("", get_headers(out, "Route"));

  // ---------- Externally accepted with 200.
  string fresp = respond_to_txdata(current_txdata(), 200);
  free_txdata();
  inject_msg(fresp, &tpExternal);

  // 200 OK goes back to AS1
  out = current_txdata()->msg;
  RespMatcher(200).matches(out);
  tpAS.expect_target(current_txdata(), true);  // Requests always come back on same transport
  msg.convert_routeset(out);

  // ---------- AS1 forwards 200 (stripping via)
  hdr = (pjsip_hdr*)pjsip_msg_find_hdr_by_name(out, &STR_VIA, NULL);
  if (hdr)
  {
    pj_list_erase(hdr);
  }
  inject_msg(out, &tpAS);
  free_txdata();

  // 200 OK goes back to bono
  out = current_txdata()->msg;
  RespMatcher(200).matches(out);
  tpBono.expect_target(current_txdata(), true);  // Requests always come back on same transport
  msg.convert_routeset(out);
  free_txdata();

  EXPECT_EQ(1, ((SNMP::FakeEventAccumulatorTable*)_scscf_sproutlet->_audio_session_setup_time_tbl)->_count);
  EXPECT_EQ(0, ((SNMP::FakeEventAccumulatorTable*)_scscf_sproutlet->_video_session_setup_time_tbl)->_count);
}


// Test originating AS handling for request to external URI.
TEST_F(SCSCFTest, OriginatingExternal)
{
  register_uri(_sdm, _hss_connection, "6505501234", "homedomain", "sip:wuntootreefower@10.114.61.213:5061;transport=tcp;ob");
  ServiceProfileBuilder service_profile = ServiceProfileBuilder()
    .addIdentity("sip:6505551000@homedomain")
    .addIfc(1, {"<Method>INVITE</Method>", "<SessionCase>0</SessionCase><!-- originating-registered -->"}, "sip:1.2.3.4:56789;transport=UDP");
  SubscriptionBuilder subscription = SubscriptionBuilder()
    .addServiceProfile(service_profile);
  _hss_connection->set_impu_result("sip:6505551000@homedomain", "call", RegDataXMLUtils::STATE_REGISTERED, subscription.return_sub());
  _hss_connection->set_impu_result("sip:6505501234@homedomain", "call", RegDataXMLUtils::STATE_REGISTERED, "");

  add_host_mapping("ut.cw-ngv.com", "10.9.8.7");
  TransportFlow tpBono(TransportFlow::Protocol::UDP, stack_data.scscf_port, "10.99.88.11", 12345);
  TransportFlow tpAS(TransportFlow::Protocol::UDP, stack_data.scscf_port, "1.2.3.4", 56789);
  TransportFlow tpExternal(TransportFlow::Protocol::UDP, stack_data.scscf_port, "10.9.8.7", 5060);

  // ---------- Send INVITE
  // We're within the trust boundary, so no stripping should occur.
  SCSCFMessage msg;
  msg._via = "10.99.88.11:12345";
  msg._to = "6505501234@ut.cw-ngv.com";
  msg._todomain = "";
  msg._route = "Route: <sip:sprout.homedomain;orig>";
  msg._requri = "sip:6505501234@ut.cw-ngv.com";
  msg._method = "INVITE";
  inject_msg(msg.get_request(), &tpBono);
  poll();
  ASSERT_EQ(2, txdata_count());

  // 100 Trying goes back to bono
  pjsip_msg* out = current_txdata()->msg;
  RespMatcher(100).matches(out);
  tpBono.expect_target(current_txdata(), true);  // Requests always come back on same transport
  msg.convert_routeset(out);
  free_txdata();

  // INVITE passed on to AS1 (as originating AS for Alice)
  SCOPED_TRACE("INVITE (S)");
  out = current_txdata()->msg;
  ReqMatcher r1("INVITE");
  ASSERT_NO_FATAL_FAILURE(r1.matches(out));

  tpAS.expect_target(current_txdata(), false);
  EXPECT_EQ("sip:6505501234@ut.cw-ngv.com", r1.uri());
  EXPECT_THAT(get_headers(out, "Route"),
              testing::MatchesRegex("Route: <sip:1\\.2\\.3\\.4:56789;transport=UDP;lr>\r\nRoute: <sip:odi_[+/A-Za-z0-9]+@127.0.0.1:5058;transport=UDP;lr;orig;service=scscf>"));
  EXPECT_THAT(get_headers(out, "P-Served-User"),
              testing::MatchesRegex("P-Served-User: <sip:6505551000@homedomain>;sescase=orig;regstate=reg"));

  // ---------- AS1 sends a 100 Trying to indicate it has received the request.
  string fresp1 = respond_to_txdata(current_txdata(), 100);
  inject_msg(fresp1, &tpAS);

  // ---------- AS1 turns it around
  // (acting as routing B2BUA by adding a Via, removing the top Route and changing the target)
  const pj_str_t STR_VIA = pj_str("Via");
  pjsip_via_hdr* via_hdr = (pjsip_via_hdr*)pjsip_msg_find_hdr_by_name(out, &STR_VIA, NULL);
  if (via_hdr)
  {
    via_hdr->rport_param = via_hdr->sent_by.port;
  }
  via_hdr = pjsip_via_hdr_create(current_txdata()->pool);
  via_hdr->transport = pj_str("FAKE_UDP");
  via_hdr->sent_by.host = pj_str("1.2.3.4");
  via_hdr->sent_by.port = 56789;
  via_hdr->rport_param = 0;
  via_hdr->branch_param = pj_str("z9hG4bK1234567890");
  pjsip_msg_insert_first_hdr(out, (pjsip_hdr*)via_hdr);
  const pj_str_t STR_ROUTE = pj_str("Route");
  pjsip_hdr* hdr = (pjsip_hdr*)pjsip_msg_find_hdr_by_name(out, &STR_ROUTE, NULL);
  if (hdr)
  {
    pj_list_erase(hdr);
  }
  inject_msg(out, &tpAS);
  free_txdata();

  // 100 Trying goes back to AS1
  out = current_txdata()->msg;
  RespMatcher(100).matches(out);
  tpAS.expect_target(current_txdata(), true);  // Requests always come back on same transport
  msg.convert_routeset(out);
  free_txdata();

  // INVITE passed externally
  SCOPED_TRACE("INVITE (2)");
  out = current_txdata()->msg;
  ASSERT_NO_FATAL_FAILURE(r1.matches(out));

  tpExternal.expect_target(current_txdata(), false);
  EXPECT_EQ("sip:6505501234@ut.cw-ngv.com", r1.uri());
  EXPECT_EQ("", get_headers(out, "Route"));

  // ---------- Externally accepted with 200.
  string fresp = respond_to_txdata(current_txdata(), 200);
  free_txdata();
  inject_msg(fresp, &tpExternal);

  // 200 OK goes back to AS1
  out = current_txdata()->msg;
  RespMatcher(200).matches(out);
  tpAS.expect_target(current_txdata(), true);  // Requests always come back on same transport
  msg.convert_routeset(out);

  // ---------- AS1 forwards 200 (stripping via)
  hdr = (pjsip_hdr*)pjsip_msg_find_hdr_by_name(out, &STR_VIA, NULL);
  if (hdr)
  {
    pj_list_erase(hdr);
  }
  inject_msg(out, &tpAS);
  free_txdata();

  // 200 OK goes back to bono
  out = current_txdata()->msg;
  RespMatcher(200).matches(out);
  tpBono.expect_target(current_txdata(), true);  // Requests always come back on same transport
  msg.convert_routeset(out);
  free_txdata();

  EXPECT_EQ(1, ((SNMP::FakeEventAccumulatorTable*)_scscf_sproutlet->_audio_session_setup_time_tbl)->_count);
  EXPECT_EQ(0, ((SNMP::FakeEventAccumulatorTable*)_scscf_sproutlet->_video_session_setup_time_tbl)->_count);
}


// Test local call with both originating and terminating ASs.
TEST_F(SCSCFTest, OriginatingTerminatingAS)
{
  register_uri(_sdm, _hss_connection, "6505551234", "homedomain", "sip:wuntootreefower@10.114.61.213:5061;transport=tcp;ob");

  ServiceProfileBuilder service_profile_1 = ServiceProfileBuilder()
    .addIdentity("sip:6505551234@homedomain")
    .addIfc(1, {"<Method>INVITE</Method>"}, "sip:1.2.3.4:56789;transport=UDP");
  SubscriptionBuilder subscription_1 = SubscriptionBuilder()
    .addServiceProfile(service_profile_1);
  _hss_connection->set_impu_result("sip:6505551234@homedomain",
                                   "call",
                                   RegDataXMLUtils::STATE_REGISTERED,
                                   subscription_1.return_sub());

  ServiceProfileBuilder service_profile_2 = ServiceProfileBuilder()
    .addIdentity("sip:6505551000@homedomain")
    .addIfc(1, {"<Method>INVITE</Method>"}, "sip:1.2.3.4:56789;transport=UDP");
  SubscriptionBuilder subscription_2 = SubscriptionBuilder()
    .addServiceProfile(service_profile_2);
  _hss_connection->set_impu_result("sip:6505551000@homedomain",
                                   "call",
                                   RegDataXMLUtils::STATE_REGISTERED,
                                   subscription_2.return_sub());
  _hss_connection->set_result("/impu/sip%3A6505551234%40homedomain/location",
                              "{\"result-code\": 2001,"
                              " \"scscf\": \"sip:scscf.sprout.homedomain:5058;transport=TCP\"}");

  TransportFlow tpBono(TransportFlow::Protocol::UDP, stack_data.scscf_port, "10.99.88.11", 12345);
  TransportFlow tpAS(TransportFlow::Protocol::UDP, stack_data.scscf_port, "1.2.3.4", 56789);

  // ---------- Send INVITE
  // We're within the trust boundary, so no stripping should occur.
  SCSCFMessage msg;
  msg._via = "10.99.88.11:12345";
  msg._to = "6505551234@homedomain";
  msg._todomain = "";
  msg._route = "Route: <sip:sprout.homedomain;orig>";
  msg._requri = "sip:6505551234@homedomain";
  msg._method = "INVITE";
  inject_msg(msg.get_request(), &tpBono);
  poll();
  ASSERT_EQ(2, txdata_count());

  // 100 Trying goes back to bono
  pjsip_msg* out = current_txdata()->msg;
  RespMatcher(100).matches(out);
  tpBono.expect_target(current_txdata(), true);  // Requests always come back on same transport
  msg.convert_routeset(out);
  free_txdata();

  // INVITE passed on to AS1 (as originating AS for 6505551000)
  SCOPED_TRACE("INVITE (S)");
  out = current_txdata()->msg;
  ReqMatcher r1("INVITE");
  ASSERT_NO_FATAL_FAILURE(r1.matches(out));

  tpAS.expect_target(current_txdata(), false);
  EXPECT_EQ("sip:6505551234@homedomain", r1.uri());
  EXPECT_THAT(get_headers(out, "Route"),
              testing::MatchesRegex("Route: <sip:1\\.2\\.3\\.4:56789;transport=UDP;lr>\r\nRoute: <sip:odi_[+/A-Za-z0-9]+@127.0.0.1:5058;transport=UDP;lr;orig;service=scscf>"));
  EXPECT_THAT(get_headers(out, "P-Served-User"),
              testing::MatchesRegex("P-Served-User: <sip:6505551000@homedomain>;sescase=orig;regstate=reg"));

  // ---------- AS1 sends a 100 Trying to indicate it has received the request.
  string fresp1 = respond_to_txdata(current_txdata(), 100);
  inject_msg(fresp1, &tpAS);

  // ---------- AS1 turns it around
  // (acting as routing B2BUA by adding a Via, and removing the top Route.)
  const pj_str_t STR_VIA = pj_str("Via");
  pjsip_via_hdr* via_hdr = (pjsip_via_hdr*)pjsip_msg_find_hdr_by_name(out, &STR_VIA, NULL);
  if (via_hdr)
  {
    via_hdr->rport_param = via_hdr->sent_by.port;
  }
  via_hdr = pjsip_via_hdr_create(current_txdata()->pool);
  via_hdr->transport = pj_str("FAKE_UDP");
  via_hdr->sent_by.host = pj_str("1.2.3.4");
  via_hdr->sent_by.port = 56789;
  via_hdr->rport_param = 0;
  via_hdr->branch_param = pj_str("z9hG4bK1234567890");
  pjsip_msg_insert_first_hdr(out, (pjsip_hdr*)via_hdr);
  const pj_str_t STR_ROUTE = pj_str("Route");
  pjsip_hdr* hdr = (pjsip_hdr*)pjsip_msg_find_hdr_by_name(out, &STR_ROUTE, NULL);
  if (hdr)
  {
    pj_list_erase(hdr);
  }
  inject_msg(out, &tpAS);
  free_txdata();

  // 100 Trying goes back to AS1
  out = current_txdata()->msg;
  RespMatcher(100).matches(out);
  tpAS.expect_target(current_txdata(), true);  // Requests always come back on same transport
  msg.convert_routeset(out);
  free_txdata();

  // INVITE passed on to AS1 (as terminating AS for 6505551234)
  SCOPED_TRACE("INVITE (S)");
  out = current_txdata()->msg;
  r1 = ReqMatcher("INVITE");
  ASSERT_NO_FATAL_FAILURE(r1.matches(out));

  tpAS.expect_target(current_txdata(), false);
  EXPECT_EQ("sip:6505551234@homedomain", r1.uri());
  EXPECT_THAT(get_headers(out, "Route"),
              testing::MatchesRegex("Route: <sip:1\\.2\\.3\\.4:56789;transport=UDP;lr>\r\nRoute: <sip:odi_[+/A-Za-z0-9]+@127.0.0.1:5058;transport=UDP;lr;service=scscf>"));
  EXPECT_THAT(get_headers(out, "P-Served-User"),
              testing::MatchesRegex("P-Served-User: <sip:6505551234@homedomain>;sescase=term;regstate=reg"));

  // ---------- AS1 sends a 100 Trying to indicate it has received the request.
  string fresp2 = respond_to_txdata(current_txdata(), 100);
  inject_msg(fresp2, &tpAS);

  // ---------- AS1 turns it around
  // (acting as routing B2BUA by adding a Via, and removing the top Route.)
  via_hdr = (pjsip_via_hdr*)pjsip_msg_find_hdr_by_name(out, &STR_VIA, NULL);
  if (via_hdr)
  {
    via_hdr->rport_param = via_hdr->sent_by.port;
  }
  via_hdr = pjsip_via_hdr_create(current_txdata()->pool);
  via_hdr->transport = pj_str("FAKE_UDP");
  via_hdr->sent_by.host = pj_str("1.2.3.4");
  via_hdr->sent_by.port = 56789;
  via_hdr->rport_param = 0;
  via_hdr->branch_param = pj_str("z9hG4bK1234567891"); // Must differ from previous branch
  pjsip_msg_insert_first_hdr(out, (pjsip_hdr*)via_hdr);
  hdr = (pjsip_hdr*)pjsip_msg_find_hdr_by_name(out, &STR_ROUTE, NULL);
  if (hdr)
  {
    pj_list_erase(hdr);
  }
  inject_msg(out, &tpAS);
  free_txdata();

  // 100 Trying goes back to AS1
  out = current_txdata()->msg;
  RespMatcher(100).matches(out);
  tpAS.expect_target(current_txdata(), true);  // Requests always come back on same transport
  msg.convert_routeset(out);
  free_txdata();

  // INVITE passed to terminating UE
  SCOPED_TRACE("INVITE (2)");
  out = current_txdata()->msg;
  ASSERT_NO_FATAL_FAILURE(r1.matches(out));

  tpBono.expect_target(current_txdata(), false);
  EXPECT_EQ("sip:wuntootreefower@10.114.61.213:5061;transport=tcp;ob", r1.uri());
  EXPECT_EQ("", get_headers(out, "Route"));

  string fresp = respond_to_txdata(current_txdata(), 200);
  free_txdata();
  inject_msg(fresp, &tpBono);

  // 200 OK goes back to AS1
  out = current_txdata()->msg;
  RespMatcher(200).matches(out);
  tpAS.expect_target(current_txdata(), true);  // Requests always come back on same transport
  msg.convert_routeset(out);

  // ---------- AS1 forwards 200 (stripping via)
  hdr = (pjsip_hdr*)pjsip_msg_find_hdr_by_name(out, &STR_VIA, NULL);
  if (hdr)
  {
    pj_list_erase(hdr);
  }
  inject_msg(out, &tpAS);
  free_txdata();

  // 200 OK goes back to AS1 (terminating)
  out = current_txdata()->msg;
  RespMatcher(200).matches(out);
  tpAS.expect_target(current_txdata(), true);  // Requests always come back on same transport
  msg.convert_routeset(out);

  // ---------- AS1 forwards 200 (stripping via)
  hdr = (pjsip_hdr*)pjsip_msg_find_hdr_by_name(out, &STR_VIA, NULL);
  if (hdr)
  {
    pj_list_erase(hdr);
  }
  inject_msg(out, &tpAS);
  free_txdata();

  // 200 OK goes back to bono
  out = current_txdata()->msg;
  RespMatcher(200).matches(out);
  tpBono.expect_target(current_txdata(), true);  // Requests always come back on same transport
  msg.convert_routeset(out);
  free_txdata();

  EXPECT_EQ(1, ((SNMP::FakeEventAccumulatorTable*)_scscf_sproutlet->_audio_session_setup_time_tbl)->_count);
  EXPECT_EQ(0, ((SNMP::FakeEventAccumulatorTable*)_scscf_sproutlet->_video_session_setup_time_tbl)->_count);
}


// Test local call with both originating and terminating ASs where terminating UE doesn't respond.
TEST_F(SCSCFTest, OriginatingTerminatingASTimeout)
{
  TransportFlow tpBono(TransportFlow::Protocol::UDP, stack_data.scscf_port, "10.99.88.11", 12345);
  TransportFlow tpAS(TransportFlow::Protocol::UDP, stack_data.scscf_port, "1.2.3.4", 56789);

  register_uri(_sdm, _hss_connection, "6505551234", "homedomain", "sip:wuntootreefower@10.114.61.213:5061;transport=tcp;ob");

  ServiceProfileBuilder service_profile_1 = ServiceProfileBuilder()
    .addIdentity("sip:6505551234@homedomain")
    .addIfc(1, {"<Method>INVITE</Method>"}, "sip:1.2.3.4:56789;transport=TCP");
  SubscriptionBuilder subscription_1 = SubscriptionBuilder()
    .addServiceProfile(service_profile_1);
  _hss_connection->set_impu_result("sip:6505551234@homedomain", "call", RegDataXMLUtils::STATE_REGISTERED, subscription_1.return_sub());

  ServiceProfileBuilder service_profile_2 = ServiceProfileBuilder()
    .addIdentity("sip:6505551000@homedomain")
    .addIfc(1, {"<Method>INVITE</Method>"}, "sip:1.2.3.4:56789;transport=TCP");
  SubscriptionBuilder subscription_2 = SubscriptionBuilder()
    .addServiceProfile(service_profile_2);
  _hss_connection->set_impu_result("sip:6505551000@homedomain", "call", RegDataXMLUtils::STATE_REGISTERED, subscription_2.return_sub());

  _hss_connection->set_result("/impu/sip%3A6505551234%40homedomain/location",
                              "{\"result-code\": 2001,"
                              " \"scscf\": \"sip:scscf.sprout.homedomain:5058;transport=TCP\"}");

  // ---------- Send INVITE
  // We're within the trust boundary, so no stripping should occur.
  SCSCFMessage msg;
  msg._via = "10.99.88.11:12345";
  msg._branch = "1111111111";
  msg._to = "6505551234@homedomain";
  msg._todomain = "";
  msg._route = "Route: <sip:sprout.homedomain;orig>";
  msg._requri = "sip:6505551234@homedomain";
  msg._method = "INVITE";
  inject_msg(msg.get_request(), &tpBono);
  poll();
  ASSERT_EQ(2, txdata_count());

  // 100 Trying goes back to bono
  pjsip_msg* out = current_txdata()->msg;
  RespMatcher(100).matches(out);
  tpBono.expect_target(current_txdata(), true);  // Requests always come back on same transport
  msg.convert_routeset(out);
  free_txdata();

  // INVITE passed on to AS1 (as originating AS for 6505551000)
  SCOPED_TRACE("INVITE (S)");
  pjsip_tx_data* invite_txdata = pop_txdata();
  out = invite_txdata->msg;
  ReqMatcher r1("INVITE");
  ASSERT_NO_FATAL_FAILURE(r1.matches(out));
  tpAS.expect_target(invite_txdata, false);
  EXPECT_EQ("sip:6505551234@homedomain", r1.uri());
  EXPECT_THAT(get_headers(out, "Route"),
              testing::MatchesRegex("Route: <sip:1\\.2\\.3\\.4:56789;transport=TCP;lr>\r\nRoute: <sip:odi_[+/A-Za-z0-9]+@127.0.0.1:5058;transport=TCP;lr;orig;service=scscf>"));
  EXPECT_THAT(get_headers(out, "P-Served-User"),
              testing::MatchesRegex("P-Served-User: <sip:6505551000@homedomain>;sescase=orig;regstate=reg"));

  // AS1 sends an immediate 100 Trying
  inject_msg(respond_to_txdata(invite_txdata, 100), &tpAS);

  // ---------- AS1 turns INVITE around
  // (acting as routing B2BUA by adding a Via, and removing the top Route.)
  const pj_str_t STR_VIA = pj_str("Via");
  pjsip_via_hdr* via_hdr = (pjsip_via_hdr*)pjsip_msg_find_hdr_by_name(out, &STR_VIA, NULL);
  if (via_hdr)
  {
    via_hdr->rport_param = via_hdr->sent_by.port;
  }
  via_hdr = pjsip_via_hdr_create(invite_txdata->pool);
  via_hdr->transport = pj_str("FAKE_UDP");
  via_hdr->sent_by.host = pj_str("1.2.3.4");
  via_hdr->sent_by.port = 56789;
  via_hdr->rport_param = 0;
  via_hdr->branch_param = pj_str("z9hG4bK2222222222");
  pjsip_msg_insert_first_hdr(out, (pjsip_hdr*)via_hdr);
  const pj_str_t STR_ROUTE = pj_str("Route");
  pjsip_hdr* hdr = (pjsip_hdr*)pjsip_msg_find_hdr_by_name(out, &STR_ROUTE, NULL);
  if (hdr)
  {
    pj_list_erase(hdr);
  }
  inject_msg(out, &tpAS);

  // 100 Trying goes back to AS1
  out = current_txdata()->msg;
  RespMatcher(100).matches(out);
  tpAS.expect_target(current_txdata(), true);  // Requests always come back on same transport
  msg.convert_routeset(out);
  free_txdata();

  // INVITE passed on to AS1 (as terminating AS for 6505551234)
  SCOPED_TRACE("INVITE (S)");
  invite_txdata = pop_txdata();
  out = invite_txdata->msg;
  r1 = ReqMatcher("INVITE");
  ASSERT_NO_FATAL_FAILURE(r1.matches(out));
  tpAS.expect_target(invite_txdata, false);
  EXPECT_EQ("sip:6505551234@homedomain", r1.uri());
  EXPECT_THAT(get_headers(out, "Route"),
              testing::MatchesRegex("Route: <sip:1\\.2\\.3\\.4:56789;transport=TCP;lr>\r\nRoute: <sip:odi_[+/A-Za-z0-9]+@127.0.0.1:5058;transport=TCP;lr;service=scscf>"));
  EXPECT_THAT(get_headers(out, "P-Served-User"),
              testing::MatchesRegex("P-Served-User: <sip:6505551234@homedomain>;sescase=term;regstate=reg"));

  // AS1 sends an immediate 100 Trying
  inject_msg(respond_to_txdata(invite_txdata, 100), &tpAS);

  // ---------- AS1 turns INVITE around
  // (acting as routing B2BUA by adding a Via, and removing the top Route.)
  via_hdr = (pjsip_via_hdr*)pjsip_msg_find_hdr_by_name(out, &STR_VIA, NULL);
  if (via_hdr)
  {
    via_hdr->rport_param = via_hdr->sent_by.port;
  }
  via_hdr = pjsip_via_hdr_create(invite_txdata->pool);
  via_hdr->transport = pj_str("FAKE_UDP");
  via_hdr->sent_by.host = pj_str("1.2.3.4");
  via_hdr->sent_by.port = 56789;
  via_hdr->rport_param = 0;
  via_hdr->branch_param = pj_str("z9hG4bK3333333333"); // Must differ from previous branch
  pjsip_msg_insert_first_hdr(out, (pjsip_hdr*)via_hdr);
  hdr = (pjsip_hdr*)pjsip_msg_find_hdr_by_name(out, &STR_ROUTE, NULL);
  if (hdr)
  {
    pj_list_erase(hdr);
  }
  inject_msg(out, &tpAS);

  // 100 Trying goes back to AS1
  out = current_txdata()->msg;
  RespMatcher(100).matches(out);
  tpAS.expect_target(current_txdata(), true);  // Requests always come back on same transport
  msg.convert_routeset(out);
  free_txdata();

  // INVITE passed to terminating UE
  SCOPED_TRACE("INVITE (2)");
  out = current_txdata()->msg;
  ASSERT_NO_FATAL_FAILURE(r1.matches(out));
  tpBono.expect_target(current_txdata(), false);
  EXPECT_EQ("sip:wuntootreefower@10.114.61.213:5061;transport=tcp;ob", r1.uri());
  EXPECT_EQ("", get_headers(out, "Route"));

  // Save the request for later.
  pjsip_tx_data* target_rq = pop_txdata();

  // Bono sends an immediate 100 Trying response.
  inject_msg(respond_to_txdata(target_rq, 100), &tpBono);

  // The terminating UE doesn't respond so eventually the transaction will time
  // out.  To force this to happen in the right way, we send a CANCEL chasing
  // the original transaction (which is what Bono will do if the transaction
  // times out).
  msg._method = "CANCEL";
  msg._via = "10.99.88.11:12345";
  msg._branch = "1111111111";
  msg._to = "6505551234@homedomain";
  msg._todomain = "";
  msg._route = "Route: <sip:sprout.homedomain;orig>";
  msg._requri = "sip:6505551234@homedomain";
  inject_msg(msg.get_request(), &tpBono);

  // CANCEL gets OK'd
  ASSERT_EQ(2, txdata_count());
  RespMatcher(200).matches(current_txdata()->msg);
  free_txdata();

  // The CANCEL is forwarded to AS1 (as originating AS)
  ReqMatcher("CANCEL").matches(current_txdata()->msg);

  // AS1 responds to the CANCEL.
  inject_msg(respond_to_current_txdata(200), &tpAS);
  free_txdata();

  // AS1 forwards the CANCEL back to Sprout.
  msg._branch = "2222222222";
  inject_msg(msg.get_request(), &tpAS);

  // CANCEL gets OK'd
  ASSERT_EQ(2, txdata_count());
  RespMatcher(200).matches(current_txdata()->msg);
  free_txdata();

  // The CANCEL is forwarded to AS1 (as terminating AS)
  ReqMatcher("CANCEL").matches(current_txdata()->msg);

  // AS2 responds to the CANCEL.
  inject_msg(respond_to_current_txdata(200), &tpAS);
  free_txdata();

  // AS1 forwards the CANCEL back to Sprout.
  msg._branch = "3333333333";
  inject_msg(msg.get_request(), &tpAS);

  // CANCEL gets OK'd
  ASSERT_EQ(2, txdata_count());
  RespMatcher(200).matches(current_txdata()->msg);
  free_txdata();

  // The CANCEL is forwarded to the terminating UE
  ReqMatcher("CANCEL").matches(current_txdata()->msg);

  // UE responds to the CANCEL.
  inject_msg(respond_to_current_txdata(200), &tpAS);
  free_txdata();

  // UE sends a 487 response which is ACKed and forwarded to AS1 (as terminating AS)
  inject_msg(respond_to_txdata(target_rq, 487));
  ASSERT_EQ(2, txdata_count());
  ReqMatcher("ACK").matches(current_txdata()->msg);
  free_txdata();
  ASSERT_EQ(1, txdata_count());
  RespMatcher(487).matches(current_txdata()->msg);

  // AS1 ACKs the response and forwards it back to Sprout removing the top Via header.
  msg._method = "ACK";
  msg._branch = "3333333333";
  inject_msg(msg.get_request(), &tpAS);
  out = current_txdata()->msg;
  hdr = (pjsip_hdr*)pjsip_msg_find_hdr_by_name(out, &STR_VIA, NULL);
  if (hdr)
  {
    pj_list_erase(hdr);
  }
  inject_msg(out, &tpAS);
  free_txdata();

  // Sprout ACKs the response and forwards it to AS1 (as originating AS).
  ASSERT_EQ(2, txdata_count());
  ReqMatcher("ACK").matches(current_txdata()->msg);
  free_txdata();
  ASSERT_EQ(1, txdata_count());
  RespMatcher(487).matches(current_txdata()->msg);

  // AS1 ACKs the response and forwards it back to Sprout removing the top Via header.
  msg._method = "ACK";
  msg._branch = "2222222222";
  inject_msg(msg.get_request(), &tpAS);
  out = current_txdata()->msg;
  hdr = (pjsip_hdr*)pjsip_msg_find_hdr_by_name(out, &STR_VIA, NULL);
  if (hdr)
  {
    pj_list_erase(hdr);
  }
  inject_msg(out, &tpAS);
  free_txdata();

  // Sprout ACKs the response and forwards it back to the originating UE.
  ASSERT_EQ(2, txdata_count());
  ReqMatcher("ACK").matches(current_txdata()->msg);
  free_txdata();
  ASSERT_EQ(1, txdata_count());
  RespMatcher(487).matches(current_txdata()->msg);
  free_txdata();

  // UE ACKs the response.
  msg._method = "ACK";
  msg._branch = "2222222222";
  inject_msg(msg.get_request(), &tpAS);

  // Session didn't get set up successfully so no session setup time will be
  // tracked.
  EXPECT_EQ(0, ((SNMP::FakeEventAccumulatorTable*)_scscf_sproutlet->_audio_session_setup_time_tbl)->_count);
  EXPECT_EQ(0, ((SNMP::FakeEventAccumulatorTable*)_scscf_sproutlet->_video_session_setup_time_tbl)->_count);
}


// Test local MESSAGE request with both originating and terminating ASs where terminating UE doesn't respond.
TEST_F(SCSCFTest, OriginatingTerminatingMessageASTimeout)
{
  TransportFlow tpBono(TransportFlow::Protocol::TCP, stack_data.scscf_port, "10.99.88.11", 12345);
  TransportFlow tpAS(TransportFlow::Protocol::TCP, stack_data.scscf_port, "1.2.3.4", 56789);

  register_uri(_sdm, _hss_connection, "6505551234", "homedomain", "sip:wuntootreefower@10.114.61.213:5061;transport=tcp;ob");

  ServiceProfileBuilder service_profile_1 = ServiceProfileBuilder()
    .addIdentity("sip:6505551234@homedomain")
    .addIfc(1, {"<Method>MESSAGE</Method>"}, "sip:1.2.3.4:56789;transport=TCP");
  SubscriptionBuilder subscription_1 = SubscriptionBuilder()
    .addServiceProfile(service_profile_1);
  _hss_connection->set_impu_result("sip:6505551234@homedomain", "call", RegDataXMLUtils::STATE_REGISTERED, subscription_1.return_sub());

  ServiceProfileBuilder service_profile_2 = ServiceProfileBuilder()
    .addIdentity("sip:6505551000@homedomain")
    .addIfc(1, {"<Method>MESSAGE</Method>"}, "sip:1.2.3.4:56789;transport=TCP");
  SubscriptionBuilder subscription_2 = SubscriptionBuilder()
    .addServiceProfile(service_profile_2);
  _hss_connection->set_impu_result("sip:6505551000@homedomain", "call", RegDataXMLUtils::STATE_REGISTERED, subscription_2.return_sub());
  _hss_connection->set_result("/impu/sip%3A6505551234%40homedomain/location",
                              "{\"result-code\": 2001,"
                              " \"scscf\": \"sip:scscf.sprout.homedomain:5058;transport=TCP\"}");

  // ---------- Send MESSAGE
  // We're within the trust boundary, so no stripping should occur.
  SCSCFMessage msg;
  msg._method = "MESSAGE";
  msg._via = "10.99.88.11:12345";
  msg._branch = "1111111111";
  msg._to = "6505551234@homedomain";
  msg._todomain = "";
  msg._route = "Route: <sip:sprout.homedomain;orig>";
  msg._requri = "sip:6505551234@homedomain";
  inject_msg(msg.get_request(), &tpBono);
  poll();

  // MESSAGE passed on to AS1 (as originating AS for 6505551000)
  ASSERT_EQ(1, txdata_count());
  pjsip_tx_data* message_txdata = pop_txdata();
  pjsip_msg* out = message_txdata->msg;
  ReqMatcher r1("MESSAGE");
  ASSERT_NO_FATAL_FAILURE(r1.matches(out));
  tpAS.expect_target(message_txdata, false);
  EXPECT_EQ("sip:6505551234@homedomain", r1.uri());
  EXPECT_THAT(get_headers(out, "Route"),
              testing::MatchesRegex("Route: <sip:1\\.2\\.3\\.4:56789;transport=TCP;lr>\r\nRoute: <sip:odi_[+/A-Za-z0-9]+@127.0.0.1:5058;transport=TCP;lr;orig;service=scscf>"));
  EXPECT_THAT(get_headers(out, "P-Served-User"),
              testing::MatchesRegex("P-Served-User: <sip:6505551000@homedomain>;sescase=orig;regstate=reg"));

  // AS1 sends an immediate 100 Trying response.  This isn't realistic as the
  // response should be delayed by 3.5 seconds, but it stops the script
  // having to handle MESSAGE retransmits.
  inject_msg(respond_to_txdata(message_txdata, 100), &tpAS);

  // Advance time by a second so we have good enough control over the order
  // the transactions time out.
  cwtest_advance_time_ms(1000L);

  // ---------- AS1 turns MESSAGE around
  // (acting as routing B2BUA by adding a Via, and removing the top Route.)
  const pj_str_t STR_VIA = pj_str("Via");
  pjsip_via_hdr* via_hdr = (pjsip_via_hdr*)pjsip_msg_find_hdr_by_name(out, &STR_VIA, NULL);
  if (via_hdr)
  {
    via_hdr->rport_param = via_hdr->sent_by.port;
  }
  via_hdr = pjsip_via_hdr_create(message_txdata->pool);
  via_hdr->transport = pj_str("TCP");
  via_hdr->sent_by.host = pj_str("1.2.3.4");
  via_hdr->sent_by.port = 56789;
  via_hdr->rport_param = 0;
  via_hdr->branch_param = pj_str("z9hG4bK2222222222");
  pjsip_msg_insert_first_hdr(out, (pjsip_hdr*)via_hdr);
  const pj_str_t STR_ROUTE = pj_str("Route");
  pjsip_hdr* hdr = (pjsip_hdr*)pjsip_msg_find_hdr_by_name(out, &STR_ROUTE, NULL);
  if (hdr)
  {
    pj_list_erase(hdr);
  }
  inject_msg(out, &tpAS);
  pjsip_tx_data_dec_ref(message_txdata);

  // MESSAGE passed on to AS1 (as terminating AS for 6505551234)
  ASSERT_EQ(1, txdata_count());
  message_txdata = pop_txdata();
  out = message_txdata->msg;
  ASSERT_NO_FATAL_FAILURE(r1.matches(out));
  tpAS.expect_target(message_txdata, false);
  EXPECT_EQ("sip:6505551234@homedomain", r1.uri());
  EXPECT_THAT(get_headers(out, "Route"),
              testing::MatchesRegex("Route: <sip:1\\.2\\.3\\.4:56789;transport=TCP;lr>\r\nRoute: <sip:odi_[+/A-Za-z0-9]+@127.0.0.1:5058;transport=TCP;lr;service=scscf>"));
  EXPECT_THAT(get_headers(out, "P-Served-User"),
              testing::MatchesRegex("P-Served-User: <sip:6505551234@homedomain>;sescase=term;regstate=reg"));

  // AS1 sends an immediate 100 Trying response.  This isn't realistic as the
  // response should be delayed by 3.5 seconds, but it stops the script
  // having to handle MESSAGE retransmits.
  inject_msg(respond_to_txdata(message_txdata, 100), &tpAS);

  // Advance time by a second so we have good enough control over the order
  // the transactions time out.
  cwtest_advance_time_ms(1000L);

  // ---------- AS1 turns MESSAGE around
  // (acting as routing B2BUA by adding a Via, and removing the top Route.)
  via_hdr = (pjsip_via_hdr*)pjsip_msg_find_hdr_by_name(out, &STR_VIA, NULL);
  if (via_hdr)
  {
    via_hdr->rport_param = via_hdr->sent_by.port;
  }
  via_hdr = pjsip_via_hdr_create(message_txdata->pool);
  via_hdr->transport = pj_str("TCP");
  via_hdr->sent_by.host = pj_str("1.2.3.4");
  via_hdr->sent_by.port = 56789;
  via_hdr->rport_param = 0;
  via_hdr->branch_param = pj_str("z9hG4bK3333333333"); // Must differ from previous branch
  pjsip_msg_insert_first_hdr(out, (pjsip_hdr*)via_hdr);
  hdr = (pjsip_hdr*)pjsip_msg_find_hdr_by_name(out, &STR_ROUTE, NULL);
  if (hdr)
  {
    pj_list_erase(hdr);
  }
  inject_msg(out, &tpAS);
  pjsip_tx_data_dec_ref(message_txdata);

  // MESSAGE passed to terminating UE
  ASSERT_EQ(1, txdata_count());
  out = current_txdata()->msg;
  ASSERT_NO_FATAL_FAILURE(r1.matches(out));
  tpBono.expect_target(current_txdata(), false);
  EXPECT_EQ("sip:wuntootreefower@10.114.61.213:5061;transport=tcp;ob", r1.uri());
  EXPECT_EQ("", get_headers(out, "Route"));

  // UE sends an immediate 100 Trying response.  This isn't realistic as the
  // response should be delayed by 3.5 seconds, but it stops the script
  // having to handle MESSAGE retransmits.
  inject_msg(respond_to_current_txdata(100), &tpBono);

  // Advance the time so the delayed 100 Trying responses are sent by Sprout
  // (should happen 3.5 seconds after the MESSAGE was first received, so we'll
  // advance to just over that time).
  cwtest_advance_time_ms(3500L);
  poll();
  ASSERT_EQ(3, txdata_count());
  RespMatcher(100).matches(current_txdata()->msg);
  tpBono.expect_target(current_txdata(), true);
  free_txdata();
  ASSERT_EQ(2, txdata_count());
  RespMatcher(100).matches(current_txdata()->msg);
  tpAS.expect_target(current_txdata(), true);
  free_txdata();
  ASSERT_EQ(1, txdata_count());
  RespMatcher(100).matches(current_txdata()->msg);
  tpAS.expect_target(current_txdata(), true);
  free_txdata();

  // Now advance the time so the first transaction times out.  This should
  // happen 64*T1=32 seconds after the initial request.  Since we've already
  // advanced time by just over 5.5 seconds, we just need to advance by
  // another 26.5 seconds.
  cwtest_advance_time_ms(26500L);
  poll();

  // Sprout should send a 408 response on the original transaction.
  ASSERT_EQ(1, txdata_count());
  RespMatcher(408).matches(current_txdata()->msg);
  tpBono.expect_target(current_txdata(), true);
  free_txdata();

  // Advance the time by another second so the second hop transaction times out.
  cwtest_advance_time_ms(1000L);
  poll();

  // Sprout should send a 408 response to AS1.
  ASSERT_EQ(1, txdata_count());
  RespMatcher(408).matches(current_txdata()->msg);
  tpAS.expect_target(current_txdata(), true);
  free_txdata();

  // Advance the time by another second so the third hop transaction times out.
  cwtest_advance_time_ms(1000L);
  poll();

  // Sprout should send a 408 response to AS1.
  ASSERT_EQ(1, txdata_count());
  RespMatcher(408).matches(current_txdata()->msg);
  tpAS.expect_target(current_txdata(), true);
  free_txdata();
}


// Test terminating call-diversion AS flow to external URI, with orig-cdiv enabled too.
TEST_F(SCSCFTest, TerminatingDiversionExternalOrigCdiv)
{
  TransportFlow tpBono(TransportFlow::Protocol::UDP, stack_data.scscf_port, "10.99.88.11", 12345);
  TransportFlow tpAS(TransportFlow::Protocol::UDP, stack_data.scscf_port, "1.2.3.4", 56789);
  TransportFlow tpExternal(TransportFlow::Protocol::UDP, stack_data.scscf_port, "10.9.8.7", 5060);

  register_uri(_sdm, _hss_connection, "6505501234", "homedomain", "sip:wuntootreefower@10.114.61.213:5061;transport=tcp;ob");
  ServiceProfileBuilder service_profile = ServiceProfileBuilder()
    .addIdentity("sip:6505501234@homedomain")
    .addIfc(1, {"<Method>INVITE</Method>"}, "sip:1.2.3.4:56789;transport=UDP");
  SubscriptionBuilder subscription = SubscriptionBuilder()
    .addServiceProfile(service_profile);
  _hss_connection->set_impu_result("sip:6505501234@homedomain", "call", RegDataXMLUtils::STATE_REGISTERED, subscription.return_sub());
  _hss_connection->set_impu_result("sip:6505551000@homedomain", "call", RegDataXMLUtils::STATE_REGISTERED, "");
  _hss_connection->set_result("/impu/sip%3A6505501234%40homedomain/location",
                              "{\"result-code\": 2001,"
                              " \"scscf\": \"sip:scscf.sprout.homedomain:5058;transport=TCP\"}");

  add_host_mapping("ut.cw-ngv.com", "10.9.8.7");

  // ---------- Send INVITE
  // We're within the trust boundary, so no stripping should occur.
  SCSCFMessage msg;
  msg._via = "10.99.88.11:12345";
  msg._to = "6505501234@homedomain";
  msg._todomain = "";
  msg._route = "Route: <sip:sprout.homedomain;orig>";
  msg._requri = "sip:6505501234@homedomain";
  msg._method = "INVITE";
  inject_msg(msg.get_request(), &tpBono);
  poll();
  ASSERT_EQ(2, txdata_count());

  // 100 Trying goes back to bono
  pjsip_msg* out = current_txdata()->msg;
  RespMatcher(100).matches(out);
  tpBono.expect_target(current_txdata(), true);  // Requests always come back on same transport
  msg.convert_routeset(out);
  free_txdata();

  // INVITE passed on to AS1 (as terminating AS for Bob)
  SCOPED_TRACE("INVITE (S)");
  out = current_txdata()->msg;
  ReqMatcher r1("INVITE");
  ASSERT_NO_FATAL_FAILURE(r1.matches(out));

  tpAS.expect_target(current_txdata(), false);
  EXPECT_EQ("sip:6505501234@homedomain", r1.uri());
  EXPECT_THAT(get_headers(out, "Route"),
              testing::MatchesRegex("Route: <sip:1\\.2\\.3\\.4:56789;transport=UDP;lr>\r\nRoute: <sip:odi_[+/A-Za-z0-9]+@127.0.0.1:5058;transport=UDP;lr;service=scscf>"));
  EXPECT_THAT(get_headers(out, "P-Served-User"),
              testing::MatchesRegex("P-Served-User: <sip:6505501234@homedomain>;sescase=term;regstate=reg"));

  // ---------- AS1 sends a 100 Trying to indicate it has received the request.
  string fresp1 = respond_to_txdata(current_txdata(), 100);
  inject_msg(fresp1, &tpAS);

  // ---------- AS1 turns it around
  // (acting as routing B2BUA by adding a Via, removing the top Route and changing the target)
  const pj_str_t STR_VIA = pj_str("Via");
  pjsip_via_hdr* via_hdr = (pjsip_via_hdr*)pjsip_msg_find_hdr_by_name(out, &STR_VIA, NULL);
  if (via_hdr)
  {
    via_hdr->rport_param = via_hdr->sent_by.port;
  }
  via_hdr = pjsip_via_hdr_create(current_txdata()->pool);
  via_hdr->transport = pj_str("FAKE_UDP");
  via_hdr->sent_by.host = pj_str("1.2.3.4");
  via_hdr->sent_by.port = 56789;
  via_hdr->rport_param = 0;
  via_hdr->branch_param = pj_str("z9hG4bK1234567890");
  pjsip_msg_insert_first_hdr(out, (pjsip_hdr*)via_hdr);
  const pj_str_t STR_ROUTE = pj_str("Route");
  pjsip_hdr* hdr = (pjsip_hdr*)pjsip_msg_find_hdr_by_name(out, &STR_ROUTE, NULL);
  if (hdr)
  {
    pj_list_erase(hdr);
  }
  ((pjsip_sip_uri*)out->line.req.uri)->host = pj_str("ut2.cw-ngv.com");
  inject_msg(out, &tpAS);
  free_txdata();

  // 100 Trying goes back to AS1
  out = current_txdata()->msg;
  RespMatcher(100).matches(out);
  tpAS.expect_target(current_txdata(), true);  // Requests always come back on same transport
  msg.convert_routeset(out);
  free_txdata();

  // INVITE passed on to AS1 (as originating-cdiv AS for Bob)
  SCOPED_TRACE("INVITE (S)");
  out = current_txdata()->msg;
  r1 = ReqMatcher("INVITE");
  ASSERT_NO_FATAL_FAILURE(r1.matches(out));

  tpAS.expect_target(current_txdata(), false);
  EXPECT_EQ("sip:6505501234@ut2.cw-ngv.com", r1.uri());
  EXPECT_THAT(get_headers(out, "Route"),
              testing::MatchesRegex("Route: <sip:1\\.2\\.3\\.4:56789;transport=UDP;lr>\r\nRoute: <sip:odi_[+/A-Za-z0-9]+@127.0.0.1:5058;transport=UDP;lr;orig;service=scscf>"));
  EXPECT_THAT(get_headers(out, "P-Served-User"),
              testing::MatchesRegex("P-Served-User: <sip:6505501234@homedomain>;orig-cdiv"));

  // ---------- AS2 sends a 100 Trying to indicate it has received the request.
  string fresp2 = respond_to_txdata(current_txdata(), 100);
  inject_msg(fresp2, &tpAS);

  // ---------- AS1 turns it around
  // (acting as routing B2BUA by adding a Via, removing the top Route and changing the target)
  via_hdr = (pjsip_via_hdr*)pjsip_msg_find_hdr_by_name(out, &STR_VIA, NULL);
  if (via_hdr)
  {
    via_hdr->rport_param = via_hdr->sent_by.port;
  }
  via_hdr = pjsip_via_hdr_create(current_txdata()->pool);
  via_hdr->transport = pj_str("FAKE_UDP");
  via_hdr->sent_by.host = pj_str("1.2.3.4");
  via_hdr->sent_by.port = 56789;
  via_hdr->rport_param = 0;
  via_hdr->branch_param = pj_str("z9hG4bK1234567891"); // Must differ from previous branch
  pjsip_msg_insert_first_hdr(out, (pjsip_hdr*)via_hdr);
  hdr = (pjsip_hdr*)pjsip_msg_find_hdr_by_name(out, &STR_ROUTE, NULL);
  if (hdr)
  {
    pj_list_erase(hdr);
  }
  ((pjsip_sip_uri*)out->line.req.uri)->host = pj_str("ut.cw-ngv.com");
  inject_msg(out, &tpAS);
  free_txdata();

  // 100 Trying goes back to AS1
  out = current_txdata()->msg;
  RespMatcher(100).matches(out);
  tpAS.expect_target(current_txdata(), true);  // Requests always come back on same transport
  msg.convert_routeset(out);
  free_txdata();

  // INVITE passed externally
  SCOPED_TRACE("INVITE (2)");
  out = current_txdata()->msg;
  ASSERT_NO_FATAL_FAILURE(r1.matches(out));

  tpExternal.expect_target(current_txdata(), false);
  EXPECT_EQ("sip:6505501234@ut.cw-ngv.com", r1.uri());
  EXPECT_EQ("", get_headers(out, "Route"));

  // ---------- Externally accepted with 200.
  string fresp = respond_to_txdata(current_txdata(), 200);
  free_txdata();
  inject_msg(fresp, &tpExternal);

  // 200 OK goes back to AS1 (orig-cdiv)
  out = current_txdata()->msg;
  RespMatcher(200).matches(out);
  tpAS.expect_target(current_txdata(), true);  // Requests always come back on same transport
  msg.convert_routeset(out);

  // ---------- AS1 forwards 200 (stripping via)
  hdr = (pjsip_hdr*)pjsip_msg_find_hdr_by_name(out, &STR_VIA, NULL);
  if (hdr)
  {
    pj_list_erase(hdr);
  }
  inject_msg(out, &tpAS);
  free_txdata();

  // 200 OK goes back to AS1 (terminating)
  out = current_txdata()->msg;
  RespMatcher(200).matches(out);
  tpAS.expect_target(current_txdata(), true);  // Requests always come back on same transport
  msg.convert_routeset(out);

  // ---------- AS1 forwards 200 (stripping via)
  hdr = (pjsip_hdr*)pjsip_msg_find_hdr_by_name(out, &STR_VIA, NULL);
  if (hdr)
  {
    pj_list_erase(hdr);
  }
  inject_msg(out, &tpAS);
  free_txdata();

  // 200 OK goes back to bono
  out = current_txdata()->msg;
  RespMatcher(200).matches(out);
  tpBono.expect_target(current_txdata(), true);  // Requests always come back on same transport
  msg.convert_routeset(out);
  free_txdata();

  //  We should have tracked the session setup time for just the original session.
  EXPECT_EQ(1, ((SNMP::FakeEventAccumulatorTable*)_scscf_sproutlet->_audio_session_setup_time_tbl)->_count);
  EXPECT_EQ(0, ((SNMP::FakeEventAccumulatorTable*)_scscf_sproutlet->_video_session_setup_time_tbl)->_count);
}

// This tests that a INVITE with a P-Profile-Key header sends
// a request to Homestead with the correct wildcard entry
TEST_F(SCSCFTest, TestInvitePProfileKey)
{
  SCOPED_TRACE("");
  std::string wildcard = "sip:650![0-9]+!@homedomain";

  // This UT is unrealistic as we're using the same P-Profile-Key header for
  // both the originating and the terminating side; this is OK though for what
  // we're testing
  ServiceProfileBuilder service_profile_1 = ServiceProfileBuilder()
    .addIdentity("sip:6515551000@homedomain")
    .addIdentity("tel:6515551000");
  SubscriptionBuilder subscription_1 = SubscriptionBuilder()
    .addServiceProfile(service_profile_1);
  _hss_connection->set_impu_result("sip:6515551000@homedomain",
                                   "call",
                                   RegDataXMLUtils::STATE_REGISTERED,
                                   subscription_1.return_sub(),
                                   "",
                                   wildcard);
  ServiceProfileBuilder service_profile_2 = ServiceProfileBuilder()
    .addIdentity("sip:6505551000@homedomain")
    .addIdentity("tel:6505551000");
  SubscriptionBuilder subscription_2 = SubscriptionBuilder()
    .addServiceProfile(service_profile_2);
  _hss_connection->set_impu_result("sip:6505551000@homedomain",
                                   "call",
                                   RegDataXMLUtils::STATE_REGISTERED,
                                   subscription_2.return_sub(),
                                   "",
                                   wildcard);
  _hss_connection->set_result("/impu/sip%3A6515551000%40homedomain/location",
                              "{\"result-code\": 2001,"
                              " \"scscf\": \"sip:scscf.sprout.homedomain:5058;transport=TCP\"}");
  register_uri(_sdm, _hss_connection, "6515551000", "homedomain", "sip:wuntootreefower@10.114.61.213:5061;transport=tcp;ob");

  SCSCFMessage msg;
  msg._route = "Route: <sip:sprout.homedomain;orig>";
  msg._extra = "P-Profile-Key: <" + PJUtils::escape_string_for_uri(wildcard) + ">";
  msg._to = "6515551000";
  msg._requri = "sip:6515551000@homedomain";
  list<HeaderMatcher> hdrs;
  doSuccessfulFlow(msg, testing::MatchesRegex(".*wuntootreefower.*"), hdrs, false);
}

TEST_F(SCSCFTest, TestAddSecondTelPAIHdr)
{
  SCOPED_TRACE("");
  register_uri(_sdm, _hss_connection, "6505551234", "homedomain", "sip:wuntootreefower@10.114.61.213:5061;transport=tcp;ob");
  ServiceProfileBuilder service_profile = ServiceProfileBuilder()
    .addIdentity("sip:6505551000@homedomain")
    .addIdentity("tel:6505551000");
  SubscriptionBuilder subscription = SubscriptionBuilder()
    .addServiceProfile(service_profile);
  _hss_connection->set_impu_result("sip:6505551000@homedomain",
                                   "call",
                                   RegDataXMLUtils::STATE_REGISTERED,
                                   subscription.return_sub());
  _hss_connection->set_result("/impu/sip%3A6505551234%40homedomain/location",
                              "{\"result-code\": 2001,"
                              " \"scscf\": \"sip:scscf.sprout.homedomain:5058;transport=TCP\"}");
  SCSCFMessage msg;
  msg._route = "Route: <sip:sprout.homedomain;orig>";
  msg._extra = "P-Asserted-Identity: Andy <sip:6505551000@homedomain>";
  list<HeaderMatcher> hdrs;
  hdrs.push_back(HeaderMatcher("P-Asserted-Identity", "P-Asserted-Identity: \"Andy\" <sip:6505551000@homedomain>", "P-Asserted-Identity: \"Andy\" <tel:6505551000>"));
  doSuccessfulFlow(msg, testing::MatchesRegex(".*wuntootreefower.*"), hdrs, false);
}

// Checks that a tel URI alias is added to the P-Asserted-Identity header even
// when the username is different from the sip URI.
TEST_F(SCSCFTest, TestAddSecondTelPAIHdrWithAlias)
{
  SCOPED_TRACE("");
  register_uri(_sdm, _hss_connection, "6505551234", "homedomain", "sip:wuntootreefower@10.114.61.213:5061;transport=tcp;ob");
  ServiceProfileBuilder service_profile = ServiceProfileBuilder()
    .addIdentity("sip:6505551000@homedomain")
    .addIdentity("tel:6505551001");
  SubscriptionBuilder subscription = SubscriptionBuilder()
    .addServiceProfile(service_profile);
  _hss_connection->set_impu_result("sip:6505551000@homedomain",
                                   "call",
                                   RegDataXMLUtils::STATE_REGISTERED,
                                   subscription.return_sub());
  _hss_connection->set_result("/impu/sip%3A6505551234%40homedomain/location",
                              "{\"result-code\": 2001,"
                              " \"scscf\": \"sip:scscf.sprout.homedomain:5058;transport=TCP\"}");
  SCSCFMessage msg;
  msg._route = "Route: <sip:sprout.homedomain;orig>";
  msg._extra = "P-Asserted-Identity: Andy <sip:6505551000@homedomain>";
  list<HeaderMatcher> hdrs;
  hdrs.push_back(HeaderMatcher("P-Asserted-Identity", "P-Asserted-Identity: \"Andy\" <sip:6505551000@homedomain>", "P-Asserted-Identity: \"Andy\" <tel:6505551001>"));
  doSuccessfulFlow(msg, testing::MatchesRegex(".*wuntootreefower.*"), hdrs, false);
}

// Checks if we have multiple aliases and none of them matches the SIP URI
// supplied that we add the first tel URI on the alias list to the
// P-Asserted-Identity header.
TEST_F(SCSCFTest, TestAddSecondTelPAIHdrMultipleAliasesNoMatch)
{
  SCOPED_TRACE("");
  register_uri(_sdm, _hss_connection, "6505551234", "homedomain", "sip:wuntootreefower@10.114.61.213:5061;transport=tcp;ob");
  ServiceProfileBuilder service_profile = ServiceProfileBuilder()
    .addIdentity("sip:6505551000@homedomain")
    .addIdentity("tel:6505551003")
    .addIdentity("tel:6505551002");
  SubscriptionBuilder subscription = SubscriptionBuilder()
    .addServiceProfile(service_profile);
  _hss_connection->set_impu_result("sip:6505551000@homedomain",
                                   "call",
                                   RegDataXMLUtils::STATE_REGISTERED,
                                   subscription.return_sub());
  _hss_connection->set_result("/impu/sip%3A6505551234%40homedomain/location",
                              "{\"result-code\": 2001,"
                              " \"scscf\": \"sip:scscf.sprout.homedomain:5058;transport=TCP\"}");
  SCSCFMessage msg;
  msg._route = "Route: <sip:sprout.homedomain;orig>";
  msg._extra = "P-Asserted-Identity: Andy <sip:6505551000@homedomain>";
  list<HeaderMatcher> hdrs;
  hdrs.push_back(HeaderMatcher("P-Asserted-Identity", "P-Asserted-Identity: \"Andy\" <sip:6505551000@homedomain>", "P-Asserted-Identity: \"Andy\" <tel:6505551003>"));
  doSuccessfulFlow(msg, testing::MatchesRegex(".*wuntootreefower.*"), hdrs, false);
}

// Checks if we have multiple aliases and one of them matches the SIP URI
// supplied that we add the matching alias even if it's not the first on the
// alias list.
TEST_F(SCSCFTest, TestAddSecondTelPAIHdrMultipleAliases)
{
  SCOPED_TRACE("");
  register_uri(_sdm, _hss_connection, "6505551234", "homedomain", "sip:wuntootreefower@10.114.61.213:5061;transport=tcp;ob");
  ServiceProfileBuilder service_profile = ServiceProfileBuilder()
    .addIdentity("sip:6505551000@homedomain")
    .addIdentity("tel:6505551003")
    .addIdentity("tel:6505551000");
  SubscriptionBuilder subscription = SubscriptionBuilder()
    .addServiceProfile(service_profile);
  _hss_connection->set_impu_result("sip:6505551000@homedomain",
                                   "call",
                                   RegDataXMLUtils::STATE_REGISTERED,
                                   subscription.return_sub());
  _hss_connection->set_result("/impu/sip%3A6505551234%40homedomain/location",
                              "{\"result-code\": 2001,"
                              " \"scscf\": \"sip:scscf.sprout.homedomain:5058;transport=TCP\"}");
  SCSCFMessage msg;
  msg._route = "Route: <sip:sprout.homedomain;orig>";
  msg._extra = "P-Asserted-Identity: Andy <sip:6505551000@homedomain>";
  list<HeaderMatcher> hdrs;
  hdrs.push_back(HeaderMatcher("P-Asserted-Identity", "P-Asserted-Identity: \"Andy\" <sip:6505551000@homedomain>", "P-Asserted-Identity: \"Andy\" <tel:6505551000>"));
  doSuccessfulFlow(msg, testing::MatchesRegex(".*wuntootreefower.*"), hdrs, false);
}
TEST_F(SCSCFTest, TestAddSecondSIPPAIHdr)
{
  SCOPED_TRACE("");
  register_uri(_sdm, _hss_connection, "6505551234", "homedomain", "sip:wuntootreefower@10.114.61.213:5061;transport=tcp;ob");
  ServiceProfileBuilder service_profile = ServiceProfileBuilder()
    .addIdentity("sip:6505551000@homedomain")
    .addIdentity("tel:6505551000");
  SubscriptionBuilder subscription = SubscriptionBuilder()
    .addServiceProfile(service_profile);
  _hss_connection->set_impu_result("tel:6505551000",
                                   "call",
                                   RegDataXMLUtils::STATE_REGISTERED,
                                   subscription.return_sub());
  _hss_connection->set_result("/impu/sip%3A6505551234%40homedomain/location",
                              "{\"result-code\": 2001,"
                              " \"scscf\": \"sip:scscf.sprout.homedomain:5058;transport=TCP\"}");
  SCSCFMessage msg;
  msg._route = "Route: <sip:sprout.homedomain;orig>";
  msg._extra = "P-Asserted-Identity: Andy <tel:6505551000>";
  list<HeaderMatcher> hdrs;
  hdrs.push_back(HeaderMatcher("P-Asserted-Identity", "P-Asserted-Identity: \"Andy\" <tel:6505551000>", "P-Asserted-Identity: \"Andy\" <sip:6505551000@homedomain;user=phone>"));
  doSuccessfulFlow(msg, testing::MatchesRegex(".*wuntootreefower.*"), hdrs, false);
}

// Checks that a matching SIP URI is added to the P-Asserted-Identity header
// even when there is no alias of the original tel URI.
TEST_F(SCSCFTest, TestAddSecondSIPPAIHdrNoSIPUri)
{
  SCOPED_TRACE("");
  register_uri(_sdm, _hss_connection, "6505551234", "homedomain", "sip:wuntootreefower@10.114.61.213:5061;transport=tcp;ob");
  ServiceProfileBuilder service_profile = ServiceProfileBuilder()
    .addIdentity("tel:6505551000");
  SubscriptionBuilder subscription = SubscriptionBuilder()
    .addServiceProfile(service_profile);
  _hss_connection->set_impu_result("tel:6505551000",
                                   "call",
                                   RegDataXMLUtils::STATE_REGISTERED,
                                   subscription.return_sub());
  _hss_connection->set_result("/impu/sip%3A6505551234%40homedomain/location",
                              "{\"result-code\": 2001,"
                              " \"scscf\": \"sip:scscf.sprout.homedomain:5058;transport=TCP\"}");
  SCSCFMessage msg;
  msg._route = "Route: <sip:sprout.homedomain;orig>";
  msg._extra = "P-Asserted-Identity: Andy <tel:6505551000>";
  list<HeaderMatcher> hdrs;
  hdrs.push_back(HeaderMatcher("P-Asserted-Identity", "P-Asserted-Identity: \"Andy\" <tel:6505551000>", "P-Asserted-Identity: \"Andy\" <sip:6505551000@homedomain;user=phone>"));
  doSuccessfulFlow(msg, testing::MatchesRegex(".*wuntootreefower.*"), hdrs, false);
}

TEST_F(SCSCFTest, TestTwoPAIHdrsAlready)
{
  SCOPED_TRACE("");
  register_uri(_sdm, _hss_connection, "6505551234", "homedomain", "sip:wuntootreefower@10.114.61.213:5061;transport=tcp;ob");
  ServiceProfileBuilder service_profile = ServiceProfileBuilder()
    .addIdentity("sip:6505551000@homedomain")
    .addIdentity("tel:6505551000");
  SubscriptionBuilder subscription = SubscriptionBuilder()
    .addServiceProfile(service_profile);
  _hss_connection->set_impu_result("sip:6505551000@homedomain",
                                   "call",
                                   RegDataXMLUtils::STATE_REGISTERED,
                                   subscription.return_sub());
  _hss_connection->set_result("/impu/sip%3A6505551234%40homedomain/location",
                              "{\"result-code\": 2001,"
                              " \"scscf\": \"sip:scscf.sprout.homedomain:5058;transport=TCP\"}");
  SCSCFMessage msg;
  msg._route = "Route: <sip:sprout.homedomain;orig>";
  msg._extra = "P-Asserted-Identity: Andy <sip:6505551000@homedomain>\nP-Asserted-Identity: Andy <tel:6505551111>";
  list<HeaderMatcher> hdrs;
  hdrs.push_back(HeaderMatcher("P-Asserted-Identity", "P-Asserted-Identity: \"Andy\" <sip:6505551000@homedomain>", "P-Asserted-Identity: \"Andy\" <tel:6505551111>"));
  doSuccessfulFlow(msg, testing::MatchesRegex(".*wuntootreefower.*"), hdrs, false);
}

TEST_F(SCSCFTest, TestNoPAIHdrs)
{
  SCOPED_TRACE("");
  register_uri(_sdm, _hss_connection, "6505551234", "homedomain", "sip:wuntootreefower@10.114.61.213:5061;transport=tcp;ob");
  ServiceProfileBuilder service_profile = ServiceProfileBuilder()
    .addIdentity("sip:6505551000@homedomain")
    .addIdentity("tel:6505551000");
  SubscriptionBuilder subscription = SubscriptionBuilder()
    .addServiceProfile(service_profile);
  _hss_connection->set_impu_result("sip:6505551000@homedomain",
                                   "call",
                                   RegDataXMLUtils::STATE_REGISTERED,
                                   subscription.return_sub());
  _hss_connection->set_result("/impu/sip%3A6505551234%40homedomain/location",
                              "{\"result-code\": 2001,"
                              " \"scscf\": \"sip:scscf.sprout.homedomain:5058;transport=TCP\"}");
  SCSCFMessage msg;
  msg._route = "Route: <sip:sprout.homedomain;orig>";
  list<HeaderMatcher> hdrs;
  hdrs.push_back(HeaderMatcher("P-Asserted-Identity"));
  doSuccessfulFlow(msg, testing::MatchesRegex(".*wuntootreefower.*"), hdrs, false);
}

TEST_F(SCSCFTest, TestPAIHdrODIToken)
{
  SCOPED_TRACE("");
  register_uri(_sdm, _hss_connection, "6505551234", "homedomain", "sip:wuntootreefower@10.114.61.213:5061;transport=tcp;ob");
  ServiceProfileBuilder service_profile = ServiceProfileBuilder()
    .addIdentity("sip:6505551000@homedomain")
    .addIdentity("tel:6505551000");
  SubscriptionBuilder subscription = SubscriptionBuilder()
    .addServiceProfile(service_profile);
  _hss_connection->set_impu_result("sip:6505551000@homedomain",
                                   "call",
                                   RegDataXMLUtils::STATE_REGISTERED,
                                   subscription.return_sub());
  _hss_connection->set_result("/impu/sip%3A6505551234%40homedomain/location",
                              "{\"result-code\": 2001,"
                              " \"scscf\": \"sip:scscf.sprout.homedomain:5058;transport=TCP\"}");
  SCSCFMessage msg;
  msg._route = "Route: <sip:odi_dgds89gd8gdshds@127.0.0.1;orig>";
  msg._extra = "P-Asserted-Identity: Andy <sip:6505551000@homedomain>";
  list<HeaderMatcher> hdrs;
  hdrs.push_back(HeaderMatcher("P-Asserted-Identity", "P-Asserted-Identity: \"Andy\" <sip:6505551000@homedomain>"));
  doSuccessfulFlow(msg, testing::MatchesRegex(".*wuntootreefower.*"), hdrs, false);
}

TEST_F(SCSCFTest, TestNoSecondPAIHdrTerm)
{
  SCOPED_TRACE("");
  register_uri(_sdm, _hss_connection, "6505551234", "homedomain", "sip:wuntootreefower@10.114.61.213:5061;transport=tcp;ob");
  ServiceProfileBuilder service_profile = ServiceProfileBuilder()
    .addIdentity("sip:6505551000@homedomain")
    .addIdentity("tel:6505551000");
  SubscriptionBuilder subscription = SubscriptionBuilder()
    .addServiceProfile(service_profile);
  _hss_connection->set_impu_result("sip:6505551000@homedomain",
                                   "call",
                                   RegDataXMLUtils::STATE_REGISTERED,
                                   subscription.return_sub());
  SCSCFMessage msg;
  msg._extra = "P-Asserted-Identity: Andy <sip:6505551000@homedomain>";
  list<HeaderMatcher> hdrs;
  hdrs.push_back(HeaderMatcher("P-Asserted-Identity", "P-Asserted-Identity: \"Andy\" <sip:6505551000@homedomain>"));
  doSuccessfulFlow(msg, testing::MatchesRegex(".*wuntootreefower.*"), hdrs, false);
}

/// Test handling of 430 Flow Failed response
TEST_F(SCSCFTest, FlowFailedResponse)
{
  TransportFlow tpBono(TransportFlow::Protocol::UDP, stack_data.scscf_port, "10.99.88.11", 12345);
  //TransportFlow tpExternal(TransportFlow::Protocol::UDP, stack_data.scscf_port, "10.9.8.7", 5060);
  TransportFlow tpAS(TransportFlow::Protocol::UDP, stack_data.scscf_port, "1.2.3.4", 56789);

  std::string user = "sip:6505550231@homedomain";
  register_uri(_sdm, _hss_connection, "6505550231", "homedomain", "sip:f5cc3de4334589d89c661a7acf228ed7@10.114.61.213", 30);

  ServiceProfileBuilder service_profile = ServiceProfileBuilder()
    .addIdentity("sip:6505550231@homedomain")
    .addIfc(1, {"<Method>REGISTER</Method>"}, "sip:1.2.3.4:56789;transport=UDP", 0, 1);
  SubscriptionBuilder subscription = SubscriptionBuilder()
    .addServiceProfile(service_profile);

  _hss_connection->set_impu_result("sip:6505551000@homedomain", "call", RegDataXMLUtils::STATE_REGISTERED, "");
  _hss_connection->set_impu_result("sip:6505550231@homedomain", "dereg-timeout", RegDataXMLUtils::STATE_REGISTERED, subscription.return_sub());
  _hss_connection->set_result("/impu/sip%3A6505550231%40homedomain/location",
                              "{\"result-code\": 2001,"
                              " \"scscf\": \"sip:scscf.sprout.homedomain:5058;transport=TCP\"}");

  // ---------- Send INVITE
  // We're within the trust boundary, so no stripping should occur.
  SCSCFMessage msg;
  msg._via = "10.99.88.11:12345";
  msg._to = "65055502314@homedomain";
  msg._todomain = "";
  msg._route = "Route: <sip:sprout.homedomain;orig>";
  msg._requri = "sip:6505550231@homedomain";
  msg._method = "INVITE";
  inject_msg(msg.get_request(), &tpBono);
  poll();
  ASSERT_EQ(2, txdata_count());

  // 100 Trying goes back to bono
  pjsip_msg* out = current_txdata()->msg;
  RespMatcher(100).matches(out);
  tpBono.expect_target(current_txdata(), true);
  msg.convert_routeset(out);
  free_txdata();

  // INVITE passed externally
  out = current_txdata()->msg;
  ASSERT_NO_FATAL_FAILURE(ReqMatcher("INVITE").matches(out));

  // Send 430 Flow Failed response.
  string fresp = respond_to_current_txdata(430);
  free_txdata();
  inject_msg(fresp);

  // Sprout ACKs the response.
  ASSERT_EQ(3, txdata_count());
  ReqMatcher("ACK").matches(current_txdata()->msg);
  free_txdata();

  // Sprout deletes the binding.
  AoRPair* aor_data = _sdm->get_aor_data(user, 0);
  ASSERT_TRUE(aor_data != NULL);
  EXPECT_EQ(0u, aor_data->get_current()->_bindings.size());
  delete aor_data; aor_data = NULL;

  // Because there are no remaining bindings, Sprout sends a deregister to the
  // HSS and a third-party deREGISTER to the AS.
  ASSERT_EQ(2, txdata_count());
  out = current_txdata()->msg;
  ASSERT_NO_FATAL_FAILURE(ReqMatcher("REGISTER").matches(out));
  EXPECT_EQ(NULL, out->body);

  // Send a 200 OK response from the AS.
  fresp = respond_to_current_txdata(200);
  //free_txdata();
  inject_msg(fresp, &tpAS);

  // Catch the forwarded 430 response.
  ASSERT_EQ(1, txdata_count());
  out = current_txdata()->msg;
  RespMatcher(430).matches(out);
  free_txdata();

  // UE ACKs the response.
  msg._method = "ACK";
  inject_msg(msg.get_request(), &tpBono);
}

// Check that if an AS supplies a preloaded route when routing back to the
// S-CSCF, we follow the route and record route ourselves. This is needed for
// routing to non-registering PBXs, where the AS preloads the path to the PBX.

// Check that sprout follows a preloaded route when the AS has changed the
// request URI.
TEST_F(SCSCFTest, PreloadedRouteChangedReqUri)
{
  register_uri(_sdm, _hss_connection, "6505551234", "homedomain", "sip:wuntootreefower@10.114.61.213:5061;transport=tcp;ob");
  ServiceProfileBuilder service_profile = ServiceProfileBuilder()
    .addIdentity("sip:6505551234@homedomain")
    .addIfc(0, {"<Method>INVITE</Method>", "<SessionCase>1</SessionCase><!-- terminating-registered -->"}, "sip:5.2.3.4:56787;transport=UDP");
  SubscriptionBuilder subscription = SubscriptionBuilder()
    .addServiceProfile(service_profile);
  _hss_connection->set_impu_result("sip:6505551234@homedomain",
                                   "call",
                                   RegDataXMLUtils::STATE_REGISTERED,
                                   subscription.return_sub());

  TransportFlow tpBono(TransportFlow::Protocol::TCP, stack_data.scscf_port, "10.99.88.11", 12345);
  TransportFlow tpAS1(TransportFlow::Protocol::UDP, stack_data.scscf_port, "5.2.3.4", 56787);

  // ---------- Send INVITE
  // We're within the trust boundary, so no stripping should occur.
  SCSCFMessage msg;
  msg._via = "10.99.88.11:12345;transport=TCP";
  msg._to = "6505551234@homedomain";
  msg._todomain = "";
  msg._route = "Route: <sip:sprout.homedomain>";
  msg._requri = "sip:6505551234@homedomain";

  msg._method = "INVITE";
  inject_msg(msg.get_request(), &tpBono);
  poll();
  ASSERT_EQ(2, txdata_count());

  // 100 Trying goes back to bono
  pjsip_msg* out = current_txdata()->msg;
  RespMatcher(100).matches(out);
  tpBono.expect_target(current_txdata(), true);  // Requests always come back on same transport
  msg.convert_routeset(out);
  free_txdata();

  // INVITE passed on to AS1 (as terminating AS for Bob)
  SCOPED_TRACE("INVITE (S)");
  out = current_txdata()->msg;
  ReqMatcher r1("INVITE");
  ASSERT_NO_FATAL_FAILURE(r1.matches(out));

  tpAS1.expect_target(current_txdata(), false);
  EXPECT_EQ("sip:6505551234@homedomain", r1.uri());

  // ---------- AS1 sends a 100 Trying to indicate it has received the request.
  string fresp1 = respond_to_txdata(current_txdata(), 100);
  inject_msg(fresp1, &tpAS1);

  // ---------- AS1 sends the request back top the S-CSCF. It changes the
  // request URI and pre-loads a route.
  const pj_str_t STR_ROUTE = pj_str("Route");
  pjsip_hdr* hdr = (pjsip_hdr*)pjsip_msg_find_hdr_by_name(out, &STR_ROUTE, NULL);
  if (hdr)
  {
    pj_list_erase(hdr);
  }

  char preloaded_route[80] = "sip:3.3.3.3:5060;transport=TCP;lr";
  pjsip_route_hdr* hroute = pjsip_route_hdr_create(current_txdata()->pool);
  hroute->name_addr.uri =
    (pjsip_uri*)pjsip_parse_uri(current_txdata()->pool,
                                preloaded_route,
                                strlen(preloaded_route),
                                0);
  pjsip_msg_add_hdr(out, (pjsip_hdr*)hroute);

  ((pjsip_sip_uri*)out->line.req.uri)->user = pj_str("newtarget");
  ((pjsip_sip_uri*)out->line.req.uri)->host = pj_str("2.2.2.2");

  inject_msg(out, &tpAS1);
  free_txdata();

  // 100 Trying goes back to AS1
  out = current_txdata()->msg;
  RespMatcher(100).matches(out);
  tpAS1.expect_target(current_txdata(), true);  // Requests always come back on same transport
  msg.convert_routeset(out);
  free_txdata();

  // INVITE passed on to final destination
  SCOPED_TRACE("INVITE (4)");
  out = current_txdata()->msg;
  ASSERT_NO_FATAL_FAILURE(r1.matches(out));

  tpBono.expect_target(current_txdata(), false);
  // Sprout has preserved the target and route.
  EXPECT_EQ("sip:newtarget@2.2.2.2", r1.uri());
  EXPECT_EQ(get_headers(out, "Route"),
            "Route: <sip:3.3.3.3:5060;transport=TCP;lr>");
  // Sprout has also record-routed itself.
  EXPECT_THAT(get_headers(out, "Record-Route"),
              MatchesRegex("Record-Route: <sip:scscf.sprout.homedomain:5058;.*billing-role=charge-term.*>"));

  EXPECT_EQ(1, ((SNMP::FakeCounterTable*)_scscf_sproutlet->_routed_by_preloaded_route_tbl)->_count);
  free_txdata();
}


// Check that sprout follows a preloaded route when the AS has NOT changed the
// request URI.
TEST_F(SCSCFTest, PreloadedRoutePreserveReqUri)
{
  register_uri(_sdm, _hss_connection, "6505551234", "homedomain", "sip:wuntootreefower@10.114.61.213:5061;transport=tcp;ob");
  ServiceProfileBuilder service_profile = ServiceProfileBuilder()
    .addIdentity("sip:6505551234@homedomain")
    .addIfc(0, {"<Method>INVITE</Method>", "<SessionCase>1</SessionCase><!-- terminating-registered -->"}, "sip:5.2.3.4:56787;transport=UDP");
  SubscriptionBuilder subscription = SubscriptionBuilder()
    .addServiceProfile(service_profile);
  _hss_connection->set_impu_result("sip:6505551234@homedomain",
                                   "call",
                                   RegDataXMLUtils::STATE_REGISTERED,
                                   subscription.return_sub());

  TransportFlow tpBono(TransportFlow::Protocol::TCP, stack_data.scscf_port, "10.99.88.11", 12345);
  TransportFlow tpAS1(TransportFlow::Protocol::UDP, stack_data.scscf_port, "5.2.3.4", 56787);

  // ---------- Send INVITE
  // We're within the trust boundary, so no stripping should occur.
  SCSCFMessage msg;
  msg._via = "10.99.88.11:12345;transport=TCP";
  msg._to = "6505551234@homedomain";
  msg._todomain = "";
  msg._route = "Route: <sip:sprout.homedomain>";
  msg._requri = "sip:6505551234@homedomain";

  msg._method = "INVITE";
  inject_msg(msg.get_request(), &tpBono);
  poll();
  ASSERT_EQ(2, txdata_count());

  // 100 Trying goes back to bono
  pjsip_msg* out = current_txdata()->msg;
  RespMatcher(100).matches(out);
  tpBono.expect_target(current_txdata(), true);  // Requests always come back on same transport
  msg.convert_routeset(out);
  free_txdata();

  // ---------- AS1 sends a 100 Trying to indicate it has received the request.
  string fresp1 = respond_to_txdata(current_txdata(), 100);
  inject_msg(fresp1, &tpAS1);

  // INVITE passed on to AS1 (as terminating AS for Bob)
  SCOPED_TRACE("INVITE (S)");
  out = current_txdata()->msg;
  ReqMatcher r1("INVITE");
  ASSERT_NO_FATAL_FAILURE(r1.matches(out));

  tpAS1.expect_target(current_txdata(), false);
  EXPECT_EQ("sip:6505551234@homedomain", r1.uri());

  // ---------- AS1 sends the request back top the S-CSCF. It preserves the
  // request URI but pre-loads a route.
  const pj_str_t STR_ROUTE = pj_str("Route");
  pjsip_hdr* hdr = (pjsip_hdr*)pjsip_msg_find_hdr_by_name(out, &STR_ROUTE, NULL);
  if (hdr)
  {
    pj_list_erase(hdr);
  }

  char preloaded_route[80] = "sip:3.3.3.3:5060;transport=TCP;lr";
  pjsip_route_hdr* hroute = pjsip_route_hdr_create(current_txdata()->pool);
  hroute->name_addr.uri =
    (pjsip_uri*)pjsip_parse_uri(current_txdata()->pool,
                                preloaded_route,
                                strlen(preloaded_route),
                                0);
  pjsip_msg_add_hdr(out, (pjsip_hdr*)hroute);

  inject_msg(out, &tpAS1);
  free_txdata();

  // 100 Trying goes back to AS1
  out = current_txdata()->msg;
  RespMatcher(100).matches(out);
  tpAS1.expect_target(current_txdata(), true);  // Requests always come back on same transport
  msg.convert_routeset(out);
  free_txdata();

  // INVITE passed on to final destination
  SCOPED_TRACE("INVITE (4)");
  out = current_txdata()->msg;
  ASSERT_NO_FATAL_FAILURE(r1.matches(out));

  tpBono.expect_target(current_txdata(), false);
  EXPECT_EQ("sip:6505551234@homedomain", r1.uri());
  // Sprout has preserved the target and route.
  EXPECT_EQ(get_headers(out, "Route"),
            "Route: <sip:3.3.3.3:5060;transport=TCP;lr>");
  // Sprout has also record-routed itself.
  EXPECT_THAT(get_headers(out, "Record-Route"),
              MatchesRegex("Record-Route: <sip:scscf.sprout.homedomain:5058;.*billing-role=charge-term.*>"));

  EXPECT_EQ(1, ((SNMP::FakeCounterTable*)_scscf_sproutlet->_routed_by_preloaded_route_tbl)->_count);
  free_txdata();
}


// Check that sprout follows a preloaded route even when there are more ASs in
// the chain.
TEST_F(SCSCFTest, PreloadedRouteNotLastAs)
{
  register_uri(_sdm, _hss_connection, "6505551234", "homedomain", "sip:wuntootreefower@10.114.61.213:5061;transport=tcp;ob");
  ServiceProfileBuilder service_profile = ServiceProfileBuilder()
    .addIdentity("sip:6505551234@homedomain")
    .addIfc(0, {"<Method>INVITE</Method>", "<SessionCase>1</SessionCase><!-- terminating-registered -->"}, "sip:5.2.3.4:56787;transport=UDP")
    .addIfc(1, {"<Method>INVITE</Method>", "<SessionCase>1</SessionCase><!-- terminating-registered -->"}, "sip:1.2.3.4:56787;transport=UDP");
  SubscriptionBuilder subscription = SubscriptionBuilder()
    .addServiceProfile(service_profile);
  _hss_connection->set_impu_result("sip:6505551234@homedomain",
                                   "call",
                                   RegDataXMLUtils::STATE_REGISTERED,
                                   subscription.return_sub());

  TransportFlow tpBono(TransportFlow::Protocol::TCP, stack_data.scscf_port, "10.99.88.11", 12345);
  TransportFlow tpAS1(TransportFlow::Protocol::UDP, stack_data.scscf_port, "5.2.3.4", 56787);

  // ---------- Send INVITE
  // We're within the trust boundary, so no stripping should occur.
  SCSCFMessage msg;
  msg._via = "10.99.88.11:12345;transport=TCP";
  msg._to = "6505551234@homedomain";
  msg._todomain = "";
  msg._route = "Route: <sip:sprout.homedomain>";
  msg._requri = "sip:6505551234@homedomain";

  msg._method = "INVITE";
  inject_msg(msg.get_request(), &tpBono);
  poll();
  ASSERT_EQ(2, txdata_count());

  // 100 Trying goes back to bono
  pjsip_msg* out = current_txdata()->msg;
  RespMatcher(100).matches(out);
  tpBono.expect_target(current_txdata(), true);  // Requests always come back on same transport
  msg.convert_routeset(out);
  free_txdata();

  // INVITE passed on to AS1 (as terminating AS for Bob)
  SCOPED_TRACE("INVITE (S)");
  out = current_txdata()->msg;
  ReqMatcher r1("INVITE");
  ASSERT_NO_FATAL_FAILURE(r1.matches(out));

  tpAS1.expect_target(current_txdata(), false);
  EXPECT_EQ("sip:6505551234@homedomain", r1.uri());

  // ---------- AS1 sends a 100 Trying to indicate it has received the request.
  string fresp1 = respond_to_txdata(current_txdata(), 100);
  inject_msg(fresp1, &tpAS1);

  // ---------- AS1 sends the request back top the S-CSCF. It changes the
  // request URI and pre-loads a route.
  const pj_str_t STR_ROUTE = pj_str("Route");
  pjsip_hdr* hdr = (pjsip_hdr*)pjsip_msg_find_hdr_by_name(out, &STR_ROUTE, NULL);
  if (hdr)
  {
    pj_list_erase(hdr);
  }

  char preloaded_route[80] = "sip:3.3.3.3:5060;transport=TCP;lr";
  pjsip_route_hdr* hroute = pjsip_route_hdr_create(current_txdata()->pool);
  hroute->name_addr.uri =
    (pjsip_uri*)pjsip_parse_uri(current_txdata()->pool,
                                preloaded_route,
                                strlen(preloaded_route),
                                0);
  pjsip_msg_add_hdr(out, (pjsip_hdr*)hroute);

  // Re-target the request to a new user. Use the domain "newdomain" as this
  // will be routed off net by the BGCF.
  ((pjsip_sip_uri*)out->line.req.uri)->user = pj_str("newtarget");
  ((pjsip_sip_uri*)out->line.req.uri)->host = pj_str("2.2.2.2");
  inject_msg(out, &tpAS1);
  free_txdata();

  // 100 Trying goes back to AS1
  out = current_txdata()->msg;
  RespMatcher(100).matches(out);
  tpAS1.expect_target(current_txdata(), true);  // Requests always come back on same transport
  msg.convert_routeset(out);
  free_txdata();

  // INVITE passed on to final destination
  SCOPED_TRACE("INVITE (4)");
  out = current_txdata()->msg;
  ASSERT_NO_FATAL_FAILURE(r1.matches(out));

  tpBono.expect_target(current_txdata(), false);
  EXPECT_EQ("sip:newtarget@2.2.2.2", r1.uri());
  // Sprout has preserved the target and route.
  EXPECT_EQ(get_headers(out, "Route"),
            "Route: <sip:3.3.3.3:5060;transport=TCP;lr>");
  // Sprout has also record-routed itself.
  EXPECT_THAT(get_headers(out, "Record-Route"),
              MatchesRegex("Record-Route: <sip:scscf.sprout.homedomain:5058;.*billing-role=charge-term.*>"));

  EXPECT_EQ(1, ((SNMP::FakeCounterTable*)_scscf_sproutlet->_routed_by_preloaded_route_tbl)->_count);
  free_txdata();
}

TEST_F(SCSCFTest, AutomaticRegistration)
{
  SCOPED_TRACE("");

  // Create an originating request that has a proxy-authorization header and
  // requires automatic registration.
  SCSCFMessage msg;
  msg._to = "newuser";
  msg._todomain = "domainvalid";
  msg._route = "Route: <sip:sprout.homedomain;orig;auto-reg>";
  msg._extra = "Proxy-Authorization: Digest username=\"kermit\", realm=\"homedomain\", uri=\"sip:6505551000@homedomain\", algorithm=MD5";

  // The HSS expects to be invoked with a request type of "reg" and with the
  // right private ID.
  _hss_connection->set_impu_result("sip:6505551000@homedomain", "reg", RegDataXMLUtils::STATE_REGISTERED, "", "?private_id=kermit");

  add_host_mapping("domainvalid", "10.9.8.7");
  list<HeaderMatcher> hdrs;
  hdrs.push_back(HeaderMatcher("Route", "Route: <sip:10.0.0.1:5060;transport=TCP;lr>"));
  doSuccessfulFlow(msg, testing::MatchesRegex("sip:newuser@domainvalid"), hdrs);
}

TEST_F(SCSCFTest, AutomaticRegistrationDerivedIMPI)
{
  SCOPED_TRACE("");

  // Create an originating request that requires automatic registration.
  SCSCFMessage msg;
  msg._to = "newuser";
  msg._todomain = "domainvalid";
  msg._route = "Route: <sip:sprout.homedomain;orig;auto-reg>";

  // The HSS expects to be invoked with a request type of "reg". No
  // Proxy-Authorization present, so derive the IMPI from the IMPU.
  _hss_connection->set_impu_result("sip:6505551000@homedomain", "reg", RegDataXMLUtils::STATE_REGISTERED, "", "?private_id=6505551000%40homedomain");

  add_host_mapping("domainvalid", "10.9.8.7");
  list<HeaderMatcher> hdrs;
  hdrs.push_back(HeaderMatcher("Route", "Route: <sip:10.0.0.1:5060;transport=TCP;lr>"));
  doSuccessfulFlow(msg, testing::MatchesRegex("sip:newuser@domainvalid"), hdrs);
}

TEST_F(SCSCFTest, TestSessionExpires)
{
  SCOPED_TRACE("");
  register_uri(_sdm, _hss_connection, "6505551234", "homedomain", "sip:wuntootreefower@10.114.61.213:5061;transport=tcp;ob");
  _hss_connection->set_impu_result("sip:6505551000@homedomain", "call", RegDataXMLUtils::STATE_REGISTERED, "");

  // Send an INVITE where the client supports session timers. This means that
  // if the server does not support timers, there should still be a
  // Session-Expires header on the response.
  //
  // Most of the session timer logic is tested in
  // `session_expires_helper_test.cpp`. This is just to check that the S-CSCF
  // invokes the logic correctly.
  SCSCFMessage msg;
  msg._extra = "Session-Expires: 600\r\nSupported: timer";
  list<HeaderMatcher> hdrs;
  hdrs.push_back(HeaderMatcher("Session-Expires", "Session-Expires:.*"));
  list<HeaderMatcher> rsp_hdrs;
  rsp_hdrs.push_back(HeaderMatcher("Session-Expires", "Session-Expires: .*"));
  doSuccessfulFlow(msg, testing::MatchesRegex(".*wuntootreefower.*"), hdrs, false, rsp_hdrs);
}

TEST_F(SCSCFTest, TestSessionExpiresInDialog)
{
  SCOPED_TRACE("");
  register_uri(_sdm, _hss_connection, "6505551234", "homedomain", "sip:wuntootreefower@10.114.61.213:5061;transport=tcp;ob");
  _hss_connection->set_impu_result("sip:6505551000@homedomain", "call", RegDataXMLUtils::STATE_REGISTERED, "");

  // Send an UPDATE in-dialog request to which we should always add RR and SE.
  // Then check that if the UAS strips the SE, that Sprout tells the UAC to be
  // the refresher. This ensures that our response processing is correct.
  SCSCFMessage msg;
  msg._extra = "Supported: timer";
  msg._in_dialog = true;

  list<HeaderMatcher> hdrs;
  hdrs.push_back(HeaderMatcher("Record-Route"));
  hdrs.push_back(HeaderMatcher("Session-Expires", "Session-Expires:.*"));

  list<HeaderMatcher> rsp_hdrs;
  rsp_hdrs.push_back(HeaderMatcher("Session-Expires", "Session-Expires:.*;refresher=uac"));
  rsp_hdrs.push_back(HeaderMatcher("Record-Route"));

  doSuccessfulFlow(msg, testing::MatchesRegex(".*homedomain.*"), hdrs, false, rsp_hdrs);
}

// The following five tests use logging to check if different billing roles are
// found in in_dialog message. It's a fragile way of testing, but we can't check
// the real effect of billing role in ACR as the ACR response is faked.
TEST_F(SCSCFTest, TestSessionExpiresInDialogBillingTerm)
{
  SCSCFMessage msg;
  msg._in_dialog = true;
  msg._route = "Route: <sip:homedomain;transport=tcp;lr;billing-role=charge-term>";
  list<HeaderMatcher> hdrs;
  CapturingTestLogger log;

  doSuccessfulFlow(msg, testing::MatchesRegex(".*homedomain.*"), hdrs, false);
  EXPECT_TRUE(log.contains("Charging role is terminating"));
}

TEST_F(SCSCFTest, TestSessionExpiresInDialogBillingOrig)
{
  SCSCFMessage msg;
  msg._in_dialog = true;
  msg._route = "Route: <sip:homedomain;transport=tcp;lr;billing-role=charge-orig>";
  list<HeaderMatcher> hdrs;
  CapturingTestLogger log;

  doSuccessfulFlow(msg, testing::MatchesRegex(".*homedomain.*"), hdrs, false);
  EXPECT_TRUE(log.contains("Charging role is originating"));
}

TEST_F(SCSCFTest, TestSessionExpiresInDialogBillingNone)
{
  SCSCFMessage msg;
  msg._in_dialog = true;
  msg._route = "Route: <sip:homedomain;transport=tcp;lr;billing-role=charge-none>";
  list<HeaderMatcher> hdrs;
  CapturingTestLogger log;

  doSuccessfulFlow(msg, testing::MatchesRegex(".*homedomain.*"), hdrs, false);
  EXPECT_TRUE(log.contains("Charging role is none"));
}


TEST_F(SCSCFTest, TestSessionExpiresInDialogBillingUnknown)
{
  SCSCFMessage msg;
  msg._in_dialog = true;
  msg._route = "Route: <sip:homedomain;transport=tcp;lr;billing-role=unknown-string>";
  list<HeaderMatcher> hdrs;
  CapturingTestLogger log;

  doSuccessfulFlow(msg, testing::MatchesRegex(".*homedomain.*"), hdrs, false);
  EXPECT_TRUE(log.contains("Unknown charging role"));
}

TEST_F(SCSCFTest, TestSessionExpiresInDialogBillingNotFound)
{
  SCSCFMessage msg;
  msg._in_dialog = true;
  msg._route = "Route: <sip:homedomain;transport=tcp;lr>";
  list<HeaderMatcher> hdrs;
  CapturingTestLogger log;

  doSuccessfulFlow(msg, testing::MatchesRegex(".*homedomain.*"), hdrs, false);
  EXPECT_TRUE(log.contains("No charging role in Route header, assume originating"));
}

TEST_F(SCSCFTest, TestSessionExpiresInDialogRouteHeaderEmpty)
{
  SCSCFMessage msg;
  msg._in_dialog = true;
  msg._route = "";
  list<HeaderMatcher> hdrs;
  CapturingTestLogger log;

  doSuccessfulFlow(msg, testing::MatchesRegex(".*homedomain.*"), hdrs, false);
  EXPECT_TRUE(log.contains("Cannot determine charging role as no Route header, assume originating"));
}

TEST_F(SCSCFTest, TestSessionExpiresWhenNoRecordRoute)
{
  SCOPED_TRACE("");
  register_uri(_sdm, _hss_connection, "6505551234", "homedomain", "sip:wuntootreefower@10.114.61.213:5061;transport=tcp;ob");
  ServiceProfileBuilder service_profile = ServiceProfileBuilder()
    .addIdentity("sip:6505551000@homedomain")
    .addIfc(2, {"<Method>INVITE</Method>"}, "sip:4.2.3.4:56788;transport=UDP")
    .addIfc(1, {"<Method>INVITE</Method>"}, "sip:1.2.3.4:56789;transport=UDP");
  SubscriptionBuilder subscription = SubscriptionBuilder()
    .addServiceProfile(service_profile);
  _hss_connection->set_impu_result("sip:6505551000@homedomain",
                                   "call",
                                   RegDataXMLUtils::STATE_REGISTERED,
                                   subscription.return_sub());

  TransportFlow tpAS1(TransportFlow::Protocol::UDP, stack_data.scscf_port, "1.2.3.4", 56789);
  TransportFlow tpAS2(TransportFlow::Protocol::UDP, stack_data.scscf_port, "4.2.3.4", 56788);


  // Send an INVITE
  SCSCFMessage msg;
  msg._via = "10.99.88.11:12345;transport=TCP";
  msg._to = "6505551234@homedomain";
  msg._todomain = "";
  msg._route = "Route: <sip:sprout.homedomain;orig>";
  msg._requri = "sip:6505551234@homedomain";
  msg._method = "INVITE";

  pjsip_msg* out;
  inject_msg(msg.get_request());

  // INVITE passed to AS1
  SCOPED_TRACE("INVITE (1)");
  ASSERT_EQ(2, txdata_count());
  free_txdata();
  out = current_txdata()->msg;
  ReqMatcher r1("INVITE");
  ASSERT_NO_FATAL_FAILURE(r1.matches(out));

  ASSERT_TRUE(!get_headers(out, "Record-Route").empty());
  ASSERT_TRUE(!get_headers(out, "Session-Expires").empty());


  // AS proxies INVITE back.
  const pj_str_t STR_ROUTE = pj_str("Route");
  const pj_str_t STR_REC_ROUTE = pj_str("Record-Route");
  const pj_str_t STR_SESS_EXP = pj_str("Session-Expires");
  pjsip_hdr* hdr = (pjsip_hdr*)pjsip_msg_find_hdr_by_name(out, &STR_ROUTE, NULL);
  pjsip_hdr* rr_hdr = (pjsip_hdr*)pjsip_msg_find_hdr_by_name(out, &STR_REC_ROUTE, NULL);
  pjsip_hdr* se_hdr = (pjsip_hdr*)pjsip_msg_find_hdr_by_name(out, &STR_SESS_EXP, NULL);
  pj_list_erase(rr_hdr);
  pj_list_erase(se_hdr);

  if (hdr)
  {
    pj_list_erase(hdr);
  }

  inject_msg(out, &tpAS1);
  free_txdata();

  // 100 Trying goes back to AS1
  out = current_txdata()->msg;
  RespMatcher(100).matches(out);
  tpAS1.expect_target(current_txdata(), true);  // Requests always come back on same transport
  msg.convert_routeset(out);
  free_txdata();

  // INVITE passed on to AS2
  SCOPED_TRACE("INVITE (2)");
  out = current_txdata()->msg;
  ASSERT_NO_FATAL_FAILURE(r1.matches(out));
  tpAS2.expect_target(current_txdata(), false);

  // Should not RR between AS's and therefore shouldn't SE
  ASSERT_TRUE(get_headers(out, "Record-Route").empty());
  ASSERT_TRUE(get_headers(out, "Session-Expires").empty());
}


// Test that getting a 503 error from homestead when looking up iFCs results in
// sprout sending a 504 error.
TEST_F(SCSCFTest, HSSTimeoutOnPutRegData)
{
  // Send originating INVITE
  SCSCFMessage msg;
  msg._route = "Route: <sip:sprout.homedomain;orig>";

  // HSS will return a 503
  _hss_connection->set_rc("/impu/sip%3A6505551000%40homedomain/reg-data", 503);

  inject_msg(msg.get_request());

  // 100 Trying goes out
  pjsip_msg* out = current_txdata()->msg;
  RespMatcher(100).matches(out);
  free_txdata();

  // Followed by a 504
  out = current_txdata()->msg;
  EXPECT_EQ(504, out->line.status.code);
  EXPECT_EQ("Server Timeout", str_pj(out->line.status.reason));

  _hss_connection->delete_rc("/impu/sip%3A6505551000%40homedomain/reg-data");
}


// Test that a failure to get iFCs due to a 503 error from homestead during Call
// Diversion results in sprout sending a 504
TEST_F(SCSCFTest, HSSTimeoutOnCdiv)
{
  ServiceProfileBuilder service_profile = ServiceProfileBuilder()
    .addIdentity("sip:6505551234@homedomain")
    .addIfc(2, {"<SessionCase>4</SessionCase><!-- originating-cdiv -->", "<Method>INVITE</Method>"}, "sip:1.2.3.4:56789;transport=UDP")
    .addIfc(0, {"<Method>INVITE</Method>", "<SessionCase>1</SessionCase><!-- terminating-registered -->"}, "sip:5.2.3.4:56787;transport=UDP");
  SubscriptionBuilder subscription = SubscriptionBuilder()
    .addServiceProfile(service_profile);
  _hss_connection->set_impu_result("sip:6505551234@homedomain",
                                   "call",
                                   RegDataXMLUtils::STATE_REGISTERED,
                                   subscription.return_sub());

  TransportFlow tpBono(TransportFlow::Protocol::TCP, stack_data.scscf_port, "10.99.88.11", 12345);
  TransportFlow tpAS1(TransportFlow::Protocol::UDP, stack_data.scscf_port, "5.2.3.4", 56787);

  // ---------- Send INVITE
  // We're within the trust boundary, so no stripping should occur.
  SCSCFMessage msg;
  msg._via = "10.99.88.11:12345;transport=TCP";
  msg._to = "6505551234@homedomain";
  msg._todomain = "";
  msg._route = "Route: <sip:sprout.homedomain>";
  msg._requri = "sip:6505551234@homedomain";

  msg._method = "INVITE";
  inject_msg(msg.get_request(), &tpBono);
  poll();
  ASSERT_EQ(2, txdata_count());

  // 100 Trying goes back to bono
  pjsip_msg* out = current_txdata()->msg;
  RespMatcher(100).matches(out);
  tpBono.expect_target(current_txdata(), true);  // Requests always come back on same transport
  msg.convert_routeset(out);
  free_txdata();

  // INVITE passed on to AS1 (as terminating AS for Bob)
  SCOPED_TRACE("INVITE (S)");
  out = current_txdata()->msg;
  ReqMatcher r1("INVITE");
  ASSERT_NO_FATAL_FAILURE(r1.matches(out));

  tpAS1.expect_target(current_txdata(), false);
  EXPECT_EQ("sip:6505551234@homedomain", r1.uri());
  EXPECT_THAT(get_headers(out, "Route"),
              testing::MatchesRegex("Route: <sip:5\\.2\\.3\\.4:56787;transport=UDP;lr>\r\nRoute: <sip:odi_[+/A-Za-z0-9]+@127.0.0.1:5058;transport=UDP;lr;service=scscf>"));
  EXPECT_THAT(get_headers(out, "P-Served-User"),
              testing::MatchesRegex("P-Served-User: <sip:6505551234@homedomain>;sescase=term;regstate=reg"));

  // ---------- AS1 sends a 100 Trying to indicate it has received the request.
  string fresp1 = respond_to_txdata(current_txdata(), 100);
  inject_msg(fresp1, &tpAS1);

  // The next request to the HSS will get a 503 response
  _hss_connection->delete_result("sip:6505551234@homedomain");
  _hss_connection->set_rc("/impu/sip%3A6505551234%40homedomain/reg-data", 503);

  // ---------- AS1 turns it around (acting as routing B2BUA by changing the target)
  const pj_str_t STR_ROUTE = pj_str("Route");
  pjsip_hdr* hdr = (pjsip_hdr*)pjsip_msg_find_hdr_by_name(out, &STR_ROUTE, NULL);
  if (hdr)
  {
    pj_list_erase(hdr);
  }
  ((pjsip_sip_uri*)out->line.req.uri)->user = pj_str("6505555678");
  inject_msg(out, &tpAS1);
  free_txdata();

  // 100 Trying goes back to AS1
  out = current_txdata()->msg;
  RespMatcher(100).matches(out);
  tpAS1.expect_target(current_txdata(), true);  // Requests always come back on same transport
  msg.convert_routeset(out);
  free_txdata();

  // Followed by a 504 (since the iFC lookup has got a 503)
  out = current_txdata()->msg;
  RespMatcher(504).matches(out);
  tpAS1.expect_target(current_txdata(), true);  // Requests always come back on same transport
  free_txdata();

  _hss_connection->delete_rc("/impu/sip%3A6505551000%40homedomain/reg-data");
}


// Test that a failure to get iFCs due to a 404 error from homestead during Call
// Diversion result in AS sending a 404 error 
TEST_F(SCSCFTest, HSSNotFoundOnCdiv)
{
  ServiceProfileBuilder service_profile = ServiceProfileBuilder()
    .addIdentity("sip:6505551234@homedomain")
    .addIfc(2, {"<SessionCase>4</SessionCase><!-- originating-cdiv -->", "<Method>INVITE</Method>"}, "sip:1.2.3.4:56789;transport=UDP")
    .addIfc(0, {"<Method>INVITE</Method>", "<SessionCase>1</SessionCase><!-- terminating-registered -->"}, "sip:5.2.3.4:56787;transport=UDP");
  SubscriptionBuilder subscription = SubscriptionBuilder()
    .addServiceProfile(service_profile);
  _hss_connection->set_impu_result("sip:6505551234@homedomain",
                                   "call",
                                   RegDataXMLUtils::STATE_REGISTERED,
                                   subscription.return_sub());

  TransportFlow tpBono(TransportFlow::Protocol::TCP, stack_data.scscf_port, "10.99.88.11", 12345);
  TransportFlow tpAS1(TransportFlow::Protocol::UDP, stack_data.scscf_port, "5.2.3.4", 56787);

  // ---------- Send INVITE
  // We're within the trust boundary, so no stripping should occur.
  SCSCFMessage msg;
  msg._via = "10.99.88.11:12345;transport=TCP";
  msg._to = "6505551234@homedomain";
  msg._todomain = "";
  msg._route = "Route: <sip:sprout.homedomain>";
  msg._requri = "sip:6505551234@homedomain";

  msg._method = "INVITE";
  inject_msg(msg.get_request(), &tpBono);
  poll();
  ASSERT_EQ(2, txdata_count());

  // 100 Trying goes back to bono
  pjsip_msg* out = current_txdata()->msg;
  RespMatcher(100).matches(out);
  tpBono.expect_target(current_txdata(), true);  // Requests always come back on same transport
  msg.convert_routeset(out);
  free_txdata();

  // INVITE passed on to AS1 (as terminating AS for Bob)
  SCOPED_TRACE("INVITE (S)");
  out = current_txdata()->msg;
  ReqMatcher r1("INVITE");
  ASSERT_NO_FATAL_FAILURE(r1.matches(out));

  tpAS1.expect_target(current_txdata(), false);
  EXPECT_EQ("sip:6505551234@homedomain", r1.uri());
  EXPECT_THAT(get_headers(out, "Route"),
              testing::MatchesRegex("Route: <sip:5\\.2\\.3\\.4:56787;transport=UDP;lr>\r\nRoute: <sip:odi_[+/A-Za-z0-9]+@127.0.0.1:5058;transport=UDP;lr;service=scscf>"));
  EXPECT_THAT(get_headers(out, "P-Served-User"),
              testing::MatchesRegex("P-Served-User: <sip:6505551234@homedomain>;sescase=term;regstate=reg"));

  // ---------- AS1 sends a 100 Trying to indicate it has received the request.
  string fresp1 = respond_to_txdata(current_txdata(), 100);
  inject_msg(fresp1, &tpAS1);

  // The next request to the HSS will get a 404 response
  _hss_connection->delete_result("sip:6505551234@homedomain");
  _hss_connection->set_rc("/impu/sip%3A6505551234%40homedomain/reg-data", 404);

  // ---------- AS1 turns it around (acting as routing B2BUA by changing the target)
  const pj_str_t STR_ROUTE = pj_str("Route");
  pjsip_hdr* hdr = (pjsip_hdr*)pjsip_msg_find_hdr_by_name(out, &STR_ROUTE, NULL);
  if (hdr)
  {
    pj_list_erase(hdr);
  }
  ((pjsip_sip_uri*)out->line.req.uri)->user = pj_str("6505555678");
  inject_msg(out, &tpAS1);
  free_txdata();

  // 100 Trying goes back to AS1
  out = current_txdata()->msg;
  RespMatcher(100).matches(out);
  tpAS1.expect_target(current_txdata(), true);  // Requests always come back on same transport
  msg.convert_routeset(out);
  free_txdata();

  // Followed by a 404 due to the iFC lookup
  out = current_txdata()->msg;
  RespMatcher(404).matches(out);
  tpAS1.expect_target(current_txdata(), true);  // Requests always come back on same transport
  free_txdata();

  _hss_connection->delete_rc("/impu/sip%3A6505551000%40homedomain/reg-data");
}

TEST_F(SCSCFTest, TestAddStoredPathHeader)
{
  add_host_mapping("ut.cw-ngv.com", "10.9.8.7");
  SCOPED_TRACE("");

  // Add a binding with the _path_headers and _path_uris set.
  string uri("sip:6505551234@homedomain");
  string contact("sip:wuntootreefower@10.114.61.213:5061;transport=tcp;ob");
  _hss_connection->set_impu_result(uri, "call", RegDataXMLUtils::STATE_REGISTERED, "");
  AoRPair* aor = _sdm->get_aor_data(uri, 0);
  AoR::Binding* binding = aor->get_current()->get_binding(contact);
  binding->_uri = contact;
  binding->_cid = "1";
  binding->_cseq = 1;
  binding->_path_uris.push_back(std::string("sip:abcdefgh@ut.cw-ngv.com;lr"));
  binding->_path_headers.push_back(std::string("\"Bob\" <sip:abcdefgh@ut.cw-ngv.com;lr>;tag=6ht7"));
  binding->_expires = time(NULL) + 300;
  binding->_priority = 1000;
  binding->_emergency_registration = false;
  AssociatedURIs associated_uris = {};
  associated_uris.add_uri(uri, false);
  bool ret = _sdm->set_aor_data(uri, aor, 0);
  delete aor;
  EXPECT_TRUE(ret);

  // Check that the Route header contains the full path header form the binding.
  SCSCFMessage msg;
  list<HeaderMatcher> hdrs;
  hdrs.push_back(HeaderMatcher("Route", "Route: \"Bob\" <sip:abcdefgh@ut.cw-ngv.com;lr>;tag=6ht7"));
  doSuccessfulFlow(msg, testing::MatchesRegex(".*wuntootreefower.*"), hdrs);
}

TEST_F(SCSCFTest, TestAddStoredPathURI)
{
  add_host_mapping("ut.cw-ngv.com", "10.9.8.7");
  SCOPED_TRACE("");

  // Add a binding with only _path_uris set.
  string uri("sip:6505551234@homedomain");
  string contact("sip:wuntootreefower@10.114.61.213:5061;transport=tcp;ob");
  _hss_connection->set_impu_result(uri, "call", RegDataXMLUtils::STATE_REGISTERED, "");
  AoRPair* aor = _sdm->get_aor_data(uri, 0);
  AoR::Binding* binding = aor->get_current()->get_binding(contact);
  binding->_uri = contact;
  binding->_cid = "1";
  binding->_cseq = 1;
  binding->_path_uris.push_back(std::string("sip:abcdefgh@ut.cw-ngv.com;lr"));
  binding->_expires = time(NULL) + 300;
  binding->_priority = 1000;
  binding->_emergency_registration = false;
  AssociatedURIs associated_uris = {};
  associated_uris.add_uri(uri, false);
  bool ret = _sdm->set_aor_data(uri, aor, 0);
  delete aor;
  EXPECT_TRUE(ret);

  // Check that the Route header contains the URI part of the path header.
  SCSCFMessage msg;
  list<HeaderMatcher> hdrs;
  hdrs.push_back(HeaderMatcher("Route", "Route: <sip:abcdefgh@ut.cw-ngv.com;lr>"));
  doSuccessfulFlow(msg, testing::MatchesRegex(".*wuntootreefower.*"), hdrs);
}

TEST_F(SCSCFTest, TestCallerNotBarred)
{
  SCOPED_TRACE("");
  register_uri(_sdm, _hss_connection, "6505551234", "homedomain", "sip:wuntootreefower@10.114.61.213:5061;transport=tcp;ob");

  // The primary IMPU is barred, but this shouldn't stop us making a call since
  // we are calling from one of the other IMPUs.
  ServiceProfileBuilder service_profile = ServiceProfileBuilder()
    .addIdentity("sip:6505551001@homedomain")
    .addBarringIndication("sip:6505551001@homedomain", "1")
    .addIdentity("sip:6505551000@homedomain")
    .addIfc(1, {"<Method>INVITE</Method>"}, "sip:1.2.3.4:56789;transport=UDP", 1);
  SubscriptionBuilder subscription = SubscriptionBuilder()
    .addServiceProfile(service_profile);
  _hss_connection->set_impu_result("sip:6505551000@homedomain",
                                   "call",
                                   "REGISTERED",
                                   subscription.return_sub());
  _hss_connection->set_result("/impu/sip%3A6505551234%40homedomain/location",
                              "{\"result-code\": 2001,"
                              " \"scscf\": \"sip:scscf.sprout.homedomain:5058;transport=TCP\"}");
  SCSCFMessage msg;
  msg._route = "Route: <sip:sprout.homedomain;orig>";
  list<HeaderMatcher> hdrs;
  doSuccessfulFlow(msg, testing::MatchesRegex(".*wuntootreefower.*"), hdrs);
}

TEST_F(SCSCFTest, TestCalleeNotBarred)
{
  SCOPED_TRACE("");

  // Need to use the first unbarred identity since that is the key used in memcached.
  register_uri(_sdm, _hss_connection, "6505551234", "homedomain", "sip:wuntootreefower@10.114.61.213:5061;transport=tcp;ob");

  // The primary IMPU is barred, but this shouldn't stop us making a call since
  // we are calling one of the other IMPUs.
  ServiceProfileBuilder service_profile = ServiceProfileBuilder()
    .addIdentity("sip:6505551235@homedomain")
    .addBarringIndication("sip:6505551235@homedomain", "1")
    .addIdentity("sip:6505551234@homedomain")
    .addIfc(1, {"<Method>INVITE</Method>"}, "sip:1.2.3.4:56789;transport=UDP", 1);
  SubscriptionBuilder subscription = SubscriptionBuilder()
    .addServiceProfile(service_profile);
  _hss_connection->set_impu_result("sip:6505551234@homedomain",
                                   "call",
                                   "REGISTERED",
                                   subscription.return_sub());
  SCSCFMessage msg;
  list<HeaderMatcher> hdrs;
  doSuccessfulFlow(msg, testing::MatchesRegex(".*wuntootreefower.*"), hdrs);
}

// Test emergency registrations receive calls when barred.
TEST_F(SCSCFTest, TestEmergencyCalleeNotBarred)
{
  SCOPED_TRACE("");
  register_uri(_sdm, _hss_connection, "6505551234", "homedomain", "sip:wuntootreefower@10.114.61.213:5061;transport=tcp;sos;ob", 3600, "", true);
  ServiceProfileBuilder service_profile = ServiceProfileBuilder()
    .addIdentity("sip:6505551234@homedomain")
    .addBarringIndication("sip:6505551234@homedomain", "1")
    .addIfc(1, {"<Method>INVITE</Method>"}, "sip:1.2.3.4:56789;transport=UDP", 1);
  SubscriptionBuilder subscription = SubscriptionBuilder()
    .addServiceProfile(service_profile);
  _hss_connection->set_impu_result("sip:6505551234@homedomain",
                                   "call",
                                   "REGISTERED",
                                   subscription.return_sub());

  SCSCFMessage msg;
  list<HeaderMatcher> hdrs;
  doSuccessfulFlow(msg, testing::MatchesRegex(".*wuntootreefower.*"), hdrs);
}

// Test only emergency registrations in an implicit registration set receive
// calls to barred IMPUs.
TEST_F(SCSCFTest, TestEmergencyMultipleBindings)
{
  SCOPED_TRACE("");
  register_uri(_sdm, _hss_connection, "6505551234", "homedomain", "sip:wuntootreefower@10.114.61.213:5061;transport=tcp;sos;ob", 3600, "", true);
  register_uri(_sdm, _hss_connection, "6505551234", "homedomain", "sip:fowertreetoowun@10.114.61.213:5061;transport=tcp;ob", 3600, "", false);
  ServiceProfileBuilder service_profile = ServiceProfileBuilder()
    .addIdentity("sip:6505551234@homedomain")
    .addBarringIndication("sip:6505551234@homedomain", "1")
    .addIfc(1, {"<Method>INVITE</Method>"}, "sip:1.2.3.4:56789;transport=UDP", 1);
  SubscriptionBuilder subscription = SubscriptionBuilder()
    .addServiceProfile(service_profile);
  _hss_connection->set_impu_result("sip:6505551234@homedomain",
                                   "call",
                                   "REGISTERED",
                                   subscription.return_sub());
  SCSCFMessage msg;
  list<HeaderMatcher> hdrs;
  doSuccessfulFlow(msg, testing::MatchesRegex(".*wuntootreefower.*"), hdrs);
}

// Check that a request with no matching iFCs is rejected on originating side.
TEST_F(SCSCFTest, NoMatchingiFCsRejectOrig)
{
  _scscf_sproutlet->_ifc_configuration._reject_if_no_matching_ifcs = true;
  ServiceProfileBuilder service_profile = ServiceProfileBuilder()
    .addIdentity("sip:6505551000@homedomain")
    .addIfc(0, {"<Method>PUBLISH</Method>"}, "sip:DUMMY_AS");
  SubscriptionBuilder subscription = SubscriptionBuilder()
    .addServiceProfile(service_profile);
  _hss_connection->set_impu_result("sip:6505551000@homedomain",
                                   "call",
                                   "UNREGISTERED",
                                   subscription.return_sub());

  TransportFlow tpBono(TransportFlow::Protocol::TCP, stack_data.scscf_port, "10.99.88.11", 12345);

  // ---------- Send INVITE
  // We're within the trust boundary, so no stripping should occur.
  SCSCFMessage msg;
  msg._to = "6505551234@homedomain";
  msg._route = "Route: <sip:sprout.homedomain;orig>";
  msg._todomain = "";
  msg._requri = "sip:6505551234@homedomain";

  msg._method = "INVITE";
  inject_msg(msg.get_request(), &tpBono);
  poll();
  ASSERT_EQ(2, txdata_count());

  // 100 Trying goes back to bono
  pjsip_msg* out = current_txdata()->msg;
  RespMatcher(100).matches(out);
  free_txdata();

  // Request is rejected with a 400.
  out = current_txdata()->msg;
  RespMatcher(400).matches(out);
  tpBono.expect_target(current_txdata(), true);
  free_txdata();
}

// Check that a request with no matching iFCs is rejected on terminating side.
TEST_F(SCSCFTest, NoMatchingiFCsRejectTerm)
{
  _scscf_sproutlet->_ifc_configuration._reject_if_no_matching_ifcs = true;
  ServiceProfileBuilder service_profile = ServiceProfileBuilder()
    .addIdentity("sip:6505551234@homedomain")
    .addIfc(0, {"<Method>PUBLISH</Method>"}, "sip:DUMMY_AS");
  SubscriptionBuilder subscription = SubscriptionBuilder()
    .addServiceProfile(service_profile);
  _hss_connection->set_impu_result("sip:6505551234@homedomain", "call", "UNREGISTERED", subscription.return_sub());

  TransportFlow tpBono(TransportFlow::Protocol::TCP, stack_data.scscf_port, "10.99.88.11", 12345);

  // ---------- Send INVITE
  // We're within the trust boundary, so no stripping should occur.
  SCSCFMessage msg;
  msg._to = "6505551234@homedomain";
  msg._route = "Route: <sip:sprout.homedomain>";
  msg._todomain = "";
  msg._requri = "sip:6505551234@homedomain";

  msg._method = "INVITE";
  inject_msg(msg.get_request(), &tpBono);
  poll();
  ASSERT_EQ(2, txdata_count());

  // 100 Trying goes back to bono
  pjsip_msg* out = current_txdata()->msg;
  RespMatcher(100).matches(out);
  free_txdata();

  // Request is rejected with a 400.
  out = current_txdata()->msg;
  RespMatcher(400).matches(out);
  tpBono.expect_target(current_txdata(), true);
  free_txdata();
}

// Test that we use fallback iFCs if there are no matching iFCs, and that the
// application server flows are as expected.
TEST_F(SCSCFTest, NoMatchingStandardiFCsUseFallbackiFCs)
{
  register_uri(_sdm, _hss_connection, "6505551234", "homedomain", "sip:wuntootreefower@10.114.61.213:5061;transport=tcp;ob");
  _scscf_sproutlet->_ifc_configuration._apply_fallback_ifcs = true;
  ServiceProfileBuilder service_profile = ServiceProfileBuilder()
    .addIdentity("sip:6505551000@homedomain")
    .addIfc(0, {"<Method>PUBLISH</Method>"}, "sip:1.2.3.5:56789;transport=UDP");
  SubscriptionBuilder subscription = SubscriptionBuilder()
    .addServiceProfile(service_profile);
  _hss_connection->set_impu_result("sip:6505551000@homedomain",
                                   "call",
                                   "UNREGISTERED",
                                   subscription.return_sub());
  _hss_connection->set_result("/impu/sip%3A6505551234%40homedomain/location",
                              "{\"result-code\": 2001,"
                              " \"scscf\": \"sip:scscf.sprout.homedomain:5058;transport=TCP\"}");

  TransportFlow tpBono(TransportFlow::Protocol::TCP, stack_data.scscf_port, "10.99.88.11", 12345);
  TransportFlow tpAS1(TransportFlow::Protocol::UDP, stack_data.scscf_port, "1.2.3.5", 56789);

  // ---------- Send INVITE
  // We're within the trust boundary, so no stripping should occur.
  SCSCFMessage msg;
  msg._to = "6505551234@homedomain";
  msg._route = "Route: <sip:sprout.homedomain;orig>";
  msg._todomain = "";
  msg._requri = "sip:6505551234@homedomain";

  msg._method = "INVITE";
  inject_msg(msg.get_request(), &tpBono);
  poll();
  ASSERT_EQ(2, txdata_count());

  // 100 Trying goes back to bono
  pjsip_msg* out = current_txdata()->msg;
  RespMatcher(100).matches(out);
  free_txdata();

  // INVITE passed on to AS1
  out = current_txdata()->msg;
  ReqMatcher r1("INVITE");
  ASSERT_NO_FATAL_FAILURE(r1.matches(out));

  tpAS1.expect_target(current_txdata(), false);

  // ---------- AS1 sends a 100 Trying to indicate it has received the request.
  string fresp = respond_to_txdata(current_txdata(), 100);
  inject_msg(fresp, &tpAS1);

  // ---------- AS1 turns it around (acting as proxy)
  const pj_str_t STR_ROUTE = pj_str("Route");
  pjsip_hdr* hdr = (pjsip_hdr*)pjsip_msg_find_hdr_by_name(out, &STR_ROUTE, NULL);
  if (hdr)
  {
    pj_list_erase(hdr);
  }
  inject_msg(out, &tpAS1);
  free_txdata();

  // 100 Trying goes back to AS1
  out = current_txdata()->msg;
  RespMatcher(100).matches(out);
  msg.convert_routeset(out);
  free_txdata();

  // INVITE passed on to AS1
  out = current_txdata()->msg;
  ReqMatcher r2("INVITE");
  ASSERT_NO_FATAL_FAILURE(r2.matches(out));

  tpAS1.expect_target(current_txdata(), false);

  // ---------- AS1 sends a 100 Trying to indicate it has received the request.
  fresp = respond_to_txdata(current_txdata(), 100);
  inject_msg(fresp, &tpAS1);

  // ---------- AS1 turns it around (acting as proxy)
  hdr = (pjsip_hdr*)pjsip_msg_find_hdr_by_name(out, &STR_ROUTE, NULL);
  if (hdr)
  {
    pj_list_erase(hdr);
  }
  inject_msg(out, &tpAS1);
  free_txdata();

  // 100 Trying goes back to AS1
  out = current_txdata()->msg;
  RespMatcher(100).matches(out);
  msg.convert_routeset(out);
  free_txdata();

  // INVITE passed on to final destination
  out = current_txdata()->msg;
  ReqMatcher r3("INVITE");
  ASSERT_NO_FATAL_FAILURE(r3.matches(out));

  tpBono.expect_target(current_txdata(), false);

  // Target sends back 100 Trying
  inject_msg(respond_to_txdata(current_txdata(), 100), &tpBono);
  pjsip_tx_data* txdata = pop_txdata();

  // Send a 200 ringing back down the chain to finish the transaction. This is a
  // more realistic test of AS communication tracking.
  send_response_back_through_dialog(respond_to_txdata(txdata, 200), 200, 2);
  pjsip_tx_data_dec_ref(txdata); txdata = NULL;
}

// Test that we use fallback iFCs if there are no matching iFCs, and that the
// application server flows are as expected. In this case we don't have any
// standard iFCs at all.
TEST_F(SCSCFTest, NoStandardiFCsUseFallbackiFCs)
{
  register_uri(_sdm, _hss_connection, "6505551234", "homedomain", "sip:wuntootreefower@10.114.61.213:5061;transport=tcp;ob");
  _scscf_sproutlet->_ifc_configuration._apply_fallback_ifcs = true;
  ServiceProfileBuilder service_profile = ServiceProfileBuilder()
    .addIdentity("sip:6505551000@homedomain");
  SubscriptionBuilder subscription = SubscriptionBuilder()
    .addServiceProfile(service_profile);
  _hss_connection->set_impu_result("sip:6505551000@homedomain",
                                   "call",
                                   "UNREGISTERED",
                                   subscription.return_sub());
  _hss_connection->set_result("/impu/sip%3A6505551234%40homedomain/location",
                              "{\"result-code\": 2001,"
                              " \"scscf\": \"sip:scscf.sprout.homedomain:5058;transport=TCP\"}");

  TransportFlow tpBono(TransportFlow::Protocol::TCP, stack_data.scscf_port, "10.99.88.11", 12345);
  TransportFlow tpAS1(TransportFlow::Protocol::UDP, stack_data.scscf_port, "1.2.3.5", 56789);

  // ---------- Send INVITE
  // We're within the trust boundary, so no stripping should occur.
  SCSCFMessage msg;
  msg._to = "6505551234@homedomain";
  msg._route = "Route: <sip:homedomain;orig>";
  msg._todomain = "";
  msg._requri = "sip:6505551234@homedomain";

  msg._method = "INVITE";
  inject_msg(msg.get_request(), &tpBono);
  poll();
  ASSERT_EQ(2, txdata_count());

  // 100 Trying goes back to bono
  pjsip_msg* out = current_txdata()->msg;
  RespMatcher(100).matches(out);
  free_txdata();

  // INVITE passed on to AS1
  out = current_txdata()->msg;
  ReqMatcher r1("INVITE");
  ASSERT_NO_FATAL_FAILURE(r1.matches(out));

  tpAS1.expect_target(current_txdata(), false);

  // ---------- AS1 sends a 100 Trying to indicate it has received the request.
  string fresp = respond_to_txdata(current_txdata(), 100);
  inject_msg(fresp, &tpAS1);

  // ---------- AS1 turns it around (acting as proxy)
  const pj_str_t STR_ROUTE = pj_str("Route");
  pjsip_hdr* hdr = (pjsip_hdr*)pjsip_msg_find_hdr_by_name(out, &STR_ROUTE, NULL);
  if (hdr)
  {
    pj_list_erase(hdr);
  }
  inject_msg(out, &tpAS1);
  free_txdata();

  // 100 Trying goes back to AS1
  out = current_txdata()->msg;
  RespMatcher(100).matches(out);
  msg.convert_routeset(out);
  free_txdata();

  // INVITE passed on to AS1
  out = current_txdata()->msg;
  ReqMatcher r2("INVITE");
  ASSERT_NO_FATAL_FAILURE(r2.matches(out));

  tpAS1.expect_target(current_txdata(), false);

  // ---------- AS1 sends a 100 Trying to indicate it has received the request.
  fresp = respond_to_txdata(current_txdata(), 100);
  inject_msg(fresp, &tpAS1);

  // ---------- AS1 turns it around (acting as proxy)
  hdr = (pjsip_hdr*)pjsip_msg_find_hdr_by_name(out, &STR_ROUTE, NULL);
  if (hdr)
  {
    pj_list_erase(hdr);
  }
  inject_msg(out, &tpAS1);
  free_txdata();

  // 100 Trying goes back to AS1
  out = current_txdata()->msg;
  RespMatcher(100).matches(out);
  msg.convert_routeset(out);
  free_txdata();

  // INVITE passed on to final destination
  out = current_txdata()->msg;
  ReqMatcher r3("INVITE");
  ASSERT_NO_FATAL_FAILURE(r3.matches(out));

  tpBono.expect_target(current_txdata(), false);

  // Target sends back 100 Trying
  inject_msg(respond_to_txdata(current_txdata(), 100), &tpBono);
  pjsip_tx_data* txdata = pop_txdata();

  // Send a 200 ringing back down the chain to finish the transaction. This is a
  // more realistic test of AS communication tracking.
  send_response_back_through_dialog(respond_to_txdata(txdata, 200), 200, 2);
  pjsip_tx_data_dec_ref(txdata); txdata = NULL;
}

// Test that if a user only has dummy application servers, then no application
// servers are triggered.
TEST_F(SCSCFTest, OnlyDummyApplicationServers)
{
  ServiceProfileBuilder service_profile = ServiceProfileBuilder()
    .addIdentity("sip:6505551000@homedomain")
    .addIfc(0, {"<Method>INVITE</Method>"}, "sip:DUMMY_AS")
    .addIfc(1, {"<Method>INVITE</Method>"}, "sip:DUMMY_AS");
  SubscriptionBuilder subscription = SubscriptionBuilder()
    .addServiceProfile(service_profile);
  _hss_connection->set_impu_result("sip:6505551000@homedomain",
                                   "call",
                                   "UNREGISTERED",
                                   subscription.return_sub());

  TransportFlow tpBono(TransportFlow::Protocol::TCP, stack_data.scscf_port, "10.99.88.11", 12345);

  // ---------- Send INVITE
  // We're within the trust boundary, so no stripping should occur.
  SCSCFMessage msg;
  msg._to = "6505551234@homedomain";
  msg._route = "Route: <sip:sprout.homedomain;orig>";
  msg._todomain = "";
  msg._requri = "sip:6505551234@homedomain";

  msg._method = "INVITE";
  inject_msg(msg.get_request(), &tpBono);
  poll();
  ASSERT_EQ(2, txdata_count());

  // 100 Trying goes back to bono
  pjsip_msg* out = current_txdata()->msg;
  RespMatcher(100).matches(out);
  free_txdata();

  // Check that there's a 404 - no attempt to send via an application server
  // (it's a 404 as the terminating subscriber isn't registered to make this UT
  // simpler).
  out = current_txdata()->msg;
  RespMatcher(404).matches(out);
  tpBono.expect_target(current_txdata(), true);
  free_txdata();
}

// Test that if a user has a mix of real and dummy application servers, only
// the real application servers are triggered.
TEST_F(SCSCFTest, MixedRealAndDummyApplicationServer)
{
  register_uri(_sdm, _hss_connection, "6505551234", "homedomain", "sip:wuntootreefower@10.114.61.213:5061;transport=tcp;ob");
  ServiceProfileBuilder service_profile = ServiceProfileBuilder()
    .addIdentity("sip:6505551000@homedomain")
    .addIfc(0, {"<Method>INVITE</Method>"}, "sip:DUMMY_AS")
    .addIfc(1, {"<Method>INVITE</Method>"}, "sip:1.2.3.4:56789;transport=UDP")
    .addIfc(2, {"<Method>INVITE</Method>"}, "sip:DUMMY_AS");
  SubscriptionBuilder subscription = SubscriptionBuilder()
    .addServiceProfile(service_profile);
  _hss_connection->set_impu_result("sip:6505551000@homedomain",
                                   "call",
                                   "UNREGISTERED",
                                   subscription.return_sub());
  _hss_connection->set_result("/impu/sip%3A6505551234%40homedomain/location",
                              "{\"result-code\": 2001,"
                              " \"scscf\": \"sip:scscf.sprout.homedomain:5058;transport=TCP\"}");
  EXPECT_CALL(*_sess_cont_comm_tracker, on_success(StrEq("sip:1.2.3.4:56789;transport=UDP")));

  TransportFlow tpBono(TransportFlow::Protocol::TCP, stack_data.scscf_port, "10.99.88.11", 12345);
  TransportFlow tpAS1(TransportFlow::Protocol::UDP, stack_data.scscf_port, "1.2.3.4", 56789);

  // ---------- Send INVITE
  // We're within the trust boundary, so no stripping should occur.
  SCSCFMessage msg;
  msg._to = "6505551234@homedomain";
  msg._route = "Route: <sip:sprout.homedomain;orig>";
  msg._todomain = "";
  msg._requri = "sip:6505551234@homedomain";

  msg._method = "INVITE";
  inject_msg(msg.get_request(), &tpBono);
  poll();
  ASSERT_EQ(2, txdata_count());

  // 100 Trying goes back to bono
  pjsip_msg* out = current_txdata()->msg;
  RespMatcher(100).matches(out);
  msg.convert_routeset(out);
  free_txdata();

  // INVITE passed on to AS1
  out = current_txdata()->msg;
  ReqMatcher r1("INVITE");
  ASSERT_NO_FATAL_FAILURE(r1.matches(out));

  tpAS1.expect_target(current_txdata(), false);

  // ---------- AS1 sends a 100 Trying to indicate it has received the request.
  string fresp = respond_to_txdata(current_txdata(), 100);
  inject_msg(fresp, &tpAS1);

  // ---------- AS1 turns it around (acting as proxy)
  const pj_str_t STR_ROUTE = pj_str("Route");
  pjsip_hdr* hdr = (pjsip_hdr*)pjsip_msg_find_hdr_by_name(out, &STR_ROUTE, NULL);
  if (hdr)
  {
    pj_list_erase(hdr);
  }
  inject_msg(out, &tpAS1);
  free_txdata();

  // 100 Trying goes back to AS1
  out = current_txdata()->msg;
  RespMatcher(100).matches(out);
  msg.convert_routeset(out);
  free_txdata();

  // INVITE passed on to final destination
  out = current_txdata()->msg;
  ReqMatcher r2("INVITE");
  ASSERT_NO_FATAL_FAILURE(r2.matches(out));

  tpBono.expect_target(current_txdata(), false);

  // Target sends back 100 Trying
  inject_msg(respond_to_txdata(current_txdata(), 100), &tpBono);
  pjsip_tx_data* txdata = pop_txdata();

  // Send a 200 ringing back down the chain to finish the transaction. This is a
  // more realistic test of AS communication tracking.
  send_response_back_through_dialog(respond_to_txdata(txdata, 200), 200, 2);
  pjsip_tx_data_dec_ref(txdata); txdata = NULL;
}


// These MMF tests are essentially the MixedRealAndDummyApplicationServer test,
// but with simulated MMF processing between the SCSCF and the AS
TEST_F(SCSCFTest, MMFPreAs)
{
  TRC_DEBUG("TEst");
  register_uri(_sdm, _hss_connection, "6505551234", "homedomain", "sip:wuntootreefower@10.114.61.213:5061;transport=tcp;ob");
  ServiceProfileBuilder service_profile = ServiceProfileBuilder()
    .addIdentity("sip:6505551000@homedomain")
    .addIfc(0, {"<Method>INVITE</Method>"}, "sip:DUMMY_AS")
    .addIfc(1, {"<Method>INVITE</Method>"}, "sip:pre.as.only.mmf.test.server:56789;transport=UDP")
    .addIfc(2, {"<Method>INVITE</Method>"}, "sip:DUMMY_AS");
  SubscriptionBuilder subscription = SubscriptionBuilder()
    .addServiceProfile(service_profile);
  _hss_connection->set_impu_result("sip:6505551000@homedomain",
                                   "call",
                                   "UNREGISTERED",
                                   subscription.return_sub());
  _hss_connection->set_result("/impu/sip%3A6505551234%40homedomain/location",
                              "{\"result-code\": 2001,"
                              " \"scscf\": \"sip:scscf.sprout.homedomain:5058;transport=TCP\"}");

  TransportFlow tpMMFpreAS(TransportFlow::Protocol::TCP, stack_data.scscf_port, "11.22.33.44", 5060);
  TransportFlow tpAS(TransportFlow::Protocol::UDP, stack_data.scscf_port, "pre.as.only.mmf.test.server", 56789);
  TransportFlow tpBono(TransportFlow::Protocol::TCP, stack_data.scscf_port, "10.99.88.11", 12345);

  // Send the INVITE
  SCSCFMessage msg;
  msg._to = "6505551234@homedomain";
  msg._route = "Route: <sip:sprout.homedomain;orig>";
  msg._todomain = "";
  msg._requri = "sip:6505551234@homedomain";

  msg._method = "INVITE";
  TRC_DEBUG("inject");
  inject_msg(msg.get_request(), &tpBono);
  poll();
  ASSERT_EQ(2, txdata_count());

  // 100 Trying goes back to bono
  pjsip_msg* out = current_txdata()->msg;
  RespMatcher(100).matches(out);
  msg.convert_routeset(out);
  free_txdata();

  // INVITE passed on to MMF
  out = current_txdata()->msg;
  ReqMatcher r1("INVITE");
  ASSERT_NO_FATAL_FAILURE(r1.matches(out));
  tpMMFpreAS.expect_target(current_txdata(), false);

  // MMF sends a 100 Trying
  string fresp = respond_to_txdata(current_txdata(), 100);
  inject_msg(fresp, &tpMMFpreAS);

  const pj_str_t STR_ROUTE = pj_str("Route");

  // Ensure the pre-as header was added as expected, and remove it
  pjsip_hdr* preas_hdr = (pjsip_hdr*)pjsip_msg_find_hdr_by_name(out, &STR_ROUTE, NULL);
  std::string preas_uri = PJUtils::get_header_value(preas_hdr);
  EXPECT_THAT(preas_uri, MatchesRegex(".*sip:11.22.33.44.*"));
  EXPECT_THAT(preas_uri, MatchesRegex(".*mmfscope=pre-as.*"));
  EXPECT_THAT(preas_uri, MatchesRegex(".*mmftarget=PreASOnly.*"));
  pj_list_erase(preas_hdr);

  // Ensure the AS header was added as expected, and remove it
  pjsip_hdr* as_hdr = (pjsip_hdr*)pjsip_msg_find_hdr_by_name(out, &STR_ROUTE, NULL);
  std::string as_uri = PJUtils::get_header_value(as_hdr);
  EXPECT_THAT(as_uri, MatchesRegex(".*pre.as.only.mmf.test.server:56789.*"));
  pj_list_erase(as_hdr);

  // We have removed route headers to simulate the request being routed from
  // the MMF server to the AS.
  // Simulate the request being routed from the AS back to the SCSCF
  inject_msg(out, &tpAS);
  free_txdata();

  // 100 Trying goes back to the AS
  out = current_txdata()->msg;
  RespMatcher(100).matches(out);
  msg.convert_routeset(out);
  free_txdata();

  // INVITE passed on to final destination
  out = current_txdata()->msg;
  ReqMatcher r2("INVITE");
  ASSERT_NO_FATAL_FAILURE(r2.matches(out));

  tpBono.expect_target(current_txdata(), false);

  // Target sends back 100 Trying
  inject_msg(respond_to_txdata(current_txdata(), 100), &tpBono);
  pjsip_tx_data* txdata = pop_txdata();

  // Send a 200 ringing back down the chain to finish the transaction. This is a
  // more realistic test of AS communication tracking.
  send_response_back_through_dialog(respond_to_txdata(txdata, 200), 200, 2);
  pjsip_tx_data_dec_ref(txdata); txdata = NULL;
}


TEST_F(SCSCFTest, MMFPostAs)
{
  register_uri(_sdm, _hss_connection, "6505551234", "homedomain", "sip:wuntootreefower@10.114.61.213:5061;transport=tcp;ob");
  ServiceProfileBuilder service_profile = ServiceProfileBuilder()
    .addIdentity("sip:6505551000@homedomain")
    .addIfc(0, {"<Method>INVITE</Method>"}, "sip:DUMMY_AS")
    .addIfc(1, {"<Method>INVITE</Method>"}, "sip:1.5.8.1:56789;transport=UDP")
    .addIfc(2, {"<Method>INVITE</Method>"}, "sip:DUMMY_AS");
  SubscriptionBuilder subscription = SubscriptionBuilder()
    .addServiceProfile(service_profile);
  _hss_connection->set_impu_result("sip:6505551000@homedomain",
                                   "call",
                                   "UNREGISTERED",
                                   subscription.return_sub());
  _hss_connection->set_result("/impu/sip%3A6505551234%40homedomain/location",
                              "{\"result-code\": 2001,"
                              " \"scscf\": \"sip:scscf.sprout.homedomain:5058;transport=TCP\"}");

  TransportFlow tpMMFpostAS(TransportFlow::Protocol::TCP, stack_data.scscf_port, "44.33.22.11", 5053);
  TransportFlow tpAS(TransportFlow::Protocol::UDP, stack_data.scscf_port, "1.5.8.1", 56789);
  TransportFlow tpBono(TransportFlow::Protocol::TCP, stack_data.scscf_port, "10.99.88.11", 12345);

  // Send the INVITE
  SCSCFMessage msg;
  msg._to = "6505551234@homedomain";
  msg._route = "Route: <sip:sprout.homedomain;orig>";
  msg._todomain = "";
  msg._requri = "sip:6505551234@homedomain";

  msg._method = "INVITE";
  inject_msg(msg.get_request(), &tpBono);
  poll();
  ASSERT_EQ(2, txdata_count());

  // 100 Trying goes back to bono
  pjsip_msg* out = current_txdata()->msg;
  RespMatcher(100).matches(out);
  msg.convert_routeset(out);
  free_txdata();

  // INVITE passed on to AS
  out = current_txdata()->msg;
  ReqMatcher r1("INVITE");
  ASSERT_NO_FATAL_FAILURE(r1.matches(out));
  tpAS.expect_target(current_txdata(), false);

  // AS sends a 100 Trying
  string fresp = respond_to_txdata(current_txdata(), 100);
  inject_msg(fresp, &tpAS);

  const pj_str_t STR_ROUTE = pj_str("Route");

  // Ensure the AS header was added as expected, and remove it
  pjsip_hdr* as_hdr = (pjsip_hdr*)pjsip_msg_find_hdr_by_name(out, &STR_ROUTE, NULL);
  std::string as_uri = PJUtils::get_header_value(as_hdr);
  EXPECT_THAT(as_uri, MatchesRegex(".*1.5.8.1:56789.*"));
  pj_list_erase(as_hdr);

  // Ensure the post-as header was added as expected, and remove it
  pjsip_hdr* postas_hdr = (pjsip_hdr*)pjsip_msg_find_hdr_by_name(out, &STR_ROUTE, NULL);
  std::string postas_uri = PJUtils::get_header_value(postas_hdr);
  EXPECT_THAT(postas_uri, MatchesRegex(".*sip:44.33.22.11:5053.*"));
  EXPECT_THAT(postas_uri, MatchesRegex(".*mmfscope=post-as.*"));
  EXPECT_THAT(postas_uri, MatchesRegex(".*mmftarget=PostASOnly.*"));
  pj_list_erase(postas_hdr);

  // We have removed route headers to simulate the request being routed to the
  // AS, and then routed from the AS to our MMF server.
  // Simulate the request being routed from the MMF server back to the SCSCF
  inject_msg(out, &tpMMFpostAS);
  free_txdata();

  // 100 Trying goes back to MMF
  out = current_txdata()->msg;
  RespMatcher(100).matches(out);
  msg.convert_routeset(out);
  free_txdata();

  // INVITE passed on to final destination
  out = current_txdata()->msg;
  ReqMatcher r2("INVITE");
  ASSERT_NO_FATAL_FAILURE(r2.matches(out));

  tpBono.expect_target(current_txdata(), false);

  // Target sends back 100 Trying
  inject_msg(respond_to_txdata(current_txdata(), 100), &tpBono);
  pjsip_tx_data* txdata = pop_txdata();

  // Send a 200 ringing back down the chain to finish the transaction. This is a
  // more realistic test of AS communication tracking.
  send_response_back_through_dialog(respond_to_txdata(txdata, 200), 200, 2);
  pjsip_tx_data_dec_ref(txdata); txdata = NULL;
}


TEST_F(SCSCFTest, MMFPreAndPostAs)
{
  register_uri(_sdm, _hss_connection, "6505551234", "homedomain", "sip:wuntootreefower@10.114.61.213:5061;transport=tcp;ob");
  ServiceProfileBuilder service_profile = ServiceProfileBuilder()
    .addIdentity("sip:6505551000@homedomain")
    .addIfc(0, {"<Method>INVITE</Method>"}, "sip:DUMMY_AS")
    .addIfc(1, {"<Method>INVITE</Method>"}, "sip:preandpost.mmf.test.server:56789;transport=UDP")
    .addIfc(2, {"<Method>INVITE</Method>"}, "sip:DUMMY_AS");
  SubscriptionBuilder subscription = SubscriptionBuilder()
    .addServiceProfile(service_profile);
  _hss_connection->set_impu_result("sip:6505551000@homedomain",
                                   "call",
                                   "UNREGISTERED",
                                   subscription.return_sub());
  _hss_connection->set_result("/impu/sip%3A6505551234%40homedomain/location",
                              "{\"result-code\": 2001,"
                              " \"scscf\": \"sip:scscf.sprout.homedomain:5058;transport=TCP\"}");

  TransportFlow tpMMFpreAS(TransportFlow::Protocol::TCP, stack_data.scscf_port, "11.22.33.44", 5050);
  TransportFlow tpMMFpostAS(TransportFlow::Protocol::TCP, stack_data.scscf_port, "44.33.22.11", 5053);
  TransportFlow tpBono(TransportFlow::Protocol::TCP, stack_data.scscf_port, "10.99.88.11", 12345);

  // Send the INVITE
  SCSCFMessage msg;
  msg._to = "6505551234@homedomain";
  msg._route = "Route: <sip:sprout.homedomain;orig>";
  msg._todomain = "";
  msg._requri = "sip:6505551234@homedomain";

  msg._method = "INVITE";
  inject_msg(msg.get_request(), &tpBono);
  poll();
  ASSERT_EQ(2, txdata_count());

  // 100 Trying goes back to bono
  pjsip_msg* out = current_txdata()->msg;
  RespMatcher(100).matches(out);
  msg.convert_routeset(out);
  free_txdata();

  // INVITE passed on to MMF
  out = current_txdata()->msg;
  ReqMatcher r1("INVITE");
  ASSERT_NO_FATAL_FAILURE(r1.matches(out));
  tpMMFpreAS.expect_target(current_txdata(), false);

  // MMF sends a 100 Trying
  string fresp = respond_to_txdata(current_txdata(), 100);
  inject_msg(fresp, &tpMMFpreAS);

  const pj_str_t STR_ROUTE = pj_str("Route");

  // Ensure the pre-as header was added as expected
  pjsip_hdr* preas_hdr = (pjsip_hdr*)pjsip_msg_find_hdr_by_name(out, &STR_ROUTE, NULL);
  std::string preas_uri = PJUtils::get_header_value(preas_hdr);
  //
  EXPECT_THAT(preas_uri, MatchesRegex(".*sip:11.22.33.44.*"));
  EXPECT_THAT(preas_uri, MatchesRegex(".*mmfscope=pre-as.*"));
  EXPECT_THAT(preas_uri, MatchesRegex(".*mmftarget=BothPreAndPost.*"));
  pj_list_erase(preas_hdr);

  // Ensure the AS header was added as expected, and remove it
  pjsip_hdr* as_hdr = (pjsip_hdr*)pjsip_msg_find_hdr_by_name(out, &STR_ROUTE, NULL);
  std::string as_uri = PJUtils::get_header_value(as_hdr);
  EXPECT_THAT(as_uri, MatchesRegex(".*preandpost.mmf.test.server:56789.*"));
  pj_list_erase(as_hdr);

  // Ensure the post-as header was added as expected, and remove it
  pjsip_hdr* postas_hdr = (pjsip_hdr*)pjsip_msg_find_hdr_by_name(out, &STR_ROUTE, NULL);
  std::string postas_uri = PJUtils::get_header_value(postas_hdr);
  EXPECT_THAT(postas_uri, MatchesRegex(".*sip:44.33.22.11:5053.*"));
  EXPECT_THAT(postas_uri, MatchesRegex(".*mmfscope=post-as.*"));
  EXPECT_THAT(postas_uri, MatchesRegex(".*mmftarget=BothPreAndPost.*"));
  pj_list_erase(postas_hdr);

  // We have removed route headers to simulate the request being routed from
  // the MMF server to the AS, then routed from the AS back to our MMF server.
  // Simulate the request being routed from the MMF server back to the SCSCF
  inject_msg(out, &tpMMFpostAS);
  free_txdata();

  // 100 Trying goes back to MMF
  out = current_txdata()->msg;
  RespMatcher(100).matches(out);
  msg.convert_routeset(out);
  free_txdata();

  // INVITE passed on to final destination
  out = current_txdata()->msg;
  ReqMatcher r2("INVITE");
  ASSERT_NO_FATAL_FAILURE(r2.matches(out));

  tpBono.expect_target(current_txdata(), false);

  // Target sends back 100 Trying
  inject_msg(respond_to_txdata(current_txdata(), 100), &tpBono);
  pjsip_tx_data* txdata = pop_txdata();

  // Send a 200 ringing back down the chain to finish the transaction. This is a
  // more realistic test of AS communication tracking.
  send_response_back_through_dialog(respond_to_txdata(txdata, 200), 200, 2);
  pjsip_tx_data_dec_ref(txdata); txdata = NULL;
}

<<<<<<< HEAD

class SCSCFTestWithoutICSCF : public SCSCFTestBase
{
  static void SetUpTestCase()
  {
    SCSCFTestBase::SetUpTestCase();
  }
  static void TearDownTestCase()
  {
    SCSCFTestBase::TearDownTestCase();
  }

  SCSCFTestWithoutICSCF() : SCSCFTestBase()
  {
    // Create the S-CSCF Sproutlet.
    IFCConfiguration ifc_configuration(false, false, "sip:DUMMY_AS", NULL, NULL);
    _scscf_sproutlet = new SCSCFSproutlet("scscf",
                                          "scscf",
                                          "sip:scscf.sprout.homedomain:5058;transport=TCP",
                                          "sip:127.0.0.1:5058",
                                          "",
                                          "sip:bgcf@homedomain:5058",
                                          "sip:11.22.33.44;service=mmf",
                                          "sip:44.33.22.11:5053;service=mmf",
                                          5058,
                                          "sip:scscf.sprout.homedomain:5058;transport=TCP",
                                          _sdm,
                                          {},
                                          _hss_connection,
                                          _enum_service,
                                          _acr_factory,
                                          &SNMP::FAKE_INCOMING_SIP_TRANSACTIONS_TABLE,
                                          &SNMP::FAKE_OUTGOING_SIP_TRANSACTIONS_TABLE,
                                          false,
                                          _mmf_service,
                                          _fifc_service,
                                          ifc_configuration,
                                          3000, // Session continue timeout - different from default
                                          6000, // Session terminated timeout - different from default
                                          _sess_term_comm_tracker,
                                          _sess_cont_comm_tracker
                                          );
    _scscf_sproutlet->init();

    // Create the I-CSCF Sproutlets.
    _scscf_selector = new SCSCFSelector("sip:scscf.sprout.homedomain",
                                        string(UT_DIR).append("/test_icscf.json"));
    _icscf_sproutlet = new ICSCFSproutlet("icscf",
                                          "sip:bgcf@homedomain:5058",
                                          5059,
                                          "sip:icscf.sprout.homedomain:5059;transport=TCP",
                                          _hss_connection,
                                          _acr_factory,
                                          _scscf_selector,
                                          _enum_service,
                                          &SNMP::FAKE_INCOMING_SIP_TRANSACTIONS_TABLE,
                                          &SNMP::FAKE_OUTGOING_SIP_TRANSACTIONS_TABLE,
                                          false
                                          );
    _icscf_sproutlet->init();

    // Add common sproutlet to the list for Proxy use
    std::list<Sproutlet*> sproutlets;
    sproutlets.push_back(_scscf_sproutlet);
    sproutlets.push_back(_bgcf_sproutlet);
    sproutlets.push_back(_mmtel_sproutlet);

    // Add additional home domain for Proxy use
    std::unordered_set<std::string> additional_home_domains;
    additional_home_domains.insert("sprout.homedomain");
    additional_home_domains.insert("sprout-site2.homedomain");
    additional_home_domains.insert("127.0.0.1");

    _proxy = new SproutletProxy(stack_data.endpt,
                                PJSIP_MOD_PRIORITY_UA_PROXY_LAYER+1,
                                "homedomain",
                                additional_home_domains,
                                sproutlets,
                                std::set<std::string>());
  }  

  ~SCSCFTestWithoutICSCF()
  {
  }
};

// Test routing directly to local SCSCF when ICSCF is disabled 
TEST_F(SCSCFTestWithoutICSCF, TestEnumWithoutICSCF)
{
  SCOPED_TRACE("");
  _hss_connection->set_impu_result("sip:+16505551000@homedomain", "call", RegDataXMLUtils::STATE_REGISTERED, "");

  URIClassifier::enforce_user_phone = true;
  SCSCFMessage msg;
  msg._to = "+15108580271";
  // We only do ENUM on originating calls
  msg._route = "Route: <sip:sprout.homedomain;orig>";
  msg._extra = "Record-Route: <sip:homedomain>\nP-Asserted-Identity: <sip:+16505551000@homedomain>";
  add_host_mapping("ut.cw-ngv.com", "10.9.8.7");
  list<HeaderMatcher> hdrs;
  doSlowFailureFlow(msg, 404);
}

class SCSCFTestWithRemoteSDM : public SCSCFTestBase
{
  static void SetUpTestCase()
  {
    SCSCFTestBase::SetUpTestCase();
    _remote_data_store = new LocalStore();
    _remote_aor_store = new AstaireAoRStore(_remote_data_store);
    _remote_sdm = new SubscriberDataManager((AoRStore*)_remote_aor_store, _chronos_connection, NULL, true);
  }
  static void TearDownTestCase()
  {
    SCSCFTestBase::TearDownTestCase();
    delete _remote_sdm; _remote_sdm = NULL;
    delete _remote_aor_store; _remote_aor_store = NULL;
    delete _remote_data_store; _remote_data_store = NULL;
  }

  SCSCFTestWithRemoteSDM() : SCSCFTestBase()
  {
    // Create the S-CSCF Sproutlet.
    IFCConfiguration ifc_configuration(false, false, "sip:DUMMY_AS", NULL, NULL);
    _scscf_sproutlet = new SCSCFSproutlet("scscf",
                                          "scscf",
                                          "sip:scscf.sprout.homedomain:5058;transport=TCP",
                                          "sip:127.0.0.1:5058",
                                          "sip:icscf.sprout.homedomain:5059;transport=TCP",
                                          "sip:bgcf@homedomain:5058",
                                          "sip:11.22.33.44;service=mmf",
                                          "sip:44.33.22.11:5053;service=mmf",
                                          5058,
                                          "sip:scscf.sprout.homedomain:5058;transport=TCP",
                                          _sdm,
                                          {_remote_sdm},
                                          _hss_connection,
                                          _enum_service,
                                          _acr_factory,
                                          &SNMP::FAKE_INCOMING_SIP_TRANSACTIONS_TABLE,
                                          &SNMP::FAKE_OUTGOING_SIP_TRANSACTIONS_TABLE,
                                          false,
                                          _mmf_service,
                                          _fifc_service,
                                          ifc_configuration,
                                          3000, // Session continue timeout - different from default
                                          6000, // Session terminated timeout - different from default
                                          _sess_term_comm_tracker,
                                          _sess_cont_comm_tracker
                                          );
    _scscf_sproutlet->init();

    // Create the I-CSCF Sproutlets.
    _scscf_selector = new SCSCFSelector("sip:scscf.sprout.homedomain",
                                        string(UT_DIR).append("/test_icscf.json"));
    _icscf_sproutlet = new ICSCFSproutlet("icscf",
                                          "sip:bgcf@homedomain:5058",
                                          5059,
                                          "sip:icscf.sprout.homedomain:5059;transport=TCP",
                                          _hss_connection,
                                          _acr_factory,
                                          _scscf_selector,
                                          _enum_service,
                                          &SNMP::FAKE_INCOMING_SIP_TRANSACTIONS_TABLE,
                                          &SNMP::FAKE_OUTGOING_SIP_TRANSACTIONS_TABLE,
                                          false
                                          );
    _icscf_sproutlet->init();

    // Add common sproutlet to the list for Proxy use
    std::list<Sproutlet*> sproutlets;
    sproutlets.push_back(_scscf_sproutlet);
    sproutlets.push_back(_icscf_sproutlet);
    sproutlets.push_back(_bgcf_sproutlet);
    sproutlets.push_back(_mmtel_sproutlet);

    // Add additional home domain for Proxy use
    std::unordered_set<std::string> additional_home_domains;
    additional_home_domains.insert("sprout.homedomain");
    additional_home_domains.insert("sprout-site2.homedomain");
    additional_home_domains.insert("127.0.0.1");

    _proxy = new SproutletProxy(stack_data.endpt,
                                PJSIP_MOD_PRIORITY_UA_PROXY_LAYER+1,
                                "homedomain",
                                additional_home_domains,
                                sproutlets,
                                std::set<std::string>());
  }

  ~SCSCFTestWithRemoteSDM()
  {
  }

protected:
  static LocalStore* _remote_data_store;
  static AstaireAoRStore* _remote_aor_store;
  static SubscriberDataManager* _remote_sdm;
};
LocalStore* SCSCFTestWithRemoteSDM::_remote_data_store;
AstaireAoRStore* SCSCFTestWithRemoteSDM::_remote_aor_store;
SubscriberDataManager* SCSCFTestWithRemoteSDM::_remote_sdm;

//Get bindings from remote store if the AOR is not registered with local store 
TEST_F(SCSCFTestWithRemoteSDM, TestGetBindingFromRemoteStore)
{
  register_uri(_remote_sdm, _hss_connection, "6505551234", "homedomain", "sip:wuntootreefower@10.114.61.213:5061;transport=tcp;ob");
  ServiceProfileBuilder service_profile = ServiceProfileBuilder()
    .addIdentity("sip:6505551234@homedomain")
    .addIdentity("tel:6505551235")
    .addIfc(1, {"<Method>INVITE</Method>"}, "sip:1.2.3.4:56789;transport=UDP", 1);
  SubscriptionBuilder subscription = SubscriptionBuilder()
    .addServiceProfile(service_profile);
  _hss_connection->set_impu_result("tel:6505551235",
                                   "call",
                                   "REGISTERED",
                                   subscription.return_sub());

  TransportFlow tpBono(TransportFlow::Protocol::TCP, stack_data.scscf_port, "10.99.88.11", 12345);

  // Send a terminating INVITE for a subscriber with a tel: URI
  SCSCFMessage msg;
  msg._via = "10.99.88.11:12345;transport=TCP";
  msg._to = "6505551234@homedomain";
  msg._route = "Route: <sip:sprout.homedomain>";
  msg._todomain = "";
  msg._requri = "tel:6505551235";

  msg._method = "INVITE";
  list<HeaderMatcher> hdrs;
  doSuccessfulFlow(msg, testing::MatchesRegex("sip:wuntootreefower@10.114.61.213:5061;transport=tcp;ob"), hdrs, false);
=======
// Test that a MESSAGE containing "urn:service:service" in the Request URI is
// handled.
TEST_F(SCSCFTest, SCSCFHandlesUrnUri)
{
  SCOPED_TRACE("");

  pjsip_msg* out;

  TransportFlow tpAS(TransportFlow::Protocol::TCP, stack_data.scscf_port, "1.2.3.4", 56789);

  // Set up the subscription for the caller, to contain an iFC that will be
  // triggered on originating calls, if the RequestURI contains "sos".
  register_uri(_sdm, _hss_connection, "650550100", "homedomain", "sip:wuntootreefower@10.114.61.213:5061;transport=tcp;ob");
  ServiceProfileBuilder service_profile =  ServiceProfileBuilder()
    .addIdentity("sip:6505551000@homedomain")
    .addIfc(1, {"<RequestURI>sos</RequestURI>", "<SessionCase>0</SessionCase><!-- originating-registered -->"}, "sip:1.2.3.4:56789;transport=TCP");
  SubscriptionBuilder subscription = SubscriptionBuilder()
    .addServiceProfile(service_profile);
  _hss_connection->set_impu_result("sip:6505551000@homedomain", "call", RegDataXMLUtils::STATE_REGISTERED, subscription.return_sub());

  // Create a MESSAGE containing the URI "urn:service:sos".
  Message msg;
  msg._method = "MESSAGE";
  msg._requri = "urn:service:sos";
  msg._full_to_header = "To: <urn:service:sos>";
  msg._route = "Route: <sip:sprout.homedomain;orig>";
  std::string p_asserted_id = "P-Asserted-Identity: <sip:";
  p_asserted_id.append(msg._from).append("@").append(msg._fromdomain).append(">");
  msg._extra = p_asserted_id;

  // Send the MESSAGE into the S-CSCF.
  SCOPED_TRACE("MESSAGE");
  inject_msg(msg.get_request(), _tp_default);
  poll();

  // Check the MESSAGE is passed on to the AS (originating AS for 6505551000).
  ASSERT_EQ(1, txdata_count());
  out = current_txdata()->msg;
  ReqMatcher r1("MESSAGE");
  ASSERT_NO_FATAL_FAILURE(r1.matches(out));
  tpAS.expect_target(current_txdata(), false);
  EXPECT_EQ("urn:service:sos", r1.uri());
  EXPECT_THAT(get_headers(current_txdata()->msg, "To"),
              testing::MatchesRegex("To: <urn:service:sos>"));

  // In this specific case, the AS should terminate the MESSAGE, and send back a
  // 200 OK.
  SCOPED_TRACE("200 OK (MESSAGE)");
  inject_msg(respond_to_txdata(current_txdata(), 200), &tpAS);
  free_txdata();

  // Check the 200 OK is forwarded back to the source.
  ASSERT_EQ(1, txdata_count());
  out = current_txdata()->msg;
  RespMatcher(200).matches(out);
  _tp_default->expect_target(current_txdata(), true);
  free_txdata();
>>>>>>> a7af80b4
}
<|MERGE_RESOLUTION|>--- conflicted
+++ resolved
@@ -9571,7 +9571,65 @@
   pjsip_tx_data_dec_ref(txdata); txdata = NULL;
 }
 
-<<<<<<< HEAD
+// Test that a MESSAGE containing "urn:service:service" in the Request URI is
+// handled.
+TEST_F(SCSCFTest, SCSCFHandlesUrnUri)
+{
+  SCOPED_TRACE("");
+
+  pjsip_msg* out;
+
+  TransportFlow tpAS(TransportFlow::Protocol::TCP, stack_data.scscf_port, "1.2.3.4", 56789);
+
+  // Set up the subscription for the caller, to contain an iFC that will be
+  // triggered on originating calls, if the RequestURI contains "sos".
+  register_uri(_sdm, _hss_connection, "650550100", "homedomain", "sip:wuntootreefower@10.114.61.213:5061;transport=tcp;ob");
+  ServiceProfileBuilder service_profile =  ServiceProfileBuilder()
+    .addIdentity("sip:6505551000@homedomain")
+    .addIfc(1, {"<RequestURI>sos</RequestURI>", "<SessionCase>0</SessionCase><!-- originating-registered -->"}, "sip:1.2.3.4:56789;transport=TCP");
+  SubscriptionBuilder subscription = SubscriptionBuilder()
+    .addServiceProfile(service_profile);
+  _hss_connection->set_impu_result("sip:6505551000@homedomain", "call", RegDataXMLUtils::STATE_REGISTERED, subscription.return_sub());
+
+  // Create a MESSAGE containing the URI "urn:service:sos".
+  Message msg;
+  msg._method = "MESSAGE";
+  msg._requri = "urn:service:sos";
+  msg._full_to_header = "To: <urn:service:sos>";
+  msg._route = "Route: <sip:sprout.homedomain;orig>";
+  std::string p_asserted_id = "P-Asserted-Identity: <sip:";
+  p_asserted_id.append(msg._from).append("@").append(msg._fromdomain).append(">");
+  msg._extra = p_asserted_id;
+
+  // Send the MESSAGE into the S-CSCF.
+  SCOPED_TRACE("MESSAGE");
+  inject_msg(msg.get_request(), _tp_default);
+  poll();
+
+  // Check the MESSAGE is passed on to the AS (originating AS for 6505551000).
+  ASSERT_EQ(1, txdata_count());
+  out = current_txdata()->msg;
+  ReqMatcher r1("MESSAGE");
+  ASSERT_NO_FATAL_FAILURE(r1.matches(out));
+  tpAS.expect_target(current_txdata(), false);
+  EXPECT_EQ("urn:service:sos", r1.uri());
+  EXPECT_THAT(get_headers(current_txdata()->msg, "To"),
+              testing::MatchesRegex("To: <urn:service:sos>"));
+
+  // In this specific case, the AS should terminate the MESSAGE, and send back a
+  // 200 OK.
+  SCOPED_TRACE("200 OK (MESSAGE)");
+  inject_msg(respond_to_txdata(current_txdata(), 200), &tpAS);
+  free_txdata();
+
+  // Check the 200 OK is forwarded back to the source.
+  ASSERT_EQ(1, txdata_count());
+  out = current_txdata()->msg;
+  RespMatcher(200).matches(out);
+  _tp_default->expect_target(current_txdata(), true);
+  free_txdata();
+}
+
 
 class SCSCFTestWithoutICSCF : public SCSCFTestBase
 {
@@ -9803,63 +9861,4 @@
   msg._method = "INVITE";
   list<HeaderMatcher> hdrs;
   doSuccessfulFlow(msg, testing::MatchesRegex("sip:wuntootreefower@10.114.61.213:5061;transport=tcp;ob"), hdrs, false);
-=======
-// Test that a MESSAGE containing "urn:service:service" in the Request URI is
-// handled.
-TEST_F(SCSCFTest, SCSCFHandlesUrnUri)
-{
-  SCOPED_TRACE("");
-
-  pjsip_msg* out;
-
-  TransportFlow tpAS(TransportFlow::Protocol::TCP, stack_data.scscf_port, "1.2.3.4", 56789);
-
-  // Set up the subscription for the caller, to contain an iFC that will be
-  // triggered on originating calls, if the RequestURI contains "sos".
-  register_uri(_sdm, _hss_connection, "650550100", "homedomain", "sip:wuntootreefower@10.114.61.213:5061;transport=tcp;ob");
-  ServiceProfileBuilder service_profile =  ServiceProfileBuilder()
-    .addIdentity("sip:6505551000@homedomain")
-    .addIfc(1, {"<RequestURI>sos</RequestURI>", "<SessionCase>0</SessionCase><!-- originating-registered -->"}, "sip:1.2.3.4:56789;transport=TCP");
-  SubscriptionBuilder subscription = SubscriptionBuilder()
-    .addServiceProfile(service_profile);
-  _hss_connection->set_impu_result("sip:6505551000@homedomain", "call", RegDataXMLUtils::STATE_REGISTERED, subscription.return_sub());
-
-  // Create a MESSAGE containing the URI "urn:service:sos".
-  Message msg;
-  msg._method = "MESSAGE";
-  msg._requri = "urn:service:sos";
-  msg._full_to_header = "To: <urn:service:sos>";
-  msg._route = "Route: <sip:sprout.homedomain;orig>";
-  std::string p_asserted_id = "P-Asserted-Identity: <sip:";
-  p_asserted_id.append(msg._from).append("@").append(msg._fromdomain).append(">");
-  msg._extra = p_asserted_id;
-
-  // Send the MESSAGE into the S-CSCF.
-  SCOPED_TRACE("MESSAGE");
-  inject_msg(msg.get_request(), _tp_default);
-  poll();
-
-  // Check the MESSAGE is passed on to the AS (originating AS for 6505551000).
-  ASSERT_EQ(1, txdata_count());
-  out = current_txdata()->msg;
-  ReqMatcher r1("MESSAGE");
-  ASSERT_NO_FATAL_FAILURE(r1.matches(out));
-  tpAS.expect_target(current_txdata(), false);
-  EXPECT_EQ("urn:service:sos", r1.uri());
-  EXPECT_THAT(get_headers(current_txdata()->msg, "To"),
-              testing::MatchesRegex("To: <urn:service:sos>"));
-
-  // In this specific case, the AS should terminate the MESSAGE, and send back a
-  // 200 OK.
-  SCOPED_TRACE("200 OK (MESSAGE)");
-  inject_msg(respond_to_txdata(current_txdata(), 200), &tpAS);
-  free_txdata();
-
-  // Check the 200 OK is forwarded back to the source.
-  ASSERT_EQ(1, txdata_count());
-  out = current_txdata()->msg;
-  RespMatcher(200).matches(out);
-  _tp_default->expect_target(current_txdata(), true);
-  free_txdata();
->>>>>>> a7af80b4
-}
+}