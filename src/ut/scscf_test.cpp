/**
 * @file scscf_test.cpp UT for S-CSCF functionality
 *
 * Copyright (C) Metaswitch Networks 2017
 * If license terms are provided to you in a COPYING file in the root directory
 * of the source code repository by which you are accessing this code, then
 * the license outlined in that COPYING file applies to your use.
 * Otherwise no rights are granted except for those provided to you by
 * Metaswitch Networks in a separate written agreement.
 */

#include <string>
#include "gmock/gmock.h"
#include "gtest/gtest.h"
#include <boost/lexical_cast.hpp>

#include "pjutils.h"
#include "constants.h"
#include "siptest.hpp"
#include "utils.h"
#include "test_utils.hpp"
#include "analyticslogger.h"
#include "fakecurl.hpp"
#include "fakehssconnection.hpp"
#include "fakexdmconnection.hpp"
#include "test_interposer.hpp"
#include "fakechronosconnection.hpp"
#include "scscfsproutlet.h"
#include "icscfsproutlet.h"
#include "bgcfsproutlet.h"
#include "sproutletappserver.h"
#include "scscfselector.h"
#include "mmtel.h"
#include "sproutletproxy.h"
#include "fakesnmp.hpp"
#include "mock_as_communication_tracker.h"
#include "mock_ralf_processor.h"
#include "acr.h"
#include "testingcommon.h"
#include "mock_subscriber_manager.h"
#include "aor_test_utils.h"

using namespace std;
using namespace TestingCommon;
using testing::StrEq;
using testing::ElementsAre;
using testing::MatchesRegex;
using testing::HasSubstr;
using testing::Not;
using testing::_;
using testing::NiceMock;
using testing::HasSubstr;
using ::testing::Return;
using ::testing::SaveArg;
using ::testing::SetArgReferee;
using ::testing::DoAll;

// TODO - make this class more consistent with the
// TestingCommon::SubscriptionBuilder class (ie. have function "set_route",
// instead of setting the route when initialising). This work should be done
// when the parent class is reworked.
//
// Subclass which sets the correct Route header for the SCSCF tests.
class SCSCFMessage : public TestingCommon::Message
{
public:
  SCSCFMessage()
  {
    Message::_route = "Route: <sip:sprout.homedomain;service=scscf>";
  };
  ~SCSCFMessage() {};
};

/// ABC for fixtures for SCSCFTest and friends.
class SCSCFTestBase : public SipTest
{
public:
  /// TX data for testing.  Will be cleaned up.  Each message in a
  /// forked flow has its URI stored in _uris, and its txdata stored
  /// in _tdata against that URI.
  vector<string> _uris;
  map<string,pjsip_tx_data*> _tdata;

  /// Set up test case.  Caller must clear host_mapping.
  static void SetUpTestCase()
  {
    SipTest::SetUpTestCase();

    _chronos_connection = new FakeChronosConnection();
    _local_data_store = new LocalStore();
    _local_aor_store = new AstaireAoRStore(_local_data_store);
    _sdm = new SubscriberDataManager((AoRStore*)_local_aor_store, _chronos_connection, NULL, true);
    _sm = new MockSubscriberManager();
    _analytics = new AnalyticsLogger();
    _bgcf_service = new BgcfService(string(UT_DIR).append("/test_stateful_proxy_bgcf.json"));
    _xdm_connection = new FakeXDMConnection();
    _sess_term_comm_tracker = new NiceMock<MockAsCommunicationTracker>();
    _sess_cont_comm_tracker = new NiceMock<MockAsCommunicationTracker>();

    // We only test with a JSONEnumService, not with a DNSEnumService - since
    // it is stateful_proxy.cpp that's under test here, the EnumService
    // implementation doesn't matter.
    _enum_service = new JSONEnumService(string(UT_DIR).append("/test_stateful_proxy_enum.json"));

    _acr_factory = new ACRFactory();
    _fifc_service = new FIFCService(NULL, string(UT_DIR).append("/test_scscf_fifc.xml"));

    // Schedule timers.
    SipTest::poll();
  }

  static void TearDownTestCase()
  {
    // Shut down the transaction module first, before we destroy the
    // objects that might handle any callbacks!
    pjsip_tsx_layer_destroy();
    delete _fifc_service; _fifc_service = NULL;
    delete _acr_factory; _acr_factory = NULL;
    delete _sdm; _sdm = NULL;
    delete _sm; _sm = NULL;
    delete _chronos_connection; _chronos_connection = NULL;
    delete _local_aor_store; _local_aor_store = NULL;
    delete _local_data_store; _local_data_store = NULL;
    delete _analytics; _analytics = NULL;
    delete _enum_service; _enum_service = NULL;
    delete _bgcf_service; _bgcf_service = NULL;
    delete _xdm_connection; _xdm_connection = NULL;
    delete _sess_cont_comm_tracker; _sess_cont_comm_tracker = NULL;
    delete _sess_term_comm_tracker; _sess_term_comm_tracker = NULL;
    SipTest::TearDownTestCase();
  }

  SCSCFTestBase()
  {
    _log_traffic = PrintingTestLogger::DEFAULT.isPrinting(); // true to see all traffic
    _local_data_store->flush_all();  // start from a clean slate on each test

    _hss_connection_observer = new MockHSSConnection();
    _hss_connection = new FakeHSSConnection(_hss_connection_observer);

    // Create the BGCF Sproutlet.
    _bgcf_sproutlet = new BGCFSproutlet("bgcf",
                                        5054,
                                        "sip:bgcf.homedomain:5054;transport=tcp",
                                        _bgcf_service,
                                        _enum_service,
                                        _acr_factory,
                                        nullptr,
                                        nullptr,
                                        false);

    // Create the MMTEL AppServer.
    _mmtel = new Mmtel("mmtel", _xdm_connection);
    _mmtel_sproutlet = new SproutletAppServerShim(_mmtel,
                                                  5055,
                                                  "sip:mmtel.homedomain:5058;transport=tcp",
                                                  &SNMP::FAKE_INCOMING_SIP_TRANSACTIONS_TABLE,
                                                  &SNMP::FAKE_OUTGOING_SIP_TRANSACTIONS_TABLE,
                                                  "mmtel.homedomain");

    // We don't care about this function call, but if gtest prints it out as
    // uninteresting mock function call, a memory warning will be issued by
    // valgrind. So put the expectation here to prevent that printing.
    EXPECT_CALL(*_hss_connection_observer, update_registration_state(_, _, _))
      .WillRepeatedly(Return(0));
  }

  ~SCSCFTestBase()
  {
    ::testing::Mock::VerifyAndClearExpectations(_sess_term_comm_tracker);
    ::testing::Mock::VerifyAndClearExpectations(_sess_cont_comm_tracker);

    for (map<string,pjsip_tx_data*>::iterator it = _tdata.begin();
         it != _tdata.end();
         ++it)
    {
      pjsip_tx_data_dec_ref(it->second);
    }

    pjsip_tsx_layer_dump(true);

    // Terminate all transactions
    terminate_all_tsxs(PJSIP_SC_SERVICE_UNAVAILABLE);

    // PJSIP transactions aren't actually destroyed until a zero ms
    // timer fires (presumably to ensure destruction doesn't hold up
    // real work), so poll for that to happen. Otherwise we leak!
    // Allow a good length of time to pass too, in case we have
    // transactions still open. 32s is the default UAS INVITE
    // transaction timeout, so we go higher than that.
    cwtest_advance_time_ms(33000L);
    poll();

    // Stop and restart the layer just in case
    pjsip_tsx_layer_instance()->stop();
    pjsip_tsx_layer_instance()->start();

    // Reset any configuration changes
    URIClassifier::enforce_user_phone = false;
    URIClassifier::enforce_global = false;
    ((SNMP::FakeCounterTable*)_scscf_sproutlet->_routed_by_preloaded_route_tbl)->reset_count();

    delete _hss_connection; _hss_connection = NULL;
    delete _hss_connection_observer; _hss_connection_observer = NULL;
    delete _proxy; _proxy = NULL;
    delete _mmtel_sproutlet; _mmtel_sproutlet = NULL;
    delete _mmtel; _mmtel = NULL;
    delete _bgcf_sproutlet; _bgcf_sproutlet = NULL;
    delete _scscf_sproutlet; _scscf_sproutlet = NULL;
    delete _icscf_sproutlet; _icscf_sproutlet = NULL;
    delete _scscf_selector; _scscf_selector = NULL;

  }

  /// Send a response back through multiple hops in a dialog. The response is
  /// injected at the downstream end of the dialog (the end that the request
  /// flowed towards. The proxied response is received at each hop, the status
  /// code is checked, and it is then re-injected.
  ///
  /// The outbound message queue must be empty when this function is called.
  ///
  /// @param req         - The response to inject at the downstream end.
  /// @param status_code - The status code of the request. This is used to
  ///                      check that the response it passed through at each
  ///                      hop.
  /// @param num_hops    - The number of hops in the dialog.
  void send_response_back_through_dialog(const std::string& response,
                                         int status_code,
                                         int num_hops)
  {
    std::string curr_response = response;

    for (int ii = 0; ii < num_hops; ++ii)
    {
      inject_msg(curr_response);

      ASSERT_EQ(1, txdata_count());
      RespMatcher(status_code).matches(current_txdata()->msg);

      // Render the received message to a string so we can re-inject it. 64kB
      // should be enough space for this.
      char msg_print_buf[0x10000];
      pj_ssize_t len = pjsip_msg_print(current_txdata()->msg,
                                       msg_print_buf,
                                       sizeof(msg_print_buf));
      curr_response.assign(msg_print_buf, len);

      free_txdata();
    }
  }

protected:
  static LocalStore* _local_data_store;
  static FakeChronosConnection* _chronos_connection;
  static AstaireAoRStore* _local_aor_store;
  static SubscriberDataManager* _sdm;
  static MockSubscriberManager* _sm;
  static AnalyticsLogger* _analytics;
  static FakeHSSConnection* _hss_connection;
  static MockHSSConnection* _hss_connection_observer;
  static FakeXDMConnection* _xdm_connection;
  static BgcfService* _bgcf_service;
  static EnumService* _enum_service;
  static ACRFactory* _acr_factory;
  static FIFCService* _fifc_service;
  BGCFSproutlet* _bgcf_sproutlet;
  SCSCFSproutlet* _scscf_sproutlet;
  Mmtel* _mmtel;
  SproutletAppServerShim* _mmtel_sproutlet;
  static SCSCFSelector* _scscf_selector;
  ICSCFSproutlet* _icscf_sproutlet;
  SproutletProxy* _proxy;
  static MockAsCommunicationTracker* _sess_term_comm_tracker;
  static MockAsCommunicationTracker* _sess_cont_comm_tracker;

  void doTestHeaders(TransportFlow* tpA,
                     bool tpAset,
                     TransportFlow* tpB,
                     bool tpBset,
                     SCSCFMessage& msg,
                     string route,
                     bool expect_100,
                     bool expect_trusted_headers_on_requests,
                     bool expect_trusted_headers_on_responses,
                     bool expect_orig,
                     bool pcpi);
  void doAsOriginated(SCSCFMessage& msg, bool expect_orig);
  void doAsOriginated(const std::string& msg, bool expect_orig);
  void doFourAppServerFlow(std::string record_route_regex, bool app_servers_record_route=false);
  void doSuccessfulFlow(SCSCFMessage& msg,
                        testing::Matcher<string> uri_matcher,
                        list<HeaderMatcher> headers,
                        bool include_ack_and_bye=true,
                        list<HeaderMatcher> rsp_hdrs = list<HeaderMatcher>(),
                        string body_regex = "");
  void doFastFailureFlow(SCSCFMessage& msg, int st_code);
  void doSlowFailureFlow(SCSCFMessage& msg, int st_code, std::string body = "", std::string reason = "");
  void setupForkedFlow(SCSCFMessage& msg);
  void set_irs_info(HSSConnection::irs_info& irs_info,
                    std::string user,
                    const std::string& domain,
                    bool barred = false,
                    std::vector<std::string> uris_associated_with_user = {},
                    bool is_tel_uri = false);
  void setup_basic_test_info(HSSConnection::irs_info& irs_info, Bindings& bindings);
  void add_ifc(HSSConnection::irs_info& irs_info,
               std::string uri,
               int priority,
               std::vector<std::string> triggers,
               std::string app_serv_name,
               int cond_neg = 0,
               int default_handling = 0);
  list<string> doProxyCalculateTargets(int max_targets);
};

LocalStore* SCSCFTestBase::_local_data_store;
FakeChronosConnection* SCSCFTestBase::_chronos_connection;
AstaireAoRStore* SCSCFTestBase::_local_aor_store;
SubscriberDataManager* SCSCFTestBase::_sdm; // DO WE STILL NEED THIS (for other sproulet used in file?)
MockSubscriberManager* SCSCFTestBase::_sm;
AnalyticsLogger* SCSCFTestBase::_analytics;
FakeHSSConnection* SCSCFTestBase::_hss_connection;
MockHSSConnection* SCSCFTestBase::_hss_connection_observer;
FakeXDMConnection* SCSCFTestBase::_xdm_connection;
BgcfService* SCSCFTestBase::_bgcf_service;
EnumService* SCSCFTestBase::_enum_service;
ACRFactory* SCSCFTestBase::_acr_factory;
FIFCService* SCSCFTestBase::_fifc_service;
SCSCFSelector* SCSCFTestBase::_scscf_selector;
MockAsCommunicationTracker* SCSCFTestBase::_sess_term_comm_tracker;
MockAsCommunicationTracker* SCSCFTestBase::_sess_cont_comm_tracker;

// Default test setup, with ICSCF and without remote SDM
class SCSCFTest : public SCSCFTestBase
{
public:
  static void SetUpTestCase()
  {
    SCSCFTestBase::SetUpTestCase();
  }
  static void TearDownTestCase()
  {
    SCSCFTestBase::TearDownTestCase();
  }

  SCSCFTest() : SCSCFTestBase()
  {
    // Create the S-CSCF Sproutlet.
    IFCConfiguration ifc_configuration(false, false, "sip:DUMMY_AS", NULL, NULL);
    _scscf_sproutlet = new SCSCFSproutlet("scscf",
                                          "scscf",
                                          "sip:scscf.sprout.homedomain:5058;transport=TCP",
                                          "sip:127.0.0.1:5058",
                                          "sip:icscf.sprout.homedomain:5059;transport=TCP",
                                          "sip:bgcf@homedomain:5058",
                                          5058,
                                          "sip:scscf.sprout.homedomain:5058;transport=TCP",
                                          "scscf",
                                          "",
                                          _sm,
                                          _enum_service,
                                          _acr_factory,
                                          &SNMP::FAKE_INCOMING_SIP_TRANSACTIONS_TABLE,
                                          &SNMP::FAKE_OUTGOING_SIP_TRANSACTIONS_TABLE,
                                          false,
                                          _fifc_service,
                                          ifc_configuration,
                                          3000, // Session continue timeout - different from default
                                          6000, // Session terminated timeout - different from default
                                          _sess_term_comm_tracker,
                                          _sess_cont_comm_tracker
                                          );
    _scscf_sproutlet->init();

    // Create the I-CSCF Sproutlets.
    _scscf_selector = new SCSCFSelector("sip:scscf.sprout.homedomain",
                                        string(UT_DIR).append("/test_icscf.json"));
    _icscf_sproutlet = new ICSCFSproutlet("icscf",
                                          "sip:bgcf@homedomain:5058",
                                          5059,
                                          "sip:icscf.sprout.homedomain:5059;transport=TCP",
                                          "icscf",
                                          "",
                                          _hss_connection,
                                          _acr_factory,
                                          _scscf_selector,
                                          _enum_service,
                                          &SNMP::FAKE_INCOMING_SIP_TRANSACTIONS_TABLE,
                                          &SNMP::FAKE_OUTGOING_SIP_TRANSACTIONS_TABLE,
                                          false,
                                          5059
                                          );
    _icscf_sproutlet->init();

    // Add common sproutlet to the list for Proxy use
    std::list<Sproutlet*> sproutlets;
    sproutlets.push_back(_scscf_sproutlet);
    sproutlets.push_back(_icscf_sproutlet);
    sproutlets.push_back(_bgcf_sproutlet);
    sproutlets.push_back(_mmtel_sproutlet);

    // Add additional home domain for Proxy use
    std::unordered_set<std::string> additional_home_domains;
    additional_home_domains.insert("sprout.homedomain");
    additional_home_domains.insert("sprout-site2.homedomain");
    additional_home_domains.insert("127.0.0.1");

    // Create the SproutletProxy.
    _proxy = new SproutletProxy(stack_data.endpt,
                                PJSIP_MOD_PRIORITY_UA_PROXY_LAYER+1,
                                "homedomain",
                                additional_home_domains,
                                sproutlets,
                                std::set<std::string>());
  }

  ~SCSCFTest()
  {
  }
};


void SCSCFTestBase::doFourAppServerFlow(std::string record_route_regex, bool app_servers_record_route)
{
  register_uri(_sdm, _hss_connection, "6505551234", "homedomain", "sip:wuntootreefower@10.114.61.213:5061;transport=tcp;ob");

  ServiceProfileBuilder service_profile_1 = ServiceProfileBuilder()
    .addIdentity("sip:6505551000@homedomain")
    .addIfc(2, {"<Method>INVITE</Method>"}, "sip:4.2.3.4:56788;transport=UDP")
    .addIfc(1, {"<Method>INVITE</Method>"}, "sip:1.2.3.4:56789;transport=UDP");
  SubscriptionBuilder subscription_1 = SubscriptionBuilder()
    .addServiceProfile(service_profile_1);
  _hss_connection->set_impu_result("sip:6505551000@homedomain",
                                   "call",
                                   RegDataXMLUtils::STATE_REGISTERED,
                                   subscription_1.return_sub());

  ServiceProfileBuilder service_profile_2 = ServiceProfileBuilder()
    .addIdentity("sip:6505551234@homedomain")
    .addIfc(1, {"<Method>INVITE</Method>", "<SessionCase>1</SessionCase><!-- terminating-registered -->"}, "sip:5.2.3.4:56787;transport=UDP")
    .addIfc(2, {"<Method>QWERTY_UIOP</Method>"}, "sip:sholes.example.com")
    .addIfc(3, {"<Method>INVITE</Method>"}, "sip:6.2.3.4:56786;transport=UDP");
  SubscriptionBuilder subscription_2 = SubscriptionBuilder()
    .addServiceProfile(service_profile_2);
  _hss_connection->set_impu_result("sip:6505551234@homedomain",
                                   "call",
                                   RegDataXMLUtils::STATE_REGISTERED,
                                   subscription_2.return_sub());

  EXPECT_CALL(*_sess_cont_comm_tracker, on_success(StrEq("sip:4.2.3.4:56788;transport=UDP")));
  EXPECT_CALL(*_sess_cont_comm_tracker, on_success(StrEq("sip:1.2.3.4:56789;transport=UDP")));
  EXPECT_CALL(*_sess_cont_comm_tracker, on_success(StrEq("sip:5.2.3.4:56787;transport=UDP")));
  EXPECT_CALL(*_sess_cont_comm_tracker, on_success(StrEq("sip:6.2.3.4:56786;transport=UDP")));

  TransportFlow tpBono(TransportFlow::Protocol::TCP, stack_data.scscf_port, "10.99.88.11", 12345);
  TransportFlow tpAS1(TransportFlow::Protocol::UDP, stack_data.scscf_port, "1.2.3.4", 56789);
  TransportFlow tpAS2(TransportFlow::Protocol::UDP, stack_data.scscf_port, "4.2.3.4", 56788);
  TransportFlow tpAS3(TransportFlow::Protocol::UDP, stack_data.scscf_port, "5.2.3.4", 56787);
  TransportFlow tpAS4(TransportFlow::Protocol::UDP, stack_data.scscf_port, "6.2.3.4", 56786);
  TransportFlow tpCallee(TransportFlow::Protocol::TCP, stack_data.scscf_port, "10.114.61.213", 5061);

  pjsip_rr_hdr* as1_rr_hdr = pjsip_rr_hdr_create(stack_data.pool);
  as1_rr_hdr->name_addr.uri = (pjsip_uri*)pjsip_sip_uri_create(stack_data.pool, false);
  ((pjsip_sip_uri*)as1_rr_hdr->name_addr.uri)->host = pj_str("1.2.3.4");

  pjsip_rr_hdr* as2_rr_hdr = pjsip_rr_hdr_create(stack_data.pool);
  as2_rr_hdr->name_addr.uri = (pjsip_uri*)pjsip_sip_uri_create(stack_data.pool, false);
  ((pjsip_sip_uri*)as2_rr_hdr->name_addr.uri)->host = pj_str("4.2.3.4");

  pjsip_rr_hdr* as3_rr_hdr = pjsip_rr_hdr_create(stack_data.pool);
  as3_rr_hdr->name_addr.uri = (pjsip_uri*)pjsip_sip_uri_create(stack_data.pool, false);
  ((pjsip_sip_uri*)as3_rr_hdr->name_addr.uri)->host = pj_str("5.2.3.4");

  pjsip_rr_hdr* as4_rr_hdr = pjsip_rr_hdr_create(stack_data.pool);
  as4_rr_hdr->name_addr.uri = (pjsip_uri*)pjsip_sip_uri_create(stack_data.pool, false);
  ((pjsip_sip_uri*)as4_rr_hdr->name_addr.uri)->host = pj_str("6.2.3.4");

  // ---------- Send INVITE
  // We're within the trust boundary, so no stripping should occur.
  SCSCFMessage msg;
  msg._via = "10.99.88.11:12345;transport=TCP";
  msg._to = "6505551234@homedomain";
  msg._todomain = "";
  msg._route = "Route: <sip:sprout.homedomain;orig>";
  msg._requri = "sip:6505551234@homedomain";

  msg._method = "INVITE";
  inject_msg(msg.get_request(), &tpBono);
  poll();
  ASSERT_EQ(2, txdata_count());

  // 100 Trying goes back to bono
  pjsip_msg* out = current_txdata()->msg;
  RespMatcher(100).matches(out);
  tpBono.expect_target(current_txdata(), true);  // Requests always come back on same transport
  msg.convert_routeset(out);
  free_txdata();

  // INVITE passed on to AS1
  SCOPED_TRACE("INVITE (S)");
  out = current_txdata()->msg;
  ReqMatcher r1("INVITE");
  ASSERT_NO_FATAL_FAILURE(r1.matches(out));

  tpAS1.expect_target(current_txdata(), false);
  EXPECT_EQ("sip:6505551234@homedomain", r1.uri());
  EXPECT_THAT(get_headers(out, "Route"),
              testing::MatchesRegex("Route: <sip:1\\.2\\.3\\.4:56789;transport=UDP;lr>\r\nRoute: <sip:odi_[+/A-Za-z0-9]+@127.0.0.1:5058;transport=UDP;lr;orig;service=scscf>"));

  // ---------- AS1 sends a 100 Trying to indicate it has received the request.
  string fresp1 = respond_to_txdata(current_txdata(), 100);
  inject_msg(fresp1, &tpAS1);

  // ---------- AS1 turns it around (acting as proxy)
  const pj_str_t STR_ROUTE = pj_str("Route");

  if (app_servers_record_route)
  {
    pjsip_msg_insert_first_hdr(out, (pjsip_hdr*)as1_rr_hdr);
  }

  pjsip_hdr* hdr = (pjsip_hdr*)pjsip_msg_find_hdr_by_name(out, &STR_ROUTE, NULL);
  if (hdr)
  {
    pj_list_erase(hdr);
  }
  inject_msg(out, &tpAS1);
  free_txdata();

  // 100 Trying goes back to AS1
  out = current_txdata()->msg;
  RespMatcher(100).matches(out);
  tpAS1.expect_target(current_txdata(), true);  // Requests always come back on same transport
  msg.convert_routeset(out);
  free_txdata();

  // INVITE passed on to AS2
  SCOPED_TRACE("INVITE (2)");
  out = current_txdata()->msg;
  ASSERT_NO_FATAL_FAILURE(r1.matches(out));

  tpAS2.expect_target(current_txdata(), false);
  EXPECT_EQ("sip:6505551234@homedomain", r1.uri());
  EXPECT_THAT(get_headers(out, "Route"),
              testing::MatchesRegex("Route: <sip:4\\.2\\.3\\.4:56788;transport=UDP;lr>\r\nRoute: <sip:odi_[+/A-Za-z0-9]+@127.0.0.1:5058;transport=UDP;lr;orig;service=scscf>"));

  // ---------- AS2 sends a 100 Trying to indicate it has received the request.
  string fresp2 = respond_to_txdata(current_txdata(), 100);
  inject_msg(fresp2, &tpAS2);

  // ---------- AS2 turns it around (acting as proxy)
  if (app_servers_record_route)
  {
    pjsip_msg_insert_first_hdr(out, (pjsip_hdr*)as2_rr_hdr);
  }

  hdr = (pjsip_hdr*)pjsip_msg_find_hdr_by_name(out, &STR_ROUTE, NULL);
  if (hdr)
  {
    pj_list_erase(hdr);
  }
  inject_msg(out, &tpAS2);
  free_txdata();

  // 100 Trying goes back to AS2
  out = current_txdata()->msg;
  RespMatcher(100).matches(out);
  tpAS2.expect_target(current_txdata(), true);  // Requests always come back on same transport
  msg.convert_routeset(out);
  free_txdata();

  // INVITE passed on to AS3 - From this point on, we're in terminating mode.
  SCOPED_TRACE("INVITE (3)");
  out = current_txdata()->msg;
  ASSERT_NO_FATAL_FAILURE(r1.matches(out));

  tpAS3.expect_target(current_txdata(), false);
  EXPECT_EQ("sip:6505551234@homedomain", r1.uri());
  EXPECT_THAT(get_headers(out, "Route"),
              testing::MatchesRegex("Route: <sip:5\\.2\\.3\\.4:56787;transport=UDP;lr>\r\nRoute: <sip:odi_[+/A-Za-z0-9]+@127.0.0.1:5058;transport=UDP;lr;service=scscf>"));

  // ---------- AS3 sends a 100 Trying to indicate it has received the request.
  string fresp3 = respond_to_txdata(current_txdata(), 100);
  inject_msg(fresp3, &tpAS3);

  // ---------- AS3 turns it around (acting as proxy)
  if (app_servers_record_route)
  {
    pjsip_msg_insert_first_hdr(out, (pjsip_hdr*)as3_rr_hdr);
  }

  hdr = (pjsip_hdr*)pjsip_msg_find_hdr_by_name(out, &STR_ROUTE, NULL);
  if (hdr)
  {
    pj_list_erase(hdr);
  }
  inject_msg(out, &tpAS3);
  free_txdata();

  // 100 Trying goes back to AS3
  out = current_txdata()->msg;
  RespMatcher(100).matches(out);
  tpAS3.expect_target(current_txdata(), true);  // Requests always come back on same transport
  msg.convert_routeset(out);
  free_txdata();

  // INVITE passed on to AS4
  SCOPED_TRACE("INVITE (4)");
  out = current_txdata()->msg;
  ASSERT_NO_FATAL_FAILURE(r1.matches(out));

  tpAS4.expect_target(current_txdata(), false);
  EXPECT_EQ("sip:6505551234@homedomain", r1.uri());
  EXPECT_THAT(get_headers(out, "Route"),
              testing::MatchesRegex("Route: <sip:6\\.2\\.3\\.4:56786;transport=UDP;lr>\r\nRoute: <sip:odi_[+/A-Za-z0-9]+@127.0.0.1:5058;transport=UDP;lr;service=scscf>"));

  // ---------- AS4 sends a 100 Trying to indicate it has received the request.
  string fresp4 = respond_to_txdata(current_txdata(), 100);
  inject_msg(fresp4, &tpAS4);

  // ---------- AS4 turns it around (acting as proxy)
  if (app_servers_record_route)
  {
    pjsip_msg_insert_first_hdr(out, (pjsip_hdr*)as4_rr_hdr);
  }

  hdr = (pjsip_hdr*)pjsip_msg_find_hdr_by_name(out, &STR_ROUTE, NULL);
  if (hdr)
  {
    pj_list_erase(hdr);
  }
  inject_msg(out, &tpAS4);
  free_txdata();

  // 100 Trying goes back to AS4
  out = current_txdata()->msg;
  RespMatcher(100).matches(out);
  tpAS4.expect_target(current_txdata(), true);  // Requests always come back on same transport
  msg.convert_routeset(out);
  free_txdata();

  // INVITE passed on to final destination
  SCOPED_TRACE("INVITE (Z)");
  out = current_txdata()->msg;
  ASSERT_NO_FATAL_FAILURE(r1.matches(out));

  // INVITE passed to final destination, so to callee.
  tpCallee.expect_target(current_txdata(), false);

  // ---------- Bono sends a 100 Trying to indicate it has received the request.
  string fresp_bono = respond_to_txdata(current_txdata(), 100);
  inject_msg(fresp_bono, &tpBono);

  EXPECT_THAT(get_headers(out, "Record-Route"), testing::MatchesRegex(record_route_regex));

  // Send a 200 OK back down the line to finish the transaction. This is so that
  // AS communication tracking works correctly. There are a total of 5 hops in
  // total.
  pjsip_tx_data* txdata = pop_txdata();

  // Send a 200 ringing back down the chain to finish the transaction. This is a
  // more realistic test of AS communication tracking.
  send_response_back_through_dialog(respond_to_txdata(txdata, 200), 200, 5);

  pjsip_tx_data_dec_ref(txdata); txdata = NULL;
}

// Test flows into Sprout (S-CSCF), in particular for header stripping.
// Check the transport each message is on, and the headers.
// Test a call from Alice to Bob.
void SCSCFTestBase::doTestHeaders(TransportFlow* tpA,  //< Alice's transport.
                                  bool tpAset,         //< Expect all requests to Alice on same transport?
                                  TransportFlow* tpB,  //< Bob's transport.
                                  bool tpBset,         //< Expect all requests to Bob on same transport?
                                  SCSCFMessage& msg,    //< Message to use for testing.
                                  string route,        //< Route header to be used on INVITE
                                  bool expect_100,     //< Will we get a 100 Trying?
                                  bool expect_trusted_headers_on_requests, //< Should P-A-N-I/P-V-N-I be passed on requests?
                                  bool expect_trusted_headers_on_responses, //< Should P-A-N-I/P-V-N-I be passed on responses?
                                  bool expect_orig,    //< Should we expect the INVITE to be marked originating?
                                  bool pcpi)           //< Should we expect a P-Called-Party-ID?
{
  SCOPED_TRACE("doTestHeaders");
  pjsip_msg* out;
  pjsip_tx_data* invite = NULL;
  pjsip_tx_data* prack = NULL;

  // Extra fields to insert in all requests and responses.
  string pani = "P-Access-Network-Info: ietf-carrier-pigeon;rfc=1149";
  string pvni = "P-Visited-Network-Id: other.net, \"Other Network\"";
  string pvani = pani + "\r\n" + pvni;

  if (!msg._extra.empty())
  {
    msg._extra.append("\r\n");
  }

  msg._extra.append(pani);
  msg._extra.append("\r\n");
  msg._extra.append(pvni);

  // ---------- Send INVITE C->X
  SCOPED_TRACE("INVITE");
  msg._method = "INVITE";

  if (route != "")
  {
    msg._route = route;
  }

  inject_msg(msg.get_request(), tpA);
  poll();
  ASSERT_EQ(expect_100 ? 2 : 1, txdata_count());

  if (expect_100)
  {
    // 100 Trying goes back C<-X
    out = current_txdata()->msg;
    RespMatcher(100).matches(out);
    tpA->expect_target(current_txdata(), true);  // Requests always come back on same transport
    msg.convert_routeset(out);

    // Don't bother testing P-Access-Network-Info or P-Visited-Network-Id,
    // because they never get inserted into such messages.
    free_txdata();
  }

  // INVITE passed on X->S
  SCOPED_TRACE("INVITE (S)");
  out = current_txdata()->msg;
  ASSERT_NO_FATAL_FAILURE(ReqMatcher("INVITE").matches(out));
  tpB->expect_target(current_txdata(), tpBset);

  // Check P-Access-Network-Info and P-Visited-Network-Id.
  EXPECT_EQ(expect_trusted_headers_on_requests ? pani : "",
            get_headers(out, "P-Access-Network-Info")) << "INVITE";
  EXPECT_EQ(expect_trusted_headers_on_requests ? pvni : "",
            get_headers(out, "P-Visited-Network-Id")) << "INVITE";

  // Check originating.
  if (expect_orig)
  {
    EXPECT_THAT(get_headers(out, "Route"), HasSubstr(";orig"));
  }
  else
  {
    EXPECT_THAT(get_headers(out, "Route"), Not(HasSubstr(";orig")));
  }

  // Check P-Called-Party-ID
  EXPECT_EQ(pcpi ? "P-Called-Party-ID: <" + msg._toscheme + ":" + msg._to + "@" + msg._todomain + ">" : "", get_headers(out, "P-Called-Party-ID"));

  invite = pop_txdata();

  // ---------- Send 183 Session Progress back X<-S
  SCOPED_TRACE("183 Session Progress");
  inject_msg(respond_to_txdata(invite, 183, "", pvani), tpB);
  ASSERT_EQ(1, txdata_count());

  // 183 goes back C<-X
  out = current_txdata()->msg;
  RespMatcher(183).matches(out);
  tpA->expect_target(current_txdata(), true);
  msg.convert_routeset(out);
  msg._cseq++;

  // Check P-Access-Network-Info and P-Visited-Network-Id
  EXPECT_EQ(expect_trusted_headers_on_responses ? pani : "",
            get_headers(out, "P-Access-Network-Info")) << "183 Session Progress";
  EXPECT_EQ(expect_trusted_headers_on_responses ? pvni : "",
            get_headers(out, "P-Visited-Network-Id")) << "183 Session Progress";

  free_txdata();

  // Send PRACK C->X
  SCOPED_TRACE("PRACK");
  msg._method = "PRACK";
  msg._in_dialog = true;
  inject_msg(msg.get_request(), tpA);
  poll();
  ASSERT_EQ(1, txdata_count());

  // PRACK passed on X->S
  out = current_txdata()->msg;
  ASSERT_NO_FATAL_FAILURE(ReqMatcher("PRACK").matches(out));
  tpB->expect_target(current_txdata(), tpBset);

  // Check P-Access-Network-Info and P-Visited-Network-Id.
  EXPECT_EQ(expect_trusted_headers_on_requests ? pani : "",
            get_headers(out, "P-Access-Network-Info")) << "PRACK";
  EXPECT_EQ(expect_trusted_headers_on_requests ? pvni : "",
            get_headers(out, "P-Visited-Network-Id")) << "PRACK";

  prack = pop_txdata();

  // ---------- Send 200 OK back X<-S
  SCOPED_TRACE("200 OK (PRACK)");
  inject_msg(respond_to_txdata(prack, 200, "", pvani), tpB);
  ASSERT_EQ(1, txdata_count());

  // OK goes back C<-X
  out = current_txdata()->msg;
  RespMatcher(200).matches(out);
  tpA->expect_target(current_txdata(), true);
  msg.convert_routeset(out);
  msg._cseq++;

  // Check P-Access-Network-Info and P-Visited-Network-Id.
  EXPECT_EQ(expect_trusted_headers_on_responses ? pani : "",
            get_headers(out, "P-Access-Network-Info")) << "200 OK (PRACK)";
  EXPECT_EQ(expect_trusted_headers_on_responses ? pvni : "",
            get_headers(out, "P-Visited-Network-Id")) << "200 OK (PRACK)";

  free_txdata();

  // ---------- Send 200 OK back X<-S
  SCOPED_TRACE("200 OK (INVITE)");
  inject_msg(respond_to_txdata(invite, 200, "", pvani), tpB);
  ASSERT_EQ(1, txdata_count());

  // OK goes back C<-X
  out = current_txdata()->msg;
  RespMatcher(200).matches(out);
  tpA->expect_target(current_txdata(), true);
  msg.convert_routeset(out);
  msg._cseq++;

  // Check P-Access-Network-Info and P-Visited-Network-Id.
  EXPECT_EQ(expect_trusted_headers_on_responses ? pani : "",
            get_headers(out, "P-Access-Network-Info")) << "200 OK (INVITE)";
  EXPECT_EQ(expect_trusted_headers_on_responses ? pvni : "",
            get_headers(out, "P-Visited-Network-Id")) << "200 OK (INVITE)";

  free_txdata();

  // ---------- Send ACK C->X
  SCOPED_TRACE("ACK");
  msg._method = "ACK";
  inject_msg(msg.get_request(), tpA);
  poll();
  ASSERT_EQ(1, txdata_count());

  // ACK passed on X->S
  out = current_txdata()->msg;
  ASSERT_NO_FATAL_FAILURE(ReqMatcher("ACK").matches(out));
  tpB->expect_target(current_txdata(), tpBset);

  // Check P-Access-Network-Info and P-Visited-Network-Id.
  EXPECT_EQ(expect_trusted_headers_on_requests ? pani : "",
            get_headers(out, "P-Access-Network-Info")) << "ACK";
  EXPECT_EQ(expect_trusted_headers_on_requests ? pvni : "",
            get_headers(out, "P-Visited-Network-Id")) << "ACK";

  free_txdata();

  // ---------- Send a retransmission of that 200 OK back X<-S.  Should be processed statelessly.
  SCOPED_TRACE("200 OK (INVITE) (rexmt)");
  inject_msg(respond_to_txdata(invite, 200, "", pvani), tpB);
  pjsip_tx_data_dec_ref(invite);
  invite = NULL;
  ASSERT_EQ(1, txdata_count());

  // OK goes back C<-X
  out = current_txdata()->msg;
  RespMatcher(200).matches(out);
  tpA->expect_target(current_txdata(), true);
  msg.convert_routeset(out);
  msg._cseq++;

  // Check P-Access-Network-Info and P-Visited-Network-Id. These will always be stripped,
  // because we handle these retransmissions statelessly and hence don't have any info on
  // trust boundary handling.
  //EXPECT_EQ("", get_headers(out, "P-Access-Network-Info")) << "200 OK (INVITE) (rexmt)";
  //EXPECT_EQ("", get_headers(out, "P-Visited-Network-Id")) << "200 OK (INVITE) (rexmt)";

  free_txdata();

  // ---------- Send a subsequent request. C->X
  SCOPED_TRACE("BYE");
  msg._method = "BYE";
  inject_msg(msg.get_request(), tpA);
  poll();

  // BYE passed on X->S
  ASSERT_EQ(1, txdata_count());
  out = current_txdata()->msg;
  ASSERT_NO_FATAL_FAILURE(ReqMatcher("BYE").matches(out));
  tpB->expect_target(current_txdata(), tpBset);

  // Check P-Access-Network-Info and P-Visited-Network-Id.
  EXPECT_EQ(expect_trusted_headers_on_requests ? pani : "",
            get_headers(out, "P-Access-Network-Info")) << "BYE";
  EXPECT_EQ(expect_trusted_headers_on_requests ? pvni : "",
            get_headers(out, "P-Visited-Network-Id")) << "BYE";

  // ---------- Send a reply to that X<-S
  SCOPED_TRACE("200 OK (BYE)");
  inject_msg(respond_to_current_txdata(200, "", pvani), tpB);
  poll();
  ASSERT_EQ(1, txdata_count());

  // Reply passed on C<-X
  out = current_txdata()->msg;
  RespMatcher(200).matches(out);
  tpA->expect_target(current_txdata(), true);

  // Check P-Access-Network-Info and P-Visited-Network-Id.
  EXPECT_EQ(expect_trusted_headers_on_responses ? pani : "",
            get_headers(out, "P-Access-Network-Info")) << "200 OK (BYE)";
  EXPECT_EQ(expect_trusted_headers_on_responses ? pvni : "",
            get_headers(out, "P-Visited-Network-Id")) << "200 OK (BYE)";

  free_txdata();

  // ---------- Send INVITE C->X (this is an attempt to establish a second dialog)
  SCOPED_TRACE("INVITE (#2)");
  msg._method = "INVITE";
  msg._in_dialog = false;

  if (route != "")
  {
    msg._route = route;
  }
  msg._unique++;
  inject_msg(msg.get_request(), tpA);
  poll();
  ASSERT_EQ(expect_100 ? 2 : 1, txdata_count());

  if (expect_100)
  {
    // 100 Trying goes back C<-X
    out = current_txdata()->msg;
    RespMatcher(100).matches(out);
    tpA->expect_target(current_txdata(), true);

    // Don't bother testing P-Access-Network-Info or P-Visited-Network-Id, because this is point-to-point.
    free_txdata();
  }

  // INVITE passed on X->S
  SCOPED_TRACE("INVITE (S#2)");
  out = current_txdata()->msg;
  ASSERT_NO_FATAL_FAILURE(ReqMatcher("INVITE").matches(out));
  tpB->expect_target(current_txdata(), tpBset);

  // Check P-Access-Network-Info and P-Visited-Network-Id.
  EXPECT_EQ(expect_trusted_headers_on_requests ? pani : "",
            get_headers(out, "P-Access-Network-Info")) << "INVITE (#2)";
  EXPECT_EQ(expect_trusted_headers_on_requests ? pvni : "",
            get_headers(out, "P-Visited-Network-Id")) << "INVITE (#2)";

  invite = pop_txdata();

  // ---------- Send 404 Not Found back X<-S
  SCOPED_TRACE("404 Not Found (INVITE #2)");
  inject_msg(respond_to_txdata(invite, 404, "", pvani), tpB);
  poll();
  ASSERT_EQ(2, txdata_count());

  // ACK autogenerated X->S
  out = current_txdata()->msg;
  ASSERT_NO_FATAL_FAILURE(ReqMatcher("ACK").matches(out));
  tpB->expect_target(current_txdata(), tpBset);

  // Don't check P-Access-Network-Info or P-Visited-Network-Id, because it's point-to-point.

  free_txdata();

  // 404 goes back C<-X
  out = current_txdata()->msg;
  RespMatcher(404).matches(out);
  tpA->expect_target(current_txdata(), true);
  msg.convert_routeset(out);
  msg._cseq++;

  // Check P-Access-Network-Info and P-Visited-Network-Id.
  EXPECT_EQ(expect_trusted_headers_on_responses ? pani : "",
            get_headers(out, "P-Access-Network-Info")) << "404 Not Found (INVITE #2)";
  EXPECT_EQ(expect_trusted_headers_on_responses ? pvni : "",
            get_headers(out, "P-Visited-Network-Id")) << "404 Not Found (INVITE #2)";

  free_txdata();

  // ---------- Send ACK C->X
  SCOPED_TRACE("ACK (#2)");
  msg._method = "ACK";
  msg._in_dialog = true;
  inject_msg(msg.get_request(), tpA);
  poll();
  ASSERT_EQ(0, txdata_count());
  // should be swallowed by core.
}


/// Test a message results in a successful flow. The outgoing INVITE's
/// URI is verified.
void SCSCFTestBase::doSuccessfulFlow(SCSCFMessage& msg,
                                     testing::Matcher<string> uri_matcher,
                                     list<HeaderMatcher> headers,
                                     bool include_ack_and_bye,
                                     list<HeaderMatcher> rsp_headers,
                                     string body_regex)
{
  SCOPED_TRACE("");
  pjsip_msg* out;

  // Send INVITE
  inject_msg(msg.get_request());
  ASSERT_EQ(2, txdata_count());

  // 100 Trying goes back
  out = current_txdata()->msg;
  RespMatcher(100).matches(out);
  free_txdata();

  // INVITE passed on
  out = current_txdata()->msg;
  ReqMatcher req("INVITE", "", body_regex);
  ASSERT_NO_FATAL_FAILURE(req.matches(out));

  // Do checks on what gets passed through:
  EXPECT_THAT(req.uri(), uri_matcher);
  for (list<HeaderMatcher>::iterator iter = headers.begin(); iter != headers.end(); ++iter)
  {
    iter->match(out);
  }

  if (body_regex.length() != 0)
  {
    req.body_regex_matches(out);
  }

  // Send 200 OK back
  inject_msg(respond_to_current_txdata(200));
  ASSERT_EQ(1, txdata_count());

  // OK goes back
  out = current_txdata()->msg;
  RespMatcher(200).matches(out);
  for (list<HeaderMatcher>::iterator iter = rsp_headers.begin();
       iter != rsp_headers.end();
       ++iter)
  {
    iter->match(out);
  }

  msg.convert_routeset(out);
  msg._cseq++;
  free_txdata();

  if (include_ack_and_bye)
  {
    // Send ACK
    msg._method = "ACK";
    msg._in_dialog = true;
    inject_msg(msg.get_request());
    poll();
    ASSERT_EQ(1, txdata_count());
    out = current_txdata()->msg;
    ReqMatcher req2("ACK");
    ASSERT_NO_FATAL_FAILURE(req2.matches(out));
    free_txdata();

    // Send a subsequent request.
    msg._method = "BYE";
    inject_msg(msg.get_request());
    poll();
    ASSERT_EQ(1, txdata_count());
    out = current_txdata()->msg;
    ReqMatcher req3("BYE");
    ASSERT_NO_FATAL_FAILURE(req3.matches(out));

    // Send a reply to that.
    inject_msg(respond_to_current_txdata(200));
    poll();
    ASSERT_EQ(1, txdata_count());
    out = current_txdata()->msg;
    RespMatcher(200).matches(out);

    free_txdata();
  }
}

/// Test a message results in an immediate failure.
void SCSCFTestBase::doFastFailureFlow(SCSCFMessage& msg, int st_code)
{
  SCOPED_TRACE("");

  // Send INVITE
  inject_msg(msg.get_request());
  ASSERT_EQ(1, txdata_count());
  pjsip_msg* out;

  // error goes back
  out = current_txdata()->msg;
  RespMatcher(st_code).matches(out);
  free_txdata();
}

/// Test a message results in a 100 then a failure.
void SCSCFTestBase::doSlowFailureFlow(SCSCFMessage& msg,
                                      int st_code,
                                      std::string body,
                                      std::string reason)
{
  SCOPED_TRACE("");

  // Send INVITE
  inject_msg(msg.get_request());
  ASSERT_EQ(2, txdata_count());

  // 100 Trying goes back
  pjsip_msg* out = current_txdata()->msg;
  RespMatcher(100).matches(out);
  free_txdata();

  // error goes back
  out = current_txdata()->msg;
  RespMatcher(st_code, body, reason).matches(out);
  free_txdata();
}

// SDM-REFACTOR-TODO: move this to common code to be used by other sproutlets?
// Create the irs info to be returned by the mock subscriber manager.
void SCSCFTestBase::set_irs_info(HSSConnection::irs_info& irs_info,
                                 std::string user,
                                 const std::string& domain,
                                 bool barred,
                                 std::vector<std::string> uris_associated_with_user,
                                 bool is_tel_uri)
{
  std::string uri = "";
  if (is_tel_uri)
  {
    uri.append("tel:").append(user);
  }
  else
  {
    uri.append("sip:").append(user).append("@").append(domain);
  }

  AssociatedURIs associated_uris = {};
  associated_uris.add_uri(uri, barred);

  if (!uris_associated_with_user.empty())
  {
    for (std::vector<std::string>::iterator ii = uris_associated_with_user.begin();
         ii != uris_associated_with_user.end();
         ii++)
    {
      std::string additional_uri = "sip:";
      additional_uri.append(*ii).append("@").append(domain);
      associated_uris.add_uri(additional_uri, false);
    }
  }

  irs_info._regstate = RegDataXMLUtils::STATE_REGISTERED;
  irs_info._prev_regstate = "";

  std::map<std::string, Ifcs> service_profiles;
  Ifcs ifcs;
  service_profiles.insert(std::make_pair("first_key" , ifcs));
  irs_info._service_profiles = service_profiles;

  irs_info._associated_uris = associated_uris;

  // Don't want any aliases - enough just to not set any?

  // Are these set in the right format??
  irs_info._ccfs = {"priority=\"1\">ccf1"};
  irs_info._ecfs = {"priority=\"1\">ecf1", "priority=\"2\">ecf2"};
}

// Set up the irs info that is used in most tests.
void SCSCFTestBase::setup_basic_test_info(HSSConnection::irs_info& irs_info,
                                          Bindings& bindings)
{
  set_irs_info(irs_info, "6505551234", "homedomain");
  std::string uri = "sip:6505551234@homedomain";
  Binding* binding = AoRTestUtils::build_binding(uri,
                                                 time(NULL),
                                                 "sip:wuntootreefower@10.114.61.213:5061;transport=tcp;ob");
  bindings.insert(std::make_pair(uri, binding));
}

void SCSCFTestBase::add_ifc(HSSConnection::irs_info& irs_info,
                            std::string uri,
                            int priority,
                            std::vector<std::string> triggers,
                            std::string app_serv_name,
                            int cond_neg,
                            int default_handling)
{
  string triggers_in_xml;
  for (std::vector<std::string>::iterator trigger = triggers.begin();
       trigger != triggers.end();
       ++trigger)
  {
    string trigger_in_xml = "<SPT>\n"
                              "<ConditionNegated>" + std::to_string(cond_neg) + "</ConditionNegated>\n"
                              "<Group>0</Group>\n"
                              + *trigger +
                              "<Extension></Extension>\n"
                            "</SPT>";
    triggers_in_xml.append(trigger_in_xml);
  }

  string ifc = "<ServiceProfile>\n"
                 "<InitialFilterCriteria>\n"
                   "<Priority>" + std::to_string(priority) + "</Priority>\n"
                   "<TriggerPoint>\n"
                     "<ConditionTypeCNF>0</ConditionTypeCNF>\n"
                     + triggers_in_xml +
                   "</TriggerPoint>\n"
                   "<ApplicationServer>\n"
                     "<ServerName>" + app_serv_name + "</ServerName>\n"
                     "<DefaultHandling>" + std::to_string(default_handling) + "</DefaultHandling>\n"
                   "</ApplicationServer>\n"
                 "</InitialFilterCriteria>\n"
               "</ServiceProfile>";

  std::shared_ptr<rapidxml::xml_document<>> root (new rapidxml::xml_document<>);
  char* cstr_ifc = strdup(ifc.c_str());
  root->parse<0>(cstr_ifc);
    // NULL is SIFCService*
  Ifcs* ifcs = new Ifcs(root, root->first_node("ServiceProfile"), NULL, 0);
  irs_info._service_profiles.insert(std::make_pair(uri, *ifcs));

  // If blank iFC used as filler is present, remove it.
  std::map<std::string, Ifcs>::iterator searching = irs_info._service_profiles.find("first_key");
  if (searching != irs_info._service_profiles.end())
  {
    irs_info._service_profiles.erase("first_key");
  }
}

// Example of adding an ifc ...
/*  add_ifc(irs_info, uri, 1, {"<Method>INVITE</Method>"}, "sip:1.2.3.4:56789;transport=UDP");
    add_ifc(irs_info, "tel:65055522!.*!", 1, {"<Method>INVITE</Method>"}, "sip:1.2.3.4:56789;transport=UDP");
    add_ifc(irs_info, "tel:65055512!.*!", 1, {"<Method>INVITE</Method>"}, "sip:1.2.3.4:56789;transport=UDP");
    add_ifc(irs_info, "tel:6505551235", 1, {"<Method>INVITE</Method>"}, "sip:1.2.3.4:56789;transport=UDP"); */

TEST_F(SCSCFTest, TestSimpleMainline)
{
  SCOPED_TRACE("");

  HSSConnection::irs_info irs_info;
  Bindings bindings;
  setup_basic_test_info(irs_info, bindings);
  EXPECT_CALL(*_sm, get_subscriber_state(_, _, _))
    .WillOnce(DoAll(SetArgReferee<1>(irs_info),
                    Return(HTTP_OK)));
  EXPECT_CALL(*_sm, get_bindings(_, _, _))
    .WillOnce(DoAll(SetArgReferee<1>(bindings),
                    Return(HTTP_OK)));

  SCSCFMessage msg;
  list<HeaderMatcher> hdrs;
  doSuccessfulFlow(msg, testing::MatchesRegex(".*wuntootreefower.*"), hdrs);

  // This is a terminating call so should not result in a session setup time
  // getting tracked.
  EXPECT_EQ(0, ((SNMP::FakeEventAccumulatorTable*)_scscf_sproutlet->_audio_session_setup_time_tbl)->_count);
  EXPECT_EQ(0, ((SNMP::FakeEventAccumulatorTable*)_scscf_sproutlet->_video_session_setup_time_tbl)->_count);

  // It also shouldn't result in any forked INVITEs.
  EXPECT_EQ(0, ((SNMP::FakeCounterTable*)_scscf_sproutlet->_forked_invite_tbl)->_count);

  delete bindings["sip:6505551234@homedomain"];
  bindings["sip:6505551234@homedomain"] = NULL;
}

// Test route request to Maddr.
TEST_F(SCSCFTest, TestSimpleMainlineMaddr)
{
  SCOPED_TRACE("");

  HSSConnection::irs_info irs_info;
  set_irs_info(irs_info, "6505551234", "homedomain");
  EXPECT_CALL(*_sm, get_subscriber_state(_, _, _))
    .WillOnce(DoAll(SetArgReferee<1>(irs_info),
                    Return(HTTP_OK)));

  // No call to find the bindings is expected, as the maddr specifies where to
  // route the request to.
  // SDM-REFACTOR-TODO - confirm this is correct.

  SCSCFMessage msg;
  msg._requri = "sip:6505551234@homedomain;maddr=1.2.3.4";
  list<HeaderMatcher> hdrs;
  doSuccessfulFlow(msg, testing::MatchesRegex(".*maddr.*"), hdrs);
}

TEST_F(SCSCFTest, TestSimpleMainlineRemoteSite)
{
  SCOPED_TRACE("");

  HSSConnection::irs_info irs_info;
  Bindings bindings;
  setup_basic_test_info(irs_info, bindings);
  EXPECT_CALL(*_sm, get_subscriber_state(_, _, _))
    .WillOnce(DoAll(SetArgReferee<1>(irs_info),
                    Return(HTTP_OK)));
  EXPECT_CALL(*_sm, get_bindings(_, _, _))
    .WillOnce(DoAll(SetArgReferee<1>(bindings),
                    Return(HTTP_OK)));

  SCSCFMessage msg;
  msg._route = "Route: <sip:scscf.sprout-site2.homedomain;transport=tcp;lr>";
  list<HeaderMatcher> hdrs;
  hdrs.push_back(HeaderMatcher("Record-Route", "Record-Route: <sip:scscf.sprout.homedomain:5058;transport=TCP;lr;billing-role=charge-term>"));
  doSuccessfulFlow(msg, testing::MatchesRegex(".*wuntootreefower.*"), hdrs);

  delete bindings["sip:6505551234@homedomain"];
  bindings["sip:6505551234@homedomain"] = NULL;
}

// Send a request where the URI is for the same port as a Sproutlet,
// but a different host. We should deal with this sensibly (as opposed
// to e.g. looping forever until we crash).
TEST_F(SCSCFTest, ReqURIMatchesSproutletPort)
{
  SCOPED_TRACE("");
  SCSCFMessage msg;
  msg._requri = "sip:254.253.252.251:5058";
  msg._route = "Route: <sip:sprout.homedomain;transport=tcp;lr;billing-role=charge-term>";
  list<HeaderMatcher> hdrs;
  doSuccessfulFlow(msg, testing::MatchesRegex("sip:254.253.252.251:5058"), hdrs, false);
}

// Test flows into Sprout (S-CSCF), in particular for header stripping.
TEST_F(SCSCFTest, TestMainlineHeadersSprout)
{
  SCOPED_TRACE("");

  // Two INVITES are sent in "doTestHeaders", so we expect to call into the mock
  // subscriber manager twice.
  HSSConnection::irs_info irs_info;
  Bindings bindings;
  setup_basic_test_info(irs_info, bindings);
  EXPECT_CALL(*_sm, get_subscriber_state(_, _, _))
    .Times(2)
    .WillRepeatedly(DoAll(SetArgReferee<1>(irs_info),
                          Return(HTTP_OK)));
  EXPECT_CALL(*_sm, get_bindings(_, _, _))
    .Times(2)
    .WillRepeatedly(DoAll(SetArgReferee<1>(bindings),
                          Return(HTTP_OK)));

  // INVITE from anywhere to anywhere.
  // We're within the trust boundary, so no stripping should occur.
  SCSCFMessage msg;
  msg._via = "10.99.88.11:12345";
  doTestHeaders(_tp_default, false, _tp_default, false, msg, "", true, true, true, false, true);

  delete bindings["sip:6505551234@homedomain"];
  bindings["sip:6505551234@homedomain"] = NULL;
}

TEST_F(SCSCFTest, TestNotRegisteredTo)
{
  SCOPED_TRACE("");

  // Expect a call to the SM to try to find info, but none is returned.
  EXPECT_CALL(*_sm, get_subscriber_state(_, _, _))
    .WillOnce(Return(HTTP_NOT_FOUND));

  SCSCFMessage msg;
  doSlowFailureFlow(msg, 404);
}

TEST_F(SCSCFTest, TestBadScheme)
{
  SCOPED_TRACE("");
  SCSCFMessage msg;
  msg._toscheme = "sips";
  doFastFailureFlow(msg, 416);  // bad scheme
}

TEST_F(SCSCFTest, TestBarredCaller)
{
  // Tests that a call attempt from a barred caller is rejected with a 403.
  SCOPED_TRACE("");

  // Set up info to be returned about the caller, showing they are barred.
  HSSConnection::irs_info irs_info;
  set_irs_info(irs_info, "6505551000", "homedomain", true);
  EXPECT_CALL(*_sm, get_subscriber_state(_, _, _))
    .WillOnce(DoAll(SetArgReferee<1>(irs_info),
                    Return(HTTP_OK)));

  SCSCFMessage msg;
  msg._route = "Route: <sip:sprout.homedomain;orig>";
  doSlowFailureFlow(msg, 403);
}

TEST_F(SCSCFTest, TestBarredCallee)
{
  // Tests that a call to a barred callee is rejected with a 404.
  SCOPED_TRACE("");

  // Set up info to be returned about the callee, showing they are barred.
  HSSConnection::irs_info irs_info;
  set_irs_info(irs_info, "6505551234", "homedomain", true);
  EXPECT_CALL(*_sm, get_subscriber_state(_, _, _))
    .WillOnce(DoAll(SetArgReferee<1>(irs_info),
                    Return(HTTP_OK)));

  // We look up the bindings before we reject the call due to the callee being
  // barred, so expect a call to get_bindings (but no need to bother to return
  // any useful info).
  EXPECT_CALL(*_sm, get_bindings(_, _, _))
    .WillOnce( Return(HTTP_OK));

  SCSCFMessage msg;
  doSlowFailureFlow(msg, 404);
}

TEST_F(SCSCFTest, TestSimpleTelURI)
{
  add_host_mapping("ut.cw-ngv.com", "10.9.8.7");
  SCOPED_TRACE("");

  HSSConnection::irs_info irs_info_1;
  set_irs_info(irs_info_1, "6505551000", "homedomain");
  EXPECT_CALL(*_sm, get_subscriber_state(_, _, _))
    .WillOnce(DoAll(SetArgReferee<1>(irs_info_1),
                    Return(HTTP_OK)));

  SCSCFMessage msg;
  msg._toscheme = "tel";
  msg._to = "16505551234";
  msg._todomain = "";
  msg._route = "Route: <sip:sprout.homedomain;orig>";
  list<HeaderMatcher> hdrs;
  doSuccessfulFlow(msg, testing::MatchesRegex(".*16505551234@ut.cw-ngv.com.*"), hdrs, false);

  // Successful originating call.  We should have tracked a single session
  // setup time.
  EXPECT_EQ(1, ((SNMP::FakeEventAccumulatorTable*)_scscf_sproutlet->_audio_session_setup_time_tbl)->_count);
  EXPECT_EQ(0, ((SNMP::FakeEventAccumulatorTable*)_scscf_sproutlet->_video_session_setup_time_tbl)->_count);
}

// Test that a successful originating video call results in the correct stats
// being tracked.
TEST_F(SCSCFTest, TestSimpleTelURIVideo)
{
  add_host_mapping("ut.cw-ngv.com", "10.9.8.7");
  SCOPED_TRACE("");

  HSSConnection::irs_info irs_info_1;
  set_irs_info(irs_info_1, "6505551000", "homedomain");
  EXPECT_CALL(*_sm, get_subscriber_state(_, _, _))
    .WillOnce(DoAll(SetArgReferee<1>(irs_info_1),
                    Return(HTTP_OK)));
  SCSCFMessage msg;
  msg._toscheme = "tel";
  msg._to = "16505551234";
  msg._todomain = "";
  msg._route = "Route: <sip:sprout.homedomain;orig>";
  msg._body = "\r\nv=0\r\no=Andrew 2890844526 2890844526 IN IP4 10.120.42.3\r\nc=IN IP4 10.120.42.3\r\nt=0 0\r\nm=audio 49170 RTP/AVP 0 8 97\r\na=rtpmap:0 PCMU/8000\r\nm=video 51372 RTP/AVP 31 32\r\na=rtpmap:31 H261/90000\r\n";
  list<HeaderMatcher> hdrs;
  doSuccessfulFlow(msg, testing::MatchesRegex(".*16505551234@ut.cw-ngv.com.*"), hdrs, false);

  // Successful originating call.  We should have tracked a single session
  // setup time.
  EXPECT_EQ(0, ((SNMP::FakeEventAccumulatorTable*)_scscf_sproutlet->_audio_session_setup_time_tbl)->_count);
  EXPECT_EQ(1, ((SNMP::FakeEventAccumulatorTable*)_scscf_sproutlet->_video_session_setup_time_tbl)->_count);
}

TEST_F(SCSCFTest, TestTerminatingTelURI)
{
  // Set the info for the callee, to include the associated tel uri.
  HSSConnection::irs_info irs_info;
  Bindings bindings;
  setup_basic_test_info(irs_info, bindings);
  irs_info._associated_uris.add_uri("tel:6505551235", false);
  EXPECT_CALL(*_sm, get_subscriber_state(_, _, _))
    .WillOnce(DoAll(SetArgReferee<1>(irs_info),
                    Return(HTTP_OK)));
  EXPECT_CALL(*_sm, get_bindings(_, _, _))
    .WillOnce(DoAll(SetArgReferee<1>(bindings),
                    Return(HTTP_OK)));

  // Send a terminating INVITE for a subscriber with a tel: URI
  SCSCFMessage msg;
  msg._via = "10.99.88.11:12345;transport=TCP";
  msg._route = "Route: <sip:sprout.homedomain>";
  msg._requri = "tel:6505551235";

  list<HeaderMatcher> hdrs;
  doSuccessfulFlow(msg, testing::MatchesRegex("sip:wuntootreefower@10.114.61.213:5061;transport=tcp;ob"), hdrs, false);

  delete bindings["sip:6505551234@homedomain"];
  bindings["sip:6505551234@homedomain"] = NULL;
}

// Registered subscriber failed to get associated URI and has no bindings in the store.
TEST_F(SCSCFTest, TestEmptyBinding)
{
  HSSConnection::irs_info irs_info;
  set_irs_info(irs_info, "1234567", "homedomain");
  EXPECT_CALL(*_sm, get_subscriber_state(_, _, _))
    .WillOnce(DoAll(SetArgReferee<1>(irs_info),
                    Return(HTTP_OK)));

  // Return empty list of bindings.
  EXPECT_CALL(*_sm, get_bindings(_, _, _))
    .WillOnce(Return(HTTP_OK));

  SCSCFMessage msg;
  msg._requri = "tel:6505551235";
  list<HeaderMatcher> hdrs;

  doSlowFailureFlow(msg, 480);
}

TEST_F(SCSCFTest, TestNoMoreForwards)
{
  SCOPED_TRACE("");
  SCSCFMessage msg;
  msg._forwards = 1;
  doFastFailureFlow(msg, 483); // too many hops
}

TEST_F(SCSCFTest, TestNoMoreForwards2)
{
  SCOPED_TRACE("");
  SCSCFMessage msg;
  msg._forwards = 0;
  doFastFailureFlow(msg, 483); // too many hops
}

TEST_F(SCSCFTest, TestTransportShutdown)
{
  SCOPED_TRACE("");
  pjsip_tx_data* tdata;

  // Create a TCP connection to the listening port.
  TransportFlow* tp = new TransportFlow(TransportFlow::Protocol::TCP,
                                        stack_data.scscf_port,
                                        "1.2.3.4",
                                        49152);

  // Inject an INVITE request on a transport which is shutting down.  It is safe
  // to call pjsip_transport_shutdown on a TCP transport as the TransportFlow
  // keeps a reference to the transport so it won't actually be destroyed until
  // the TransportFlow is destroyed.
  pjsip_transport_shutdown(tp->transport());

  SCSCFMessage msg;
  msg._method = "INVITE";
  msg._requri = "sip:bob@awaydomain";
  msg._from = "alice";
  msg._to = "bob";
  msg._todomain = "awaydomain";
  msg._via = tp->to_string(false);
  msg._route = "Route: <sip:proxy1.awaydomain;transport=TCP;lr>";
  inject_msg(msg.get_request(), tp);

  // Check the 504 Service Unavailable response.
  ASSERT_EQ(1, txdata_count());
  tdata = current_txdata();
  RespMatcher(503).matches(tdata->msg);
  tp->expect_target(tdata);
  free_txdata();

  // Send an ACK to complete the UAS transaction.
  msg._method = "ACK";
  inject_msg(msg.get_request(), tp);

  delete tp;
}

TEST_F(SCSCFTest, TestStrictRouteThrough)
{
  SCOPED_TRACE("");
  // This message is passing through this proxy; it's not local
  SCSCFMessage msg;
  add_host_mapping("intermediate.com", "10.10.10.1");
  add_host_mapping("destination.com", "10.10.10.2");
  msg._route = "";
  msg._extra = "Route: <sip:nexthop@intermediate.com;transport=tcp>\r\nRoute: <sip:lasthop@destination.com>";
  msg._to = "lasthop";
  msg._todomain = "destination.com";
  msg._requri = "sip:6505551234@nonlocaldomain";
  list<HeaderMatcher> hdrs;
  hdrs.push_back(HeaderMatcher("Route", ".*lasthop@destination.com.*", ".*6505551234@nonlocaldomain.*"));
  doSuccessfulFlow(msg, testing::MatchesRegex(".*nexthop@intermediate.com.*"), hdrs, false);
}

TEST_F(SCSCFTest, TestNonLocal)
{
  SCOPED_TRACE("");
  // This message is passing through this proxy; it's not local
  add_host_mapping("destination.com", "10.10.10.2");
  SCSCFMessage msg;
  msg._route = "";
  msg._to = "lasthop";
  msg._todomain = "destination.com";
  list<HeaderMatcher> hdrs;
  hdrs.push_back(HeaderMatcher("Route"));
  doSuccessfulFlow(msg, testing::MatchesRegex(".*lasthop@destination\\.com.*"), hdrs);

  // Add another test where the nonlocal domain doesn't contain a period. This
  // is for code coverage.
  add_host_mapping("destination", "10.10.10.3");
  SCSCFMessage msg2;
  msg2._route = "";
  msg2._to = "lasthop";
  msg2._todomain = "destination";
  list<HeaderMatcher> hdrs2;
  hdrs2.push_back(HeaderMatcher("Route"));
  doSuccessfulFlow(msg2, testing::MatchesRegex(".*lasthop@destination.*"), hdrs2);
}

/**
TEST_F(SCSCFTest, TestTerminatingPCV)
{
  SCOPED_TRACE("");

  HSSConnection::irs_info irs_info;
  Bindings bindings;
  setup_basic_test_info(irs_info, bindings);
  EXPECT_CALL(*_sm, get_subscriber_state(_, _, _))
    .WillOnce(DoAll(SetArgReferee<1>(irs_info),
                    Return(HTTP_OK)));
  EXPECT_CALL(*_sm, get_bindings(_, _, _))
    .WillOnce(DoAll(SetArgReferee<1>(bindings),
                    Return(HTTP_OK)));

  // Test that a segfault previously seen when not doing originating
  // handling on a call with a P-Charging-Vector does not reoccur.
  SCSCFMessage msg;
  msg._extra = "P-Charging-Vector: icid-value=3";
  msg._to = "lasthop";
  msg._todomain = "destination.com";
  msg._requri = "sip:6505551234@homedomain";
  list<HeaderMatcher> hdrs;
  doSuccessfulFlow(msg, testing::MatchesRegex(".*"), hdrs);

  delete bindings["sip:6505551234@homedomain"];
  bindings["sip:6505551234@homedomain"] = NULL;
}
<<<<<<< HEAD
**/ 
/**
=======

>>>>>>> c0148118
TEST_F(SCSCFTest, DISABLED_TestLooseRoute)  // @@@KSW not quite - how does this work again?
{
  SCOPED_TRACE("");
  SCSCFMessage msg;
  msg._extra = "Route: <sip:nexthop@anotherdomain;lr>\r\nRoute: <sip:lasthop@destination.com;lr>";
  msg._to = "lasthop";
  msg._todomain = "destination.com";
  msg._requri = "sip:6505551234@homedomain";
  list<HeaderMatcher> hdrs;
//  hdrs.push_back(HeaderMatcher("Route", ".*lasthop@destination.*"));
  doSuccessfulFlow(msg, testing::MatchesRegex(".*lasthop@destination.com.*"), hdrs);
}

TEST_F(SCSCFTest, TestExternal)
{
  SCOPED_TRACE("");
  SCSCFMessage msg;
  msg._to = "+15108580271";
  msg._todomain = "ut.cw-ngv.com";
  add_host_mapping("ut.cw-ngv.com", "10.9.8.7");
  list<HeaderMatcher> hdrs;
  doSuccessfulFlow(msg, testing::MatchesRegex(".*+15108580271@ut.cw-ngv.com.*"), hdrs);
}

// Test is disabled because there is no Route header, so request is treated as
// terminating request, but domain in RequestURI is not local, so we don't
// provide any services to the user, so therefore shouldn't add a Record-Route.
TEST_F(SCSCFTest, DISABLED_TestExternalRecordRoute)
{
  SCOPED_TRACE("");
  SCSCFMessage msg;
  msg._to = "+15108580271";
  msg._todomain = "ut.cw-ngv.com";
  add_host_mapping("ut.cw-ngv.com", "10.9.8.7");
  list<HeaderMatcher> hdrs;
  hdrs.push_back(HeaderMatcher("Record-Route", "Record-Route: <sip:sprout.homedomain:5058;transport=TCP;lr;charge-term>"));
  doSuccessfulFlow(msg, testing::MatchesRegex(".*"), hdrs);
}

TEST_F(SCSCFTest, TestEnumExternalSuccess)
{
  SCOPED_TRACE("");

  HSSConnection::irs_info irs_info;
  set_irs_info(irs_info, "+16505551000", "homedomain");
  EXPECT_CALL(*_sm, get_subscriber_state(_, _, _))
    .WillOnce(DoAll(SetArgReferee<1>(irs_info),
                    Return(HTTP_OK)));

  SCSCFMessage msg;
  msg._to = "+15108580271";
  // We only do ENUM on originating calls
  msg._route = "Route: <sip:sprout.homedomain;orig>";
  msg._extra = "Record-Route: <sip:homedomain>\nP-Asserted-Identity: <sip:+16505551000@homedomain>";
  add_host_mapping("ut.cw-ngv.com", "10.9.8.7");
  list<HeaderMatcher> hdrs;
  doSuccessfulFlow(msg, testing::MatchesRegex(".*+15108580271@ut.cw-ngv.com.*"), hdrs);
}

/*
TEST_F(SCSCFTest, TestNoEnumWhenGRUU)
{
  SCOPED_TRACE("");
  _hss_connection->set_impu_result("sip:+16505551000@homedomain", "call", RegDataXMLUtils::STATE_REGISTERED, "");
  _hss_connection->set_result("/impu/sip%3A%2B15108580271%40homedomain/location",
                              "{\"result-code\": 2001,"
                              " \"scscf\": \"sip:scscf.sprout.homedomain:5058;transport=TCP\"}");
  register_uri(_sdm, _hss_connection, "+15108580271", "homedomain", "sip:wuntootreefower@10.114.61.213:5061;transport=tcp;ob", 30, "abcd");

  SCSCFMessage msg;
  msg._to = "+15108580271";
  msg._todomain += ";gr=abcd";
  // We only do ENUM on originating calls
  msg._route = "Route: <sip:sprout.homedomain;orig>";
  msg._extra = "Record-Route: <sip:homedomain>\nP-Asserted-Identity: <sip:+16505551000@homedomain>";
  add_host_mapping("ut.cw-ngv.com", "10.9.8.7");
  list<HeaderMatcher> hdrs;

  // Even though "+15108580271" is configured for ENUM, the presence
  // of a GRUU parameter should indicate to Sprout that this wasn't
  // a string of dialled digits - so we won't do an ENUM lookup and
  // will route to the local subscriber.
  doSuccessfulFlow(msg, testing::MatchesRegex("sip:wuntootreefower@10.114.61.213:5061;transport=tcp;ob"), hdrs, false);
}

TEST_F(SCSCFTest, TestGRUUFailure)
{
  // Identical to TestNoEnumWhenGRUU, except that the registered
  // binding in this test has a different instance-id ("abcde" nor
  // "abcd"), so the GRUU doesn't match and the call should fail with
  // a 480 error.
  SCOPED_TRACE("");
  _hss_connection->set_impu_result("sip:+16505551000@homedomain", "call", RegDataXMLUtils::STATE_REGISTERED, "");
  _hss_connection->set_result("/impu/sip%3A%2B15108580271%40homedomain/location",
                              "{\"result-code\": 2001,"
                              " \"scscf\": \"sip:scscf.sprout.homedomain:5058;transport=TCP\"}");
  register_uri(_sdm, _hss_connection, "+15108580271", "homedomain", "sip:wuntootreefower@10.114.61.213:5061;transport=tcp;ob", 30, "abcde");

  SCSCFMessage msg;
  msg._to = "+15108580271";
  msg._todomain += ";gr=abcd";
  // We only do ENUM on originating calls
  msg._route = "Route: <sip:sprout.homedomain;orig>";
  msg._extra = "Record-Route: <sip:homedomain>\nP-Asserted-Identity: <sip:+16505551000@homedomain>";
  add_host_mapping("ut.cw-ngv.com", "10.9.8.7");

  doSlowFailureFlow(msg, 480);
}

// Various ENUM tests - these use the test_stateful_proxy_enum.json file
// TODO - these want tidying up (maybe make the enum service a mock? at least make it so
// there are separate number ranges used in each test).
TEST_F(SCSCFTest, TestEnumExternalSuccessFromFromHeader)
{
  SCOPED_TRACE("");
  SCSCFMessage msg;
  _hss_connection->set_impu_result("sip:+15108581234@homedomain", "call", RegDataXMLUtils::STATE_REGISTERED, "");
  _hss_connection->set_result("/impu/sip%3A6505551234%40homedomain/location",
                              "{\"result-code\": 2001,"
                              " \"scscf\": \"sip:scscf.sprout.homedomain:5058;transport=TCP\"}");

  msg._to = "+15108580271";
  msg._from = "+15108581234";
  // We only do ENUM on originating calls
  msg._route = "Route: <sip:sprout.homedomain;orig>";
  msg._extra = "Record-Route: <sip:homedomain>";

  add_host_mapping("ut.cw-ngv.com", "10.9.8.7");
  list<HeaderMatcher> hdrs;
  // Skip the ACK and BYE on this request by setting the last
  // parameter to false, as we're only testing Sprout functionality
  doSuccessfulFlow(msg, testing::MatchesRegex(".*+15108580271@ut.cw-ngv.com.*"), hdrs, false);
}
*/

TEST_F(SCSCFTest, TestEnumExternalOffNetDialingAllowed)
{
  SCOPED_TRACE("");
  SCSCFMessage msg;

  HSSConnection::irs_info irs_info;
  set_irs_info(irs_info, "6505551000", "homedomain");
  EXPECT_CALL(*_sm, get_subscriber_state(_, _, _))
    .WillOnce(DoAll(SetArgReferee<1>(irs_info),
                    Return(HTTP_OK)));

  msg._to = "+15108580271";
  // We only do ENUM on originating calls
  msg._route = "Route: <sip:sprout.homedomain;orig>";

  add_host_mapping("ut.cw-ngv.com", "10.9.8.7");
  list<HeaderMatcher> hdrs;
  doSuccessfulFlow(msg, testing::MatchesRegex(".*+15108580271@ut.cw-ngv.com.*"), hdrs);
}

TEST_F(SCSCFTest, TestEnumUserPhone)
{
  SCOPED_TRACE("");

  HSSConnection::irs_info irs_info;
  set_irs_info(irs_info, "+16505551000", "homedomain");
  EXPECT_CALL(*_sm, get_subscriber_state(_, _, _))
    .WillOnce(DoAll(SetArgReferee<1>(irs_info),
                    Return(HTTP_OK)));

  URIClassifier::enforce_user_phone = true;
  SCSCFMessage msg;
  msg._to = "+15108580271";
  msg._requri = "sip:+15108580271@homedomain;user=phone";
  // We only do ENUM on originating calls
  msg._route = "Route: <sip:sprout.homedomain;orig>";
  msg._extra = "Record-Route: <sip:homedomain>\nP-Asserted-Identity: <sip:+16505551000@homedomain>";
  add_host_mapping("ut.cw-ngv.com", "10.9.8.7");
  list<HeaderMatcher> hdrs;
  doSuccessfulFlow(msg, testing::MatchesRegex(".*+15108580271@ut.cw-ngv.com.*"), hdrs);
}

TEST_F(SCSCFTest, TestEnumNoUserPhone)
{
  SCOPED_TRACE("");

  HSSConnection::irs_info irs_info;
  set_irs_info(irs_info, "+16505551000", "homedomain");
  EXPECT_CALL(*_sm, get_subscriber_state(_, _, _))
    .WillOnce(DoAll(SetArgReferee<1>(irs_info),
                    Return(HTTP_OK)));

  URIClassifier::enforce_user_phone = true;
  SCSCFMessage msg;
  msg._to = "+15108580271";
  // We only do ENUM on originating calls
  msg._route = "Route: <sip:sprout.homedomain;orig>";
  msg._extra = "Record-Route: <sip:homedomain>\nP-Asserted-Identity: <sip:+16505551000@homedomain>";
  add_host_mapping("ut.cw-ngv.com", "10.9.8.7");
  list<HeaderMatcher> hdrs;
  doSlowFailureFlow(msg, 404);
}
TEST_F(SCSCFTest, TestEnumLocalNumber)
{
  SCOPED_TRACE("");

  HSSConnection::irs_info irs_info;
  set_irs_info(irs_info, "+16505551000", "homedomain");
  EXPECT_CALL(*_sm, get_subscriber_state(_, _, _))
    .WillOnce(DoAll(SetArgReferee<1>(irs_info),
                    Return(HTTP_OK)));

  URIClassifier::enforce_global = true;
  SCSCFMessage msg;
  msg._to = "15108580271";
  // We only do ENUM on originating calls
  msg._route = "Route: <sip:sprout.homedomain;orig>";
  msg._extra = "Record-Route: <sip:homedomain>\nP-Asserted-Identity: <sip:+16505551000@homedomain>";
  add_host_mapping("ut.cw-ngv.com", "10.9.8.7");
  list<HeaderMatcher> hdrs;
  doSlowFailureFlow(msg, 404);
}

TEST_F(SCSCFTest, TestEnumLocalTelURI)
{
  SCOPED_TRACE("");

  HSSConnection::irs_info irs_info;
  set_irs_info(irs_info, "+16505551000", "homedomain");
  EXPECT_CALL(*_sm, get_subscriber_state(_, _, _))
    .WillOnce(DoAll(SetArgReferee<1>(irs_info),
                    Return(HTTP_OK)));

  URIClassifier::enforce_global = true;
  SCSCFMessage msg;
  msg._to = "16505551234;npdi";
  msg._toscheme = "tel";
  msg._todomain = "";
  // We only do ENUM on originating calls
  msg._route = "Route: <sip:sprout.homedomain;orig>";
  msg._extra = "Record-Route: <sip:homedomain>\nP-Asserted-Identity: <sip:+16505551000@homedomain>";
  add_host_mapping("ut.cw-ngv.com", "10.9.8.7");
  list<HeaderMatcher> hdrs;
  // ENUM fails and wr route to the BGCF, but there are no routes so the call
  // is rejected.
  doSlowFailureFlow(msg, 404, "", "No route to target");
}

TEST_F(SCSCFTest, TestEnumLocalSIPURINumber)
{
  SCOPED_TRACE("");

  HSSConnection::irs_info irs_info;
  set_irs_info(irs_info, "+16505551000", "homedomain");
  EXPECT_CALL(*_sm, get_subscriber_state(_, _, _))
    .WillOnce(DoAll(SetArgReferee<1>(irs_info),
                    Return(HTTP_OK)));

  URIClassifier::enforce_global = true;
  SCSCFMessage msg;
  msg._to = "15108580271;npdi";
  msg._requri = "sip:15108580271;npdi@homedomain;user=phone";
  // We only do ENUM on originating calls
  msg._route = "Route: <sip:sprout.homedomain;orig>";
  msg._extra = "Record-Route: <sip:homedomain>\nP-Asserted-Identity: <sip:+16505551000@homedomain>";
  add_host_mapping("ut.cw-ngv.com", "10.9.8.7");
  list<HeaderMatcher> hdrs;
  // ENUM fails and wr route to the BGCF, but there are no routes so the call
  // is rejected.
  doSlowFailureFlow(msg, 404, "", "No route to target");
}

// Test where the the ENUM lookup returns NP data. The request URI
// is changed, and the request is routed to the BGCF.
TEST_F(SCSCFTest, TestEnumNPData)
{
  SCOPED_TRACE("");

  HSSConnection::irs_info irs_info;
  set_irs_info(irs_info, "+16505551000", "homedomain");
  EXPECT_CALL(*_sm, get_subscriber_state(_, _, _))
    .WillOnce(DoAll(SetArgReferee<1>(irs_info),
                    Return(HTTP_OK)));

  SCSCFMessage msg;
  msg._to = "+15108580401";
  msg._route = "Route: <sip:sprout.homedomain;orig>";
  msg._extra = "Record-Route: <sip:homedomain>\nP-Asserted-Identity: <sip:+16505551000@homedomain>";
  add_host_mapping("ut.cw-ngv.com", "10.9.8.7");
  list<HeaderMatcher> hdrs;
  doSuccessfulFlow(msg, testing::MatchesRegex(".*+15108580401;rn.*+151085804;npdi@homedomain.*"), hdrs, false);
}

// Test where the request URI represents a number and has NP data. The ENUM
// lookup returns a URI representing a number, so no rewrite is done
TEST_F(SCSCFTest, TestEnumReqURIwithNPData)
{
  SCOPED_TRACE("");

  HSSConnection::irs_info irs_info;
  set_irs_info(irs_info, "+16505551000", "homedomain");
  EXPECT_CALL(*_sm, get_subscriber_state(_, _, _))
    .WillOnce(DoAll(SetArgReferee<1>(irs_info),
                    Return(HTTP_OK)));

  SCSCFMessage msg;
  msg._to = "+15108580401;npdi;rn=+16";
  msg._route = "Route: <sip:sprout.homedomain;orig>";
  msg._extra = "Record-Route: <sip:homedomain>\nP-Asserted-Identity: <sip:+16505551000@homedomain>";
  add_host_mapping("ut.cw-ngv.com", "10.9.8.7");
  list<HeaderMatcher> hdrs;
  doSuccessfulFlow(msg, testing::MatchesRegex(".*15108580401;rn.*+16;npdi@homedomain"), hdrs, false);
}

// Test where the request URI represents a number and has NP data. The ENUM
// lookup returns a URI representing a number, and override_npdi is on,
// so the request URI is rewritten
TEST_F(SCSCFTest, TestEnumReqURIwithNPDataOverride)
{
  SCOPED_TRACE("");
  _scscf_sproutlet->set_override_npdi(true);

  HSSConnection::irs_info irs_info;
  set_irs_info(irs_info, "+16505551000", "homedomain");
  EXPECT_CALL(*_sm, get_subscriber_state(_, _, _))
    .WillOnce(DoAll(SetArgReferee<1>(irs_info),
                    Return(HTTP_OK)));

  SCSCFMessage msg;
  msg._to = "+15108580401;npdi;rn=+16";
  msg._route = "Route: <sip:sprout.homedomain;orig>";
  msg._extra = "Record-Route: <sip:homedomain>\nP-Asserted-Identity: <sip:+16505551000@homedomain>";
  add_host_mapping("ut.cw-ngv.com", "10.9.8.7");
  list<HeaderMatcher> hdrs;
  doSuccessfulFlow(msg, testing::MatchesRegex(".*+15108580401;rn.*+151085804;npdi@homedomain.*"), hdrs, false);
}

// Test where the request URI represents a number and has NP data. The ENUM
// lookup returns a URI that doesn't represent a number so the request URI
// is rewritten
TEST_F(SCSCFTest, TestEnumReqURIwithNPDataToSIP)
{
  SCOPED_TRACE("");

  HSSConnection::irs_info irs_info;
  set_irs_info(irs_info, "+16505551000", "homedomain");
  EXPECT_CALL(*_sm, get_subscriber_state(_, _, _))
    .WillOnce(DoAll(SetArgReferee<1>(irs_info),
                    Return(HTTP_OK)));

  URIClassifier::enforce_user_phone = true;
  SCSCFMessage msg;
  msg._to = "+15108580272;rn=+16";
  msg._requri = "sip:+15108580272;rn=+16@homedomain;user=phone";
  msg._route = "Route: <sip:sprout.homedomain;orig>";
  msg._extra = "Record-Route: <sip:homedomain>\nP-Asserted-Identity: <sip:+16505551000@homedomain>";
  add_host_mapping("ut.cw-ngv.com", "10.9.8.7");
  list<HeaderMatcher> hdrs;
  doSuccessfulFlow(msg, testing::MatchesRegex(".*+15108580272@ut.cw-ngv.com"), hdrs, false);
}

// Test where the request URI represents a number and has NP data. The ENUM
// lookup returns a URI that doesn't represent a number so the request URI
// is rewritten
TEST_F(SCSCFTest, DISABLED_TestEnumToCIC)
{
  SCOPED_TRACE("");

  HSSConnection::irs_info irs_info;
  set_irs_info(irs_info, "+16505551000", "homedomain");
  EXPECT_CALL(*_sm, get_subscriber_state(_, _, _))
    .WillOnce(DoAll(SetArgReferee<1>(irs_info),
                    Return(HTTP_OK)));

  URIClassifier::enforce_user_phone = true;
  SCSCFMessage msg;
  msg._to = "+15108580501";
  msg._requri = "sip:+15108580501@homedomain;user=phone";
  msg._route = "Route: <sip:sprout.homedomain;orig>";
  msg._extra = "Record-Route: <sip:homedomain>\nP-Asserted-Identity: <sip:+16505551000@homedomain>";
  add_host_mapping("ut.cw-ngv.com", "10.9.8.7");
  list<HeaderMatcher> hdrs;
  doSuccessfulFlow(msg, testing::MatchesRegex(".*+15108580501;cic=12345@homedomain.*"), hdrs, false);
}

// Test where the BGCF receives a SIP request URI represents a number and has NP data.
// The ENUM lookup returns a rn which the BGCF routes on.
TEST_F(SCSCFTest, TestEnumNPBGCFSIP)
{
  SCOPED_TRACE("");
  _scscf_sproutlet->set_override_npdi(true);

  HSSConnection::irs_info irs_info;
  set_irs_info(irs_info, "+16505551000", "homedomain");
  EXPECT_CALL(*_sm, get_subscriber_state(_, _, _))
    .WillOnce(DoAll(SetArgReferee<1>(irs_info),
                    Return(HTTP_OK)));

  SCSCFMessage msg;
  msg._to = "+15108580401";
  msg._requri = "sip:+15108580401@homedomain;user=phone";
  msg._route = "Route: <sip:sprout.homedomain;orig>";
  msg._extra = "Record-Route: <sip:homedomain>\nP-Asserted-Identity: <sip:+16505551000@homedomain>";
  list<HeaderMatcher> hdrs;
  hdrs.push_back(HeaderMatcher("Route", "Route: <sip:10.0.0.1:5060;transport=TCP;lr>"));
  doSuccessfulFlow(msg, testing::MatchesRegex(".*+15108580401;rn.*+151085804;npdi@homedomain.*"), hdrs, false);
}

// Test where the BGCF receives a Tel request URI represents a number and has NP data.
// The ENUM lookup returns a rn which the BGCF routes on.
TEST_F(SCSCFTest, TestEnumNPBGCFTel)
{
  SCOPED_TRACE("");
  _scscf_sproutlet->set_override_npdi(true);

  HSSConnection::irs_info irs_info;
  set_irs_info(irs_info, "+16505551000", "homedomain");
  EXPECT_CALL(*_sm, get_subscriber_state(_, _, _))
    .WillOnce(DoAll(SetArgReferee<1>(irs_info),
                    Return(HTTP_OK)));

  SCSCFMessage msg;
  msg._to = "+15108580401";
  msg._toscheme = "tel";
  msg._todomain = "";
  msg._requri = "tel:+15108580401";
  msg._route = "Route: <sip:sprout.homedomain;orig>";
  msg._extra = "Record-Route: <sip:homedomain>\nP-Asserted-Identity: <sip:+16505551000@homedomain>";
  list<HeaderMatcher> hdrs;
  hdrs.push_back(HeaderMatcher("Route", "Route: <sip:10.0.0.1:5060;transport=TCP;lr>"));
  doSuccessfulFlow(msg, testing::MatchesRegex(".*+15108580401;rn.*+151085804;npdi@homedomain.*"), hdrs, false);
}

/*
// We can run with no ENUM service - in this case we expect the Request-URI to
// be unchanged (as there's no lookup which can change it) and for it to just
// be routed normally to the I-CSCF.
TEST_F(SCSCFTest, TestWithoutEnum)
{
  SCOPED_TRACE("");
  register_uri(_sdm, _hss_connection, "+15108580271", "homedomain", "sip:+15108580271@10.114.61.213:5061;transport=tcp;ob");
  ServiceProfileBuilder service_profile_1 = ServiceProfileBuilder()
    .addIdentity("sip:6505551234@homedomain");
  SubscriptionBuilder subscription_1 = SubscriptionBuilder()
    .addServiceProfile(service_profile_1);
  _hss_connection->set_impu_result("sip:+16505551000@homedomain", "call", RegDataXMLUtils::STATE_REGISTERED, subscription_1.return_sub());
  ServiceProfileBuilder service_profile_2 = ServiceProfileBuilder()
    .addIdentity("sip:+15108580271@homedomain")
    .addIdentity("tel:+15108580271");
  SubscriptionBuilder subscription_2 = SubscriptionBuilder()
    .addServiceProfile(service_profile_2);
  _hss_connection->set_impu_result("tel:+15108580271", "call", RegDataXMLUtils::STATE_REGISTERED, subscription_2.return_sub());
  _hss_connection->set_result("/impu/tel%3A%2B15108580271/location",
                              "{\"result-code\": 2001,"
                              " \"scscf\": \"sip:scscf.sprout.homedomain:5058;transport=TCP\"}");
  // Disable ENUM.
  _scscf_sproutlet->_enum_service = NULL;

  SCSCFMessage msg;
  msg._to = "+15108580271";
  msg._requri = "sip:+15108580271@homedomain;user=phone";

  // We only do ENUM on originating calls
  msg._route = "Route: <sip:sprout.homedomain;orig>";
  msg._extra = "Record-Route: <sip:homedomain>\nP-Asserted-Identity: <sip:+16505551000@homedomain>";
  add_host_mapping("ut.cw-ngv.com", "10.9.8.7");
  list<HeaderMatcher> hdrs;

  // Skip the ACK and BYE on this request by setting the last
  // parameter to false, as we're only testing Sprout functionality
  doSuccessfulFlow(msg, testing::MatchesRegex(".*+15108580271@10.114.61.213:5061;transport=tcp;.*"), hdrs, false);
}


/// Test a forked flow - setup phase.
void SCSCFTestBase::setupForkedFlow(SCSCFMessage& msg)
{
  SCOPED_TRACE("");
  register_uri(_sdm, _hss_connection, "6505551234", "homedomain", "sip:wuntootreefower@10.114.61.213:5061;transport=tcp;ob");
  register_uri(_sdm, _hss_connection, "6505551234", "homedomain", "sip:andunnuvvawun@10.114.61.214:5061;transport=tcp;ob");
  register_uri(_sdm, _hss_connection, "6505551234", "homedomain", "sip:awwnawmaw@10.114.61.213:5061;transport=tcp;ob");
  pjsip_msg* out;

  // Send INVITE
  inject_msg(msg.get_request());
  ASSERT_EQ(4, txdata_count());

  // 100 Trying goes back
  out = current_txdata()->msg;
  RespMatcher(100).matches(out);
  free_txdata();

  // Collect INVITEs
  for (int i = 0; i < 3; i++)
  {
    out = current_txdata()->msg;
    ReqMatcher req("INVITE");
    req.matches(out);
    _uris.push_back(req.uri());
    _tdata[req.uri()] = pop_txdata();
  }

  EXPECT_TRUE(_tdata.find("sip:wuntootreefower@10.114.61.213:5061;transport=tcp;ob") != _tdata.end());
  EXPECT_TRUE(_tdata.find("sip:andunnuvvawun@10.114.61.214:5061;transport=tcp;ob") != _tdata.end());
  EXPECT_TRUE(_tdata.find("sip:awwnawmaw@10.114.61.213:5061;transport=tcp;ob") != _tdata.end());
}

TEST_F(SCSCFTest, TestForkedFlow)
{
  SCOPED_TRACE("");
  pjsip_msg* out;
  SCSCFMessage msg;
  setupForkedFlow(msg);
  ASSERT_EQ(3u, _tdata.size());

  // Send 183 back from one of them
  inject_msg(respond_to_txdata(_tdata[_uris[0]], 183, "early"));

  // 183 goes back
  ASSERT_EQ(1, txdata_count());
  out = current_txdata()->msg;
  RespMatcher(183, "early").matches(out);
  free_txdata();

  // Send 100 back from another one of them
  inject_msg(respond_to_txdata(_tdata[_uris[2]], 100));

  // Send 200 OK from another of them
  inject_msg(respond_to_txdata(_tdata[_uris[1]], 200, "bbb"));
  poll();
  ASSERT_EQ(3, txdata_count());

  // OK goes back
  out = current_txdata()->msg;
  RespMatcher(200, "bbb").matches(out);
  free_txdata();

  // Others are cancelled

  // Receive and respond to CANCEL for target 0
  SCOPED_TRACE("");
  out = current_txdata()->msg;
  ReqMatcher c0("CANCEL");
  c0.matches(out);
  EXPECT_THAT(c0.uri(), StrEq(_uris[0]));
  inject_msg(respond_to_current_txdata(200));

  // Receive and respond to CANCEL for target 2
  SCOPED_TRACE("");
  out = current_txdata()->msg;
  ReqMatcher c2("CANCEL");
  c2.matches(out);
  EXPECT_THAT(c2.uri(), StrEq(_uris[2]));
  inject_msg(respond_to_current_txdata(200));

  // Send 487 response from target 0
  SCOPED_TRACE("");
  inject_msg(respond_to_txdata(_tdata[_uris[0]], 487));
  ASSERT_EQ(1, txdata_count());
  // Acknowledges cancel from target 0
  ReqMatcher a0("ACK");
  a0.matches(current_txdata()->msg);
  EXPECT_THAT(a0.uri(), StrEq(_uris[0]));
  free_txdata();

  // Send 487 response from target 2
  SCOPED_TRACE("");
  inject_msg(respond_to_txdata(_tdata[_uris[2]], 487));
  ASSERT_EQ(1, txdata_count());
  // Acknowledges cancel from target 2
  ReqMatcher a2("ACK");
  a2.matches(current_txdata()->msg);
  EXPECT_THAT(a2.uri(), StrEq(_uris[2]));
  free_txdata();

  // All done!
  expect_all_tsx_done();

  // Ensure we count the forked INVITEs
  EXPECT_EQ(2, ((SNMP::FakeCounterTable*)_scscf_sproutlet->_forked_invite_tbl)->_count);
}

TEST_F(SCSCFTest, TestForkedFlow2)
{
  SCOPED_TRACE("");
  pjsip_msg* out;
  SCSCFMessage msg;
  setupForkedFlow(msg);
  ASSERT_EQ(3u, _tdata.size());

  // Send 183 back from one of them
  inject_msg(respond_to_txdata(_tdata[_uris[0]], 183));

  // 183 goes back
  ASSERT_EQ(1, txdata_count());
  out = current_txdata()->msg;
  RespMatcher(183).matches(out);
  free_txdata();

  // Send 100 back from one of them
  inject_msg(respond_to_txdata(_tdata[_uris[2]], 100));

  // Send final error from another of them
  inject_msg(respond_to_txdata(_tdata[_uris[1]], 404));

  // Gets acknowledged directly by us
  ASSERT_EQ(1, txdata_count());
  ReqMatcher("ACK").matches(current_txdata()->msg);
  free_txdata();

  // Send final success from first of them
  inject_msg(respond_to_txdata(_tdata[_uris[0]], 200, "abc"));
  poll();

  // Succeeds!
  ASSERT_EQ(2, txdata_count());

  // OK goes back
  out = current_txdata()->msg;
  RespMatcher(200, "abc").matches(out);
  free_txdata();

  // Other is cancelled
  out = current_txdata()->msg;
  ReqMatcher c2("CANCEL");
  c2.matches(out);
  EXPECT_THAT(c2.uri(), StrEq(_uris[2]));
  inject_msg(respond_to_current_txdata(200));
  free_txdata();

  // Send 487 response from target 2
  SCOPED_TRACE("");
  inject_msg(respond_to_txdata(_tdata[_uris[2]], 487));
  ASSERT_EQ(1, txdata_count());
  // Acknowledges cancel from target 2
  ReqMatcher a2("ACK");
  a2.matches(current_txdata()->msg);
  EXPECT_THAT(a2.uri(), StrEq(_uris[2]));
  free_txdata();

  // All done!
  expect_all_tsx_done();

  // Ensure we count the forked INVITEs
  EXPECT_EQ(2, ((SNMP::FakeCounterTable*)_scscf_sproutlet->_forked_invite_tbl)->_count);
}

TEST_F(SCSCFTest, TestForkedFlow3)
{
  SCOPED_TRACE("");
  pjsip_msg* out;
  SCSCFMessage msg;
  setupForkedFlow(msg);
  ASSERT_EQ(3u, _tdata.size());

  // Send 183 back from one of them
  inject_msg(respond_to_txdata(_tdata[_uris[0]], 183));
  // 183 goes back
  ASSERT_EQ(1, txdata_count());
  out = current_txdata()->msg;
  RespMatcher(183).matches(out);
  free_txdata();

  // Send final error from another of them
  inject_msg(respond_to_txdata(_tdata[_uris[1]], 404));
  poll();

  // Gets acknowledged directly by us
  ASSERT_EQ(1, txdata_count());
  ReqMatcher("ACK").matches(current_txdata()->msg);
  free_txdata();

  // Send final error from a third
  inject_msg(respond_to_txdata(_tdata[_uris[2]], 503));

  // Gets acknowledged directly by us
  ASSERT_EQ(1, txdata_count());
  ReqMatcher("ACK").matches(current_txdata()->msg);
  free_txdata();

  // Send final failure from first of them
  inject_msg(respond_to_txdata(_tdata[_uris[0]], 301));

  // Gets acknowledged directly by us
  ASSERT_EQ(2, txdata_count());
  ReqMatcher("ACK").matches(current_txdata()->msg);
  free_txdata();

  // "best" failure goes back
  out = current_txdata()->msg;
  RespMatcher(301).matches(out);
  free_txdata();

  // All done!
  expect_all_tsx_done();

  // Ensure we count the forked INVITEs
  EXPECT_EQ(2, ((SNMP::FakeCounterTable*)_scscf_sproutlet->_forked_invite_tbl)->_count);
}

TEST_F(SCSCFTest, TestForkedFlow4)
{
  SCOPED_TRACE("");
  SCSCFMessage msg;
  setupForkedFlow(msg);
  ASSERT_EQ(3u, _tdata.size());

  // Send final error from one of them
  inject_msg(respond_to_txdata(_tdata[_uris[0]], 503));
  // Gets acknowledged directly by us
  ASSERT_EQ(1, txdata_count());
  ReqMatcher("ACK").matches(current_txdata()->msg);
  free_txdata();

  // Send final error from another of them
  inject_msg(respond_to_txdata(_tdata[_uris[1]], 408));

  // Gets acknowledged directly by us
  ASSERT_EQ(1, txdata_count());
  ReqMatcher("ACK").matches(current_txdata()->msg);
  free_txdata();

  // Send a CANCEL from the caller
  msg._method = "CANCEL";
  inject_msg(msg.get_request());

  // CANCEL gets OK'd
  ASSERT_EQ(1, txdata_count());
  RespMatcher(200).matches(current_txdata()->msg);
  free_txdata();

  // No CANCEL sent immediately because target 2 hasn't sent a response.
  ASSERT_EQ(0, txdata_count());

  // Send in a 100 Trying from target 2
  inject_msg(respond_to_txdata(_tdata[_uris[2]], 100));

  // Gets passed through to target 2
  ASSERT_EQ(1, txdata_count());
  ReqMatcher c2("CANCEL");
  c2.matches(current_txdata()->msg);
  EXPECT_THAT(c2.uri(), StrEq(_uris[2]));

  // Respond from target 2 to CANCEL
  inject_msg(respond_to_current_txdata(200));
  // Nothing happens yet
  ASSERT_EQ(0, txdata_count());

  // Respond from target 2 to INVITE
  SCOPED_TRACE("");
  inject_msg(respond_to_txdata(_tdata[_uris[2]], 487));
  ASSERT_EQ(2, txdata_count());

  // Acknowledges cancel from target 2
  ReqMatcher a2("ACK");
  a2.matches(current_txdata()->msg);
  EXPECT_THAT(a2.uri(), StrEq(_uris[2]));
  free_txdata();

  // Finally, pass cancel response back to initial INVITE
  ASSERT_EQ(1, txdata_count());
  RespMatcher(487).matches(current_txdata()->msg);
  free_txdata();

  // All done!
  expect_all_tsx_done();

  // Ensure we count the forked INVITEs
  EXPECT_EQ(2, ((SNMP::FakeCounterTable*)_scscf_sproutlet->_forked_invite_tbl)->_count);
}
*/

// Test SIP Message flows
TEST_F(SCSCFTest, TestSIPMessageSupport)
{
  SCOPED_TRACE("");

  HSSConnection::irs_info irs_info;
  Bindings bindings;
  setup_basic_test_info(irs_info, bindings);
  EXPECT_CALL(*_sm, get_subscriber_state(_, _, _))
    .WillOnce(DoAll(SetArgReferee<1>(irs_info),
                    Return(HTTP_OK)));
  EXPECT_CALL(*_sm, get_bindings(_, _, _))
    .WillOnce(DoAll(SetArgReferee<1>(bindings),
                    Return(HTTP_OK)));

  SCSCFMessage msg;
  msg._via = "10.99.88.11:12345";
  pjsip_msg* out;
  pjsip_tx_data* message = NULL;

  // Send MESSAGE
  SCOPED_TRACE("MESSAGE");
  msg._method = "MESSAGE";
  inject_msg(msg.get_request(), _tp_default);
  poll();

  // MESSAGE passed on
  SCOPED_TRACE("MESSAGE (S)");
  out = current_txdata()->msg;
  ASSERT_NO_FATAL_FAILURE(ReqMatcher("MESSAGE").matches(out));
  _tp_default->expect_target(current_txdata(), false);

   message = pop_txdata();

   // Send 200 OK back
  SCOPED_TRACE("200 OK (MESSAGE)");
  inject_msg(respond_to_txdata(message, 200), _tp_default);
  ASSERT_EQ(1, txdata_count());

  // OK goes back
  out = current_txdata()->msg;
  RespMatcher(200).matches(out);
  _tp_default->expect_target(current_txdata(), true);

  free_txdata();
  delete bindings["sip:6505551234@homedomain"];
  bindings["sip:6505551234@homedomain"] = NULL;
}

// Test that a multipart message can be parsed successfully
TEST_F(SCSCFTest, TestSimpleMultipart)
{
  SCOPED_TRACE("");

  HSSConnection::irs_info irs_info;
  Bindings bindings;
  setup_basic_test_info(irs_info, bindings);
  EXPECT_CALL(*_sm, get_subscriber_state(_, _, _))
    .WillOnce(DoAll(SetArgReferee<1>(irs_info),
                    Return(HTTP_OK)));
  EXPECT_CALL(*_sm, get_bindings(_, _, _))
    .WillOnce(DoAll(SetArgReferee<1>(bindings),
                    Return(HTTP_OK)));

  SCSCFMessage msg;
  msg._content_type = "multipart/mixed;boundary=\"boundary1\"";
  msg._body = "\r\n--boundary1\r\nContent-Type: application/sdp\r\nContent-Length: 343\r\n\r\nv=0\r\no=- 3600506724 3600506724 IN IP4 888.888.888.888\r\n" \
              "s=-\r\nc=IN IP4 888.888.888.888\r\nt=0 0\r\nm=message 9 TCP/MSRP *\r\na=path:msrp://888.888.888.888:7777/1391517924073;tcp\r\n" \
              "a=setup:active\r\na=accept-types:message/cpim application/im-iscomposing+xml\r\na=accept-wrapped-types:text/plain message/imdn+xml " \
              "application/rcspushlocation+xml\r\na=sendrecv\r\n\r\n--boundary1\r\nContent-Type: message/cpim\r\nContent-Length: 300\r\n\r\nFrom: " \
              "<sip:anonymous@anonymous.invalid>\r\nTo: <sip:anonymous@anonymous.invalid>\r\nNS: imdn <urn:ietf:params:imdn>\r\nimdn.Message-ID: " \
              "Msg6rn78PUQzC\r\nDateTime: 2014-02-04T12:45:24.000Z\r\nimdn.Disposition-Notification: positive-delivery, display\r\n\r\nContent-type: " \
              "text/plain; charset=utf-8\r\n\r\nsubject\r\n\r\n--boundary1--";

  list<HeaderMatcher> hdrs;
  // Check that the Content-Type manipulation in PJSIP has not inserted multiple
  // Content-Types in the bodyparts
  doSuccessfulFlow(msg,
                   testing::MatchesRegex(".*wuntootreefower.*"),
                   hdrs,
                   true,
                   list<HeaderMatcher>(),
                   ".*--\\S+\r\nContent-Length: 343\r\nContent-Type: application/sdp\r\n\r\n.*");

  delete bindings["sip:6505551234@homedomain"];
  bindings["sip:6505551234@homedomain"] = NULL;
}

/*
// Test emergency registrations receive calls.
TEST_F(SCSCFTest, TestReceiveCallToEmergencyBinding)
{
  SCOPED_TRACE("");
  register_uri(_sdm, _hss_connection, "6505551234", "homedomain", "sip:wuntootreefower@10.114.61.213:5061;transport=tcp;ob");
  register_uri(_sdm, _hss_connection, "6505551234", "homedomain", "sip:wuntootreefower@10.114.61.213:5061;transport=tcp;sos;ob");
  SCSCFMessage msg;

  pjsip_msg* out;

  // Send INVITE
  inject_msg(msg.get_request());
  ASSERT_EQ(3, txdata_count());

  // 100 Trying goes back
  out = current_txdata()->msg;
  RespMatcher(100).matches(out);
  free_txdata();

  // Collect INVITEs
  for (int i = 0; i < 2; i++)
  {
    out = current_txdata()->msg;
    ReqMatcher req("INVITE");
    req.matches(out);
    _uris.push_back(req.uri());
    _tdata[req.uri()] = pop_txdata();
  }

  EXPECT_TRUE(_tdata.find("sip:wuntootreefower@10.114.61.213:5061;transport=tcp;ob") != _tdata.end());
  EXPECT_TRUE(_tdata.find("sip:wuntootreefower@10.114.61.213:5061;transport=tcp;sos;ob") != _tdata.end());
}

// Test basic ISC (AS) flow.
TEST_F(SCSCFTest, SimpleISCMainline)
{
  register_uri(_sdm, _hss_connection, "6505551234", "homedomain", "sip:wuntootreefower@10.114.61.213:5061;transport=tcp;ob");
  ServiceProfileBuilder service_profile = ServiceProfileBuilder()
    .addIdentity("sip:6505551000@homedomain")
    .addIfc(1, {"<Method>INVITE</Method>"}, "sip:1.2.3.4:56789;transport=UDP");
  SubscriptionBuilder subscription = SubscriptionBuilder()
    .addServiceProfile(service_profile);
  _hss_connection->set_impu_result("sip:6505551000@homedomain",
                                   "call",
                                   "UNREGISTERED",
                                   subscription.return_sub());
  _hss_connection->set_result("/impu/sip%3A6505551234%40homedomain/location",
                              "{\"result-code\": 2001,"
                              " \"scscf\": \"sip:scscf.sprout.homedomain:5058;transport=TCP\"}");

  EXPECT_CALL(*_sess_cont_comm_tracker, on_success(StrEq("sip:1.2.3.4:56789;transport=UDP")));

  TransportFlow tpBono(TransportFlow::Protocol::TCP, stack_data.scscf_port, "10.99.88.11", 12345);
  TransportFlow tpAS1(TransportFlow::Protocol::UDP, stack_data.scscf_port, "1.2.3.4", 56789);
  TransportFlow tpCallee(TransportFlow::Protocol::TCP, stack_data.scscf_port, "10.114.61.213", 5061);

  // ---------- Send INVITE
  // We're within the trust boundary, so no stripping should occur.
  SCSCFMessage msg;
  msg._via = "10.99.88.11:12345;transport=TCP";
  msg._to = "6505551234@homedomain";
  msg._route = "Route: <sip:sprout.homedomain;orig>";
  msg._todomain = "";
  msg._requri = "sip:6505551234@homedomain";

  msg._method = "INVITE";
  inject_msg(msg.get_request(), &tpBono);
  poll();
  ASSERT_EQ(2, txdata_count());

  // 100 Trying goes back to bono
  pjsip_msg* out = current_txdata()->msg;
  RespMatcher(100).matches(out);
  tpBono.expect_target(current_txdata(), true);  // Requests always come back on same transport
  msg.convert_routeset(out);
  free_txdata();

  // INVITE passed on to AS1
  SCOPED_TRACE("INVITE (S)");
  out = current_txdata()->msg;
  ReqMatcher r1("INVITE");
  ASSERT_NO_FATAL_FAILURE(r1.matches(out));

  tpAS1.expect_target(current_txdata(), false);
  EXPECT_EQ("sip:6505551234@homedomain", r1.uri());
  EXPECT_THAT(get_headers(out, "Route"),
              testing::MatchesRegex("Route: <sip:1\\.2\\.3\\.4:56789;transport=UDP;lr>\r\nRoute: <sip:odi_[+/A-Za-z0-9]+@127.0.0.1:5058;transport=UDP;lr;orig;service=scscf>"));
  EXPECT_THAT(get_headers(out, "P-Served-User"),
              testing::MatchesRegex("P-Served-User: <sip:6505551000@homedomain>;sescase=orig;regstate=unreg"));

  // ---------- AS1 sends a 100 Trying to indicate it has received the request.
  string fresp = respond_to_txdata(current_txdata(), 100);
  inject_msg(fresp, &tpAS1);

  // ---------- AS1 turns it around (acting as proxy)
  const pj_str_t STR_ROUTE = pj_str("Route");
  pjsip_hdr* hdr = (pjsip_hdr*)pjsip_msg_find_hdr_by_name(out, &STR_ROUTE, NULL);
  if (hdr)
  {
    pj_list_erase(hdr);
  }
  inject_msg(out, &tpAS1);
  free_txdata();

  // 100 Trying goes back to AS1
  out = current_txdata()->msg;
  RespMatcher(100).matches(out);
  tpAS1.expect_target(current_txdata(), true);  // Requests always come back on same transport
  msg.convert_routeset(out);
  free_txdata();

  // INVITE passed on to final destination
  SCOPED_TRACE("INVITE (2)");
  out = current_txdata()->msg;
  ReqMatcher r2("INVITE");
  ASSERT_NO_FATAL_FAILURE(r2.matches(out));

  // INVITE passed to final destination, so to callee.
  tpCallee.expect_target(current_txdata(), false);
  EXPECT_EQ("sip:wuntootreefower@10.114.61.213:5061;transport=tcp;ob", r2.uri());
  EXPECT_EQ("", get_headers(out, "Route"));

  // Target sends back 100 Trying
  inject_msg(respond_to_txdata(current_txdata(), 100), &tpBono);

  pjsip_tx_data* txdata = pop_txdata();

  // Send a 200 ringing back down the chain to finish the transaction. This is a
  // more realistic test of AS communication tracking.
  send_response_back_through_dialog(respond_to_txdata(txdata, 200), 200, 2);

  pjsip_tx_data_dec_ref(txdata); txdata = NULL;
}

// Test basic ISC (AS) flow that involves multiple responses to a single
// request.
TEST_F(SCSCFTest, ISCMultipleResponses)
{
  register_uri(_sdm, _hss_connection, "6505551234", "homedomain", "sip:wuntootreefower@10.114.61.213:5061;transport=tcp;ob");
  ServiceProfileBuilder service_profile = ServiceProfileBuilder()
    .addIdentity("sip:6505551000@homedomain")
    .addIfc(1, {"<Method>INVITE</Method>"}, "sip:1.2.3.4:56789;transport=UDP");
  SubscriptionBuilder subscription = SubscriptionBuilder()
    .addServiceProfile(service_profile);
  _hss_connection->set_impu_result("sip:6505551000@homedomain",
                                   "call",
                                   "UNREGISTERED",
                                   subscription.return_sub());
  _hss_connection->set_result("/impu/sip%3A6505551234%40homedomain/location",
                              "{\"result-code\": 2001,"
                              " \"scscf\": \"sip:scscf.sprout.homedomain:5058;transport=TCP\"}");

  // Only expect one cal into the AS communication tracker despite receiving
  // multiple responses to the same request.
  EXPECT_CALL(*_sess_cont_comm_tracker, on_success(StrEq("sip:1.2.3.4:56789;transport=UDP")));

  TransportFlow tpBono(TransportFlow::Protocol::TCP, stack_data.scscf_port, "10.99.88.11", 12345);
  TransportFlow tpAS1(TransportFlow::Protocol::UDP, stack_data.scscf_port, "1.2.3.4", 56789);
  TransportFlow tpCallee(TransportFlow::Protocol::TCP, stack_data.scscf_port, "10.114.61.213", 5061);

  // ---------- Send INVITE
  // We're within the trust boundary, so no stripping should occur.
  SCSCFMessage msg;
  msg._via = "10.99.88.11:12345;transport=TCP";
  msg._to = "6505551234@homedomain";
  msg._route = "Route: <sip:sprout.homedomain;orig>";
  msg._todomain = "";
  msg._requri = "sip:6505551234@homedomain";

  msg._method = "INVITE";
  inject_msg(msg.get_request(), &tpBono);
  poll();
  ASSERT_EQ(2, txdata_count());

  // 100 Trying goes back to bono
  pjsip_msg* out = current_txdata()->msg;
  RespMatcher(100).matches(out);
  tpBono.expect_target(current_txdata(), true);  // Requests always come back on same transport
  msg.convert_routeset(out);
  free_txdata();

  // INVITE passed on to AS1
  SCOPED_TRACE("INVITE (S)");
  out = current_txdata()->msg;
  ReqMatcher r1("INVITE");
  ASSERT_NO_FATAL_FAILURE(r1.matches(out));

  tpAS1.expect_target(current_txdata(), false);
  EXPECT_EQ("sip:6505551234@homedomain", r1.uri());
  EXPECT_THAT(get_headers(out, "Route"),
              testing::MatchesRegex("Route: <sip:1\\.2\\.3\\.4:56789;transport=UDP;lr>\r\nRoute: <sip:odi_[+/A-Za-z0-9]+@127.0.0.1:5058;transport=UDP;lr;orig;service=scscf>"));
  EXPECT_THAT(get_headers(out, "P-Served-User"),
              testing::MatchesRegex("P-Served-User: <sip:6505551000@homedomain>;sescase=orig;regstate=unreg"));

  // ---------- AS1 sends a 100 Trying to indicate it has received the request.
  string fresp = respond_to_txdata(current_txdata(), 100);
  inject_msg(fresp, &tpAS1);

  // ---------- AS1 turns it around (acting as proxy)
  const pj_str_t STR_ROUTE = pj_str("Route");
  pjsip_hdr* hdr = (pjsip_hdr*)pjsip_msg_find_hdr_by_name(out, &STR_ROUTE, NULL);
  if (hdr)
  {
    pj_list_erase(hdr);
  }
  inject_msg(out, &tpAS1);
  free_txdata();

  // 100 Trying goes back to AS1
  out = current_txdata()->msg;
  RespMatcher(100).matches(out);
  tpAS1.expect_target(current_txdata(), true);  // Requests always come back on same transport
  msg.convert_routeset(out);
  free_txdata();

  // INVITE passed on to final destination
  SCOPED_TRACE("INVITE (2)");
  out = current_txdata()->msg;
  ReqMatcher r2("INVITE");
  ASSERT_NO_FATAL_FAILURE(r2.matches(out));

  // INVITE passed to final destination, so to callee.
  tpCallee.expect_target(current_txdata(), false);
  EXPECT_EQ("sip:wuntootreefower@10.114.61.213:5061;transport=tcp;ob", r2.uri());
  EXPECT_EQ("", get_headers(out, "Route"));

  // Target sends back 100 Trying
  inject_msg(respond_to_txdata(current_txdata(), 100), &tpBono);

  pjsip_tx_data* txdata = pop_txdata();

  // Send a 180 ringing back down the chain to finish the transaction. This is a
  // more realistic test of AS communication tracking.
  send_response_back_through_dialog(respond_to_txdata(txdata, 180), 180, 2);

  // The 180 counts as the session having been setup from a stats perspective.
  // Check that the stats have been incremented accordingly.
  EXPECT_EQ(1, ((SNMP::FakeEventAccumulatorTable*)_scscf_sproutlet->_audio_session_setup_time_tbl)->_count);
  EXPECT_EQ(0, ((SNMP::FakeEventAccumulatorTable*)_scscf_sproutlet->_video_session_setup_time_tbl)->_count);

  // Also send a 200 OK to check that the AS only gets tracked as successful
  // once.
  send_response_back_through_dialog(respond_to_txdata(txdata, 200), 200, 2);

  // Check that 200 OK hasn't resulted in any more session setup stats being
  // accumulated.
  EXPECT_EQ(1, ((SNMP::FakeEventAccumulatorTable*)_scscf_sproutlet->_audio_session_setup_time_tbl)->_count);
  EXPECT_EQ(0, ((SNMP::FakeEventAccumulatorTable*)_scscf_sproutlet->_video_session_setup_time_tbl)->_count);

  pjsip_tx_data_dec_ref(txdata); txdata = NULL;
}
// Test that, if we change a SIP URI to an aliased TEL URI, it doesn't count as a retarget for
// originating-cdiv purposes.
TEST_F(SCSCFTest, ISCRetargetWithoutCdiv)
{
  register_uri(_sdm, _hss_connection, "6505551234", "homedomain", "sip:wuntootreefower@10.114.61.213:5061;transport=tcp;ob");
  ServiceProfileBuilder service_profile = ServiceProfileBuilder()
    .addIdentity("sip:6505551234@homedomain")
    .addIdentity("tel:6505551234")
    .addIfc(1, {"<Method>INVITE</Method>"}, "sip:1.2.3.4:56789;transport=UDP");
  SubscriptionBuilder subscription = SubscriptionBuilder()
    .addServiceProfile(service_profile);
  _hss_connection->set_impu_result("sip:6505551234@homedomain",
                                   "call",
                                   "REGISTERED",
                                   subscription.return_sub());
  _hss_connection->set_impu_result("tel:6505551234",
                                   "call",
                                   "REGISTERED",
                                   subscription.return_sub());

  TransportFlow tpBono(TransportFlow::Protocol::TCP, stack_data.scscf_port, "10.99.88.11", 12345);
  TransportFlow tpAS1(TransportFlow::Protocol::UDP, stack_data.scscf_port, "1.2.3.4", 56789);
  TransportFlow tpCallee(TransportFlow::Protocol::TCP, stack_data.scscf_port, "10.114.61.213", 5061);

  // ---------- Send INVITE
  // We're within the trust boundary, so no stripping should occur.
  SCSCFMessage msg;
  msg._via = "10.99.88.11:12345;transport=TCP";
  msg._to = "6505551234@homedomain";
  msg._route = "Route: <sip:sprout.homedomain>";
  msg._todomain = "";
  msg._requri = "sip:6505551234@homedomain";

  msg._method = "INVITE";
  inject_msg(msg.get_request(), &tpBono);
  poll();
  ASSERT_EQ(2, txdata_count());

  // 100 Trying goes back to bono
  pjsip_msg* out = current_txdata()->msg;
  RespMatcher(100).matches(out);
  tpBono.expect_target(current_txdata(), true);  // Requests always come back on same transport
  msg.convert_routeset(out);
  free_txdata();

  // INVITE passed on to AS1
  SCOPED_TRACE("INVITE (S)");
  out = current_txdata()->msg;
  ReqMatcher r1("INVITE");
  ASSERT_NO_FATAL_FAILURE(r1.matches(out));
  tpAS1.expect_target(current_txdata(), false);

  // ---------- AS1 sends a 100 Trying to indicate it has received the request.
  string fresp = respond_to_txdata(current_txdata(), 100);
  inject_msg(fresp, &tpAS1);

  // ---------- AS1 turns it around (acting as proxy)
  const pj_str_t STR_ROUTE = pj_str("Route");
  const pj_str_t STR_NUMBER = pj_str("6505551234");
  pjsip_tel_uri* new_requri = pjsip_tel_uri_create(current_txdata()->pool);
  new_requri->number = STR_NUMBER;
  pjsip_hdr* hdr = (pjsip_hdr*)pjsip_msg_find_hdr_by_name(out, &STR_ROUTE, NULL);
  if (hdr)
  {
    pj_list_erase(hdr);
  }
  out->line.req.uri = (pjsip_uri*)new_requri;
  inject_msg(out, &tpAS1);
  free_txdata();

  // 100 Trying goes back to AS1
  out = current_txdata()->msg;
  RespMatcher(100).matches(out);
  tpAS1.expect_target(current_txdata(), true);  // Requests always come back on same transport
  msg.convert_routeset(out);
  free_txdata();

  // INVITE passed on to final destination
  SCOPED_TRACE("INVITE (2)");
  out = current_txdata()->msg;
  ReqMatcher r2("INVITE");
  ASSERT_NO_FATAL_FAILURE(r2.matches(out));

  // INVITE passed to final destination, so to callee.
  tpCallee.expect_target(current_txdata(), false);
  EXPECT_EQ("sip:wuntootreefower@10.114.61.213:5061;transport=tcp;ob", r2.uri());
  EXPECT_EQ("", get_headers(out, "Route"));

  free_txdata();
}


TEST_F(SCSCFTest, URINotIncludedInUserData)
{
  register_uri(_sdm, _hss_connection, "6505551000", "homedomain", "sip:wuntootreefower@10.114.61.213:5061;transport=tcp;ob");
  ServiceProfileBuilder service_profile = ServiceProfileBuilder()
    .addIdentity("sip:6505551000@homedomain")
    .addIfc(1, {"<Method>INVITE</Method>"}, "sip:1.2.3.4:56789;transport=UDP");
  SubscriptionBuilder subscription = SubscriptionBuilder()
    .addServiceProfile(service_profile);
  _hss_connection->set_impu_result("tel:8886505551234",
                                   "call",
                                   "UNREGISTERED",
                                   subscription.return_sub());

  TransportFlow tpBono(TransportFlow::Protocol::TCP, stack_data.scscf_port, "10.99.88.11", 12345);
  TransportFlow tpAS1(TransportFlow::Protocol::UDP, stack_data.scscf_port, "1.2.3.4", 56789);

  // Send a terminating INVITE for a subscriber with invalid HSS data
  SCSCFMessage msg;
  msg._via = "10.99.88.11:12345;transport=TCP";
  msg._to = "6505551234@homedomain";
  msg._route = "Route: <sip:sprout.homedomain>";
  msg._todomain = "";
  msg._requri = "tel:8886505551234";

  msg._method = "INVITE";
  inject_msg(msg.get_request(), &tpBono);
  poll();
  ASSERT_EQ(2, txdata_count());

  // 100 Trying goes back to bono
  pjsip_msg* out = current_txdata()->msg;
  RespMatcher(100).matches(out);
  free_txdata();

  // Message is rejected with a 4xx-class response
  out = current_txdata()->msg;
  RespMatcher(480).matches(out);
  free_txdata();
}

// Test basic ISC (AS) flow.
TEST_F(SCSCFTest, SimpleISCTwoRouteHeaders)
{
  register_uri(_sdm, _hss_connection, "6505551234", "homedomain", "sip:wuntootreefower@10.114.61.213:5061;transport=tcp;ob");
  ServiceProfileBuilder service_profile = ServiceProfileBuilder()
    .addIdentity("sip:6505551000@homedomain")
    .addIfc(1, {"<Method>INVITE</Method>"}, "sip:1.2.3.4:56789;transport=UDP");
  SubscriptionBuilder subscription = SubscriptionBuilder()
    .addServiceProfile(service_profile);
  _hss_connection->set_impu_result("sip:6505551000@homedomain",
                                   "call",
                                   "UNREGISTERED",
                                   subscription.return_sub());

  TransportFlow tpBono(TransportFlow::Protocol::TCP, stack_data.scscf_port, "10.99.88.11", 12345);
  TransportFlow tpAS1(TransportFlow::Protocol::UDP, stack_data.scscf_port, "1.2.3.4", 56789);

  // ---------- Send INVITE
  // We're within the trust boundary, so no stripping should occur.
  SCSCFMessage msg;
  msg._via = "10.99.88.11:12345;transport=TCP";
  msg._to = "6505551234@homedomain";
  msg._route = "Route: <sip:sprout.homedomain;orig>\r\nRoute: <sip:abcde.com>";
  msg._todomain = "";
  msg._requri = "sip:6505551234@homedomain";

  msg._method = "INVITE";
  inject_msg(msg.get_request(), &tpBono);
  poll();
  ASSERT_EQ(2, txdata_count());

  // 100 Trying goes back to bono
  pjsip_msg* out = current_txdata()->msg;
  RespMatcher(100).matches(out);
  tpBono.expect_target(current_txdata(), true);  // Requests always come back on same transport
  msg.convert_routeset(out);
  free_txdata();

  // INVITE passed on to AS1
  SCOPED_TRACE("INVITE (S)");
  out = current_txdata()->msg;
  ReqMatcher r1("INVITE");
  ASSERT_NO_FATAL_FAILURE(r1.matches(out));

  tpAS1.expect_target(current_txdata(), false);
  EXPECT_EQ("sip:6505551234@homedomain", r1.uri());
  EXPECT_THAT(get_headers(out, "Route"),
              testing::MatchesRegex("Route: <sip:1\\.2\\.3\\.4:56789;transport=UDP;lr>\r\nRoute: <sip:odi_[+/A-Za-z0-9]+@127.0.0.1:5058;transport=UDP;lr;orig;service=scscf>\r\nRoute: <sip:abcde.com>"));

  // ---------- AS1 sends a 100 Trying to indicate it has received the request.
  string fresp = respond_to_txdata(current_txdata(), 100);
  inject_msg(fresp, &tpAS1);

  free_txdata();
}

// Test handling of iFC with a malformed AS URI.
TEST_F(SCSCFTest, ISCASURIMalformed)
{
  register_uri(_sdm, _hss_connection, "6505551234", "homedomain", "sip:wuntootreefower@10.114.61.213:5061;transport=tcp;ob");
  ServiceProfileBuilder service_profile = ServiceProfileBuilder()
    .addIdentity("sip:6505551000@homedomain")
    .addIfc(1, {"<Method>INVITE</Method>"}, "sip::5060");
  SubscriptionBuilder subscription = SubscriptionBuilder()
    .addServiceProfile(service_profile);
  _hss_connection->set_impu_result("sip:6505551000@homedomain",
                                   "call",
                                   "UNREGISTERED",
                                   subscription.return_sub());

  TransportFlow tpBono(TransportFlow::Protocol::TCP, stack_data.scscf_port, "10.99.88.11", 12345);

  // ---------- Send INVITE
  // We're within the trust boundary, so no stripping should occur.
  SCSCFMessage msg;
  msg._via = "10.99.88.11:12345;transport=TCP";
  msg._to = "6505551234@homedomain";
  msg._route = "Route: <sip:sprout.homedomain;orig>";
  msg._todomain = "";
  msg._requri = "sip:6505551234@homedomain";

  msg._method = "INVITE";
  inject_msg(msg.get_request(), &tpBono);
  poll();
  ASSERT_EQ(2, txdata_count());

  // 100 Trying goes back to bono
  pjsip_msg* out = current_txdata()->msg;
  RespMatcher(100).matches(out);
  tpBono.expect_target(current_txdata(), true);  // Requests always come back on same transport
  free_txdata();

  // INVITE rejected with 502 Bad Gateway response.
  out = current_txdata()->msg;
  RespMatcher(502).matches(out);
  tpBono.expect_target(current_txdata(), true);  // Requests always come back on same transport
  free_txdata();
}

// Test handling of iFC with a AS Tel URI.
TEST_F(SCSCFTest, ISCASURITel)
{
  register_uri(_sdm, _hss_connection, "6505551234", "homedomain", "sip:wuntootreefower@10.114.61.213:5061;transport=tcp;ob");
  ServiceProfileBuilder service_profile = ServiceProfileBuilder()
    .addIdentity("sip:6505551000@homedomain")
    .addIfc(1, {"<Method>INVITE</Method>"}, "tel:1234");
  SubscriptionBuilder subscription = SubscriptionBuilder()
    .addServiceProfile(service_profile);
  _hss_connection->set_impu_result("sip:6505551000@homedomain",
                                   "call",
                                   "UNREGISTERED",
                                   subscription.return_sub());

  TransportFlow tpBono(TransportFlow::Protocol::TCP, stack_data.scscf_port, "10.99.88.11", 12345);

  // ---------- Send INVITE
  // We're within the trust boundary, so no stripping should occur.
  SCSCFMessage msg;
  msg._via = "10.99.88.11:12345;transport=TCP";
  msg._to = "6505551234@homedomain";
  msg._route = "Route: <sip:sprout.homedomain;orig>";
  msg._todomain = "";
  msg._requri = "sip:6505551234@homedomain";

  msg._method = "INVITE";
  inject_msg(msg.get_request(), &tpBono);
  poll();
  ASSERT_EQ(2, txdata_count());

  // 100 Trying goes back to bono
  pjsip_msg* out = current_txdata()->msg;
  RespMatcher(100).matches(out);
  tpBono.expect_target(current_txdata(), true);  // Requests always come back on same transport
  free_txdata();

  // INVITE rejected with 502 Bad Gateway response.
  out = current_txdata()->msg;
  RespMatcher(502).matches(out);
  tpBono.expect_target(current_txdata(), true);  // Requests always come back on same transport
  free_txdata();
}

// Test basic ISC (AS) flow with a single "Next" on the originating side.
TEST_F(SCSCFTest, SimpleNextOrigFlow)
{
  register_uri(_sdm, _hss_connection, "6505551234", "homedomain", "sip:wuntootreefower@10.114.61.213:5061;transport=tcp;ob");
  ServiceProfileBuilder service_profile = ServiceProfileBuilder()
    .addIdentity("sip:6505551000@homedomain")
    .addIfc(0, {"<Method>ETAOIN_SHRDLU</Method>"}, "sip:linotype.example.org")
    .addIfc(1, {"<Method>INVITE</Method>"}, "sip:1.2.3.4:56789;transport=UDP");
  SubscriptionBuilder subscription = SubscriptionBuilder()
    .addServiceProfile(service_profile);
  _hss_connection->set_impu_result("sip:6505551000@homedomain",
                                   "call",
                                   RegDataXMLUtils::STATE_REGISTERED,
                                   subscription.return_sub());
  _hss_connection->set_result("/impu/sip%3A6505551234%40homedomain/location",
                              "{\"result-code\": 2001,"
                              " \"scscf\": \"sip:scscf.sprout.homedomain:5058;transport=TCP\"}");

  TransportFlow tpBono(TransportFlow::Protocol::TCP, stack_data.scscf_port, "10.99.88.11", 12345);
  TransportFlow tpAS1(TransportFlow::Protocol::UDP, stack_data.scscf_port, "1.2.3.4", 56789);
  TransportFlow tpCallee(TransportFlow::Protocol::TCP, stack_data.scscf_port, "10.114.61.213", 5061);

  // ---------- Send INVITE
  // We're within the trust boundary, so no stripping should occur.
  SCSCFMessage msg;
  msg._via = "10.99.88.11:12345;transport=TCP";
  msg._to = "6505551234@homedomain";
  msg._todomain = "";
  msg._route = "Route: <sip:sprout.homedomain;orig>";
  msg._requri = "sip:6505551234@homedomain";

  msg._method = "INVITE";
  inject_msg(msg.get_request(), &tpBono);
  poll();
  ASSERT_EQ(2, txdata_count());

  // 100 Trying goes back to bono
  pjsip_msg* out = current_txdata()->msg;
  RespMatcher(100).matches(out);
  tpBono.expect_target(current_txdata(), true);  // Requests always come back on same transport
  msg.convert_routeset(out);
  free_txdata();

  // INVITE passed on to AS1
  SCOPED_TRACE("INVITE (S)");
  out = current_txdata()->msg;
  ReqMatcher r1("INVITE");
  ASSERT_NO_FATAL_FAILURE(r1.matches(out));

  tpAS1.expect_target(current_txdata(), false);
  EXPECT_EQ("sip:6505551234@homedomain", r1.uri());
  EXPECT_THAT(get_headers(out, "Route"),
              testing::MatchesRegex("Route: <sip:1\\.2\\.3\\.4:56789;transport=UDP;lr>\r\nRoute: <sip:odi_[+/A-Za-z0-9]+@127.0.0.1:5058;transport=UDP;lr;orig;service=scscf>"));

  // ---------- AS1 sends a 100 Trying to indicate it has received the request.
  string fresp = respond_to_txdata(current_txdata(), 100);
  inject_msg(fresp, &tpAS1);

  // ---------- AS1 turns it around (acting as proxy)
  const pj_str_t STR_ROUTE = pj_str("Route");
  pjsip_hdr* hdr = (pjsip_hdr*)pjsip_msg_find_hdr_by_name(out, &STR_ROUTE, NULL);
  if (hdr)
  {
    pj_list_erase(hdr);
  }
  inject_msg(out, &tpAS1);
  free_txdata();

  // 100 Trying goes back to AS1
  out = current_txdata()->msg;
  RespMatcher(100).matches(out);
  tpAS1.expect_target(current_txdata(), true);  // Requests always come back on same transport
  msg.convert_routeset(out);
  free_txdata();

  // INVITE passed on to final destination
  SCOPED_TRACE("INVITE (2)");
  out = current_txdata()->msg;
  ReqMatcher r2("INVITE");
  ASSERT_NO_FATAL_FAILURE(r2.matches(out));

  // INVITE passed to final destination, so to callee.
  tpCallee.expect_target(current_txdata(), false);
  EXPECT_EQ("sip:wuntootreefower@10.114.61.213:5061;transport=tcp;ob", r2.uri());
  EXPECT_EQ("", get_headers(out, "Route"));

  free_txdata();
}


// Test basic ISC (AS) rejection flow.
TEST_F(SCSCFTest, SimpleReject)
{
  register_uri(_sdm, _hss_connection, "6505551234", "homedomain", "sip:wuntootreefower@10.114.61.213:5061;transport=tcp;ob");
  ServiceProfileBuilder service_profile = ServiceProfileBuilder()
    .addIdentity("sip:6505551234@homedomain")
    .addIfc(1, {"<Method>INVITE</Method>"}, "sip:1.2.3.4:56789;transport=UDP");
  SubscriptionBuilder subscription = SubscriptionBuilder()
    .addServiceProfile(service_profile);
  _hss_connection->set_impu_result("sip:6505551234@homedomain",
                                   "call",
                                   RegDataXMLUtils::STATE_REGISTERED,
                                   subscription.return_sub());

  _hss_connection->set_impu_result("sip:6505551000@homedomain", "call", RegDataXMLUtils::STATE_REGISTERED, "");
  _hss_connection->set_result("/impu/sip%3A6505551234%40homedomain/location",
                              "{\"result-code\": 2001,"
                              " \"scscf\": \"sip:scscf.sprout.homedomain:5058;transport=TCP\"}");

  TransportFlow tpBono(TransportFlow::Protocol::TCP, stack_data.scscf_port, "10.99.88.11", 12345);
  TransportFlow tpAS1(TransportFlow::Protocol::UDP, stack_data.scscf_port, "1.2.3.4", 56789);

  // ---------- Send INVITE
  // We're within the trust boundary, so no stripping should occur.
  SCSCFMessage msg;
  msg._via = "10.99.88.11:12345;transport=TCP";
  msg._to = "6505551234@homedomain";
  msg._todomain = "";
  msg._requri = "sip:6505551234@homedomain";
  msg._route = "Route: <sip:sprout.homedomain;orig>";

  msg._method = "INVITE";
  inject_msg(msg.get_request(), &tpBono);
  poll();
  ASSERT_EQ(2, txdata_count());

  // 100 Trying goes back to bono
  pjsip_msg* out = current_txdata()->msg;
  RespMatcher(100).matches(out);
  tpBono.expect_target(current_txdata(), true);  // Requests always come back on same transport
  msg.convert_routeset(out);
  free_txdata();

  // INVITE passed on to AS1
  SCOPED_TRACE("INVITE (S)");
  out = current_txdata()->msg;
  ReqMatcher r1("INVITE");
  ASSERT_NO_FATAL_FAILURE(r1.matches(out));

  tpAS1.expect_target(current_txdata(), false);
  EXPECT_EQ("sip:6505551234@homedomain", r1.uri());
  EXPECT_THAT(get_headers(out, "Route"),
              testing::MatchesRegex("Route: <sip:1\\.2\\.3\\.4:56789;transport=UDP;lr>\r\nRoute: <sip:odi_[+/A-Za-z0-9]+@127.0.0.1:5058;transport=UDP;lr;service=scscf>"));

  // ---------- AS1 rejects it.
  string fresp = respond_to_txdata(current_txdata(), 404);
  free_txdata();
  inject_msg(fresp, &tpAS1);

  // ACK goes back to AS1
  SCOPED_TRACE("ACK");
  out = current_txdata()->msg;
  ASSERT_NO_FATAL_FAILURE(ReqMatcher("ACK").matches(out));
  free_txdata();

  // 404 response goes back to bono
  SCOPED_TRACE("404");
  out = current_txdata()->msg;
  RespMatcher(404).matches(out);
  tpBono.expect_target(current_txdata(), true);  // Requests always come back on same transport
  msg.convert_routeset(out);
  msg._cseq++;
  free_txdata();

  // ---------- Send ACK from bono
  SCOPED_TRACE("ACK");
  msg._method = "ACK";
  inject_msg(msg.get_request(), &tpBono);
}


// Test basic ISC (AS) terminating-only flow: call comes from non-local user.
TEST_F(SCSCFTest, SimpleNonLocalReject)
{
  register_uri(_sdm, _hss_connection, "6505551234", "homedomain", "sip:wuntootreefower@10.114.61.213:5061;transport=tcp;ob");
  ServiceProfileBuilder service_profile = ServiceProfileBuilder()
    .addIdentity("sip:6505551234@homedomain")
    .addIfc(1, {"<Method>INVITE</Method>"}, "sip:1.2.3.4:56789;transport=UDP");
  SubscriptionBuilder subscription = SubscriptionBuilder()
    .addServiceProfile(service_profile);
  _hss_connection->set_impu_result("sip:6505551234@homedomain",
                                   "call",
                                   RegDataXMLUtils::STATE_REGISTERED,
                                   subscription.return_sub());

  TransportFlow tpBono(TransportFlow::Protocol::TCP, stack_data.scscf_port, "10.99.88.11", 12345);
  TransportFlow tpAS1(TransportFlow::Protocol::UDP, stack_data.scscf_port, "1.2.3.4", 56789);

  // ---------- Send INVITE
  // We're within the trust boundary, so no stripping should occur.
  SCSCFMessage msg;
  msg._via = "10.99.88.11:12345;transport=TCP";
  msg._to = "6505551234@homedomain";
  msg._todomain = "";
  msg._fromdomain = "remote-base.mars.int";
  msg._requri = "sip:6505551234@homedomain";

  msg._method = "INVITE";
  inject_msg(msg.get_request(), &tpBono);
  poll();
  ASSERT_EQ(2, txdata_count());

  // 100 Trying goes back to bono
  pjsip_msg* out = current_txdata()->msg;
  RespMatcher(100).matches(out);
  tpBono.expect_target(current_txdata(), true);  // Requests always come back on same transport
  msg.convert_routeset(out);
  free_txdata();

  // INVITE passed on to AS1
  SCOPED_TRACE("INVITE (S)");
  out = current_txdata()->msg;
  ReqMatcher r1("INVITE");
  ASSERT_NO_FATAL_FAILURE(r1.matches(out));

  tpAS1.expect_target(current_txdata(), false);
  EXPECT_EQ("sip:6505551234@homedomain", r1.uri());
  EXPECT_THAT(get_headers(out, "Route"),
              testing::MatchesRegex("Route: <sip:1\\.2\\.3\\.4:56789;transport=UDP;lr>\r\nRoute: <sip:odi_[+/A-Za-z0-9]+@127.0.0.1:5058;transport=UDP;lr;service=scscf>"));

  // ---------- AS1 rejects it.
  string fresp = respond_to_txdata(current_txdata(), 404);
  free_txdata();
  inject_msg(fresp, &tpAS1);

  // ACK goes back to AS1
  SCOPED_TRACE("ACK");
  out = current_txdata()->msg;
  ASSERT_NO_FATAL_FAILURE(ReqMatcher("ACK").matches(out));
  free_txdata();

  // 404 response goes back to bono
  SCOPED_TRACE("404");
  out = current_txdata()->msg;
  RespMatcher(404).matches(out);
  tpBono.expect_target(current_txdata(), true);  // Requests always come back on same transport
  msg.convert_routeset(out);
  msg._cseq++;
  free_txdata();

  // ---------- Send ACK from bono
  SCOPED_TRACE("ACK");
  msg._method = "ACK";
  inject_msg(msg.get_request(), &tpBono);
}


// Test basic ISC (AS) final acceptance flow (AS sinks request).
TEST_F(SCSCFTest, SimpleAccept)
{
  register_uri(_sdm, _hss_connection, "6505551234", "homedomain", "sip:wuntootreefower@10.114.61.213:5061;transport=tcp;ob");
  ServiceProfileBuilder service_profile = ServiceProfileBuilder()
    .addIdentity("sip:6505551234@homedomain")
    .addIfc(1, {"<Method>INVITE</Method>"}, "sip:1.2.3.4:56789;transport=UDP");
  SubscriptionBuilder subscription = SubscriptionBuilder()
    .addServiceProfile(service_profile);
  _hss_connection->set_impu_result("sip:6505551234@homedomain", "call", RegDataXMLUtils::STATE_REGISTERED, subscription.return_sub());
  _hss_connection->set_impu_result("sip:6505551000@homedomain", "call", RegDataXMLUtils::STATE_REGISTERED, "");
  _hss_connection->set_result("/impu/sip%3A6505551234%40homedomain/location",
                              "{\"result-code\": 2001,"
                              " \"scscf\": \"sip:scscf.sprout.homedomain:5058;transport=TCP\"}");

  TransportFlow tpBono(TransportFlow::Protocol::TCP, stack_data.scscf_port, "10.99.88.11", 12345);
  TransportFlow tpAS1(TransportFlow::Protocol::UDP, stack_data.scscf_port, "1.2.3.4", 56789);

  // ---------- Send INVITE
  // We're within the trust boundary, so no stripping should occur.
  SCSCFMessage msg;
  msg._via = "10.99.88.11:12345;transport=TCP";
  msg._to = "6505551234@homedomain";
  msg._todomain = "";
  msg._requri = "sip:6505551234@homedomain";
  msg._route = "Route: <sip:sprout.homedomain;orig>";

  msg._method = "INVITE";
  inject_msg(msg.get_request(), &tpBono);
  poll();
  ASSERT_EQ(2, txdata_count());

  // 100 Trying goes back to bono
  pjsip_msg* out = current_txdata()->msg;
  RespMatcher(100).matches(out);
  tpBono.expect_target(current_txdata(), true);  // Requests always come back on same transport
  msg.convert_routeset(out);
  free_txdata();

  // INVITE passed on to AS1
  SCOPED_TRACE("INVITE (S)");
  out = current_txdata()->msg;
  ReqMatcher r1("INVITE");
  ASSERT_NO_FATAL_FAILURE(r1.matches(out));

  tpAS1.expect_target(current_txdata(), false);
  EXPECT_EQ("sip:6505551234@homedomain", r1.uri());
  EXPECT_THAT(get_headers(out, "Route"),
              testing::MatchesRegex("Route: <sip:1\\.2\\.3\\.4:56789;transport=UDP;lr>\r\nRoute: <sip:odi_[+/A-Za-z0-9]+@127.0.0.1:5058;transport=UDP;lr;service=scscf>"));

  // ---------- AS1 accepts it with 200.
  string fresp = respond_to_txdata(current_txdata(), 200);
  free_txdata();
  inject_msg(fresp, &tpAS1);

  // 200 response goes back to bono
  SCOPED_TRACE("OK");
  out = current_txdata()->msg;
  RespMatcher(200).matches(out);
  tpBono.expect_target(current_txdata(), true);  // Requests always come back on same transport
  msg.convert_routeset(out);
  msg._cseq++;
  free_txdata();

  // ---------- Send ACK from bono
  SCOPED_TRACE("ACK");
  msg._method = "ACK";
  inject_msg(msg.get_request(), &tpBono);

  // ACK goes back to AS1
  SCOPED_TRACE("ACK");
  out = current_txdata()->msg;
  ASSERT_NO_FATAL_FAILURE(ReqMatcher("ACK").matches(out));
  free_txdata();
}


// Test basic ISC (AS) redirection flow.
TEST_F(SCSCFTest, SimpleRedirect)
{
  register_uri(_sdm, _hss_connection, "6505551234", "homedomain", "sip:wuntootreefower@10.114.61.213:5061;transport=tcp;ob");
  ServiceProfileBuilder service_profile = ServiceProfileBuilder()
    .addIdentity("sip:6505551234@homedomain")
    .addIfc(1, {"<Method>INVITE</Method>"}, "sip:1.2.3.4:56789;transport=UDP");
  SubscriptionBuilder subscription = SubscriptionBuilder()
    .addServiceProfile(service_profile);
  _hss_connection->set_impu_result("sip:6505551234@homedomain", "call", RegDataXMLUtils::STATE_REGISTERED, subscription.return_sub());
  _hss_connection->set_impu_result("sip:6505551000@homedomain", "call", RegDataXMLUtils::STATE_REGISTERED, "");
  _hss_connection->set_result("/impu/sip%3A6505551234%40homedomain/location",
                              "{\"result-code\": 2001,"
                              " \"scscf\": \"sip:scscf.sprout.homedomain:5058;transport=TCP\"}");

  TransportFlow tpBono(TransportFlow::Protocol::TCP, stack_data.scscf_port, "10.99.88.11", 12345);
  TransportFlow tpAS1(TransportFlow::Protocol::UDP, stack_data.scscf_port, "1.2.3.4", 56789);

  // ---------- Send INVITE
  // We're within the trust boundary, so no stripping should occur.
  SCSCFMessage msg;
  msg._via = "10.99.88.11:12345;transport=TCP";
  msg._to = "6505551234@homedomain";
  msg._todomain = "";
  msg._requri = "sip:6505551234@homedomain";
  msg._route = "Route: <sip:sprout.homedomain;orig>";

  msg._method = "INVITE";
  inject_msg(msg.get_request(), &tpBono);
  poll();
  ASSERT_EQ(2, txdata_count());

  // 100 Trying goes back to bono
  pjsip_msg* out = current_txdata()->msg;
  RespMatcher(100).matches(out);
  tpBono.expect_target(current_txdata(), true);  // Requests always come back on same transport
  msg.convert_routeset(out);
  free_txdata();

  // INVITE passed on to AS1
  SCOPED_TRACE("INVITE (S)");
  out = current_txdata()->msg;
  ReqMatcher r1("INVITE");
  ASSERT_NO_FATAL_FAILURE(r1.matches(out));

  tpAS1.expect_target(current_txdata(), false);
  EXPECT_EQ("sip:6505551234@homedomain", r1.uri());
  EXPECT_THAT(get_headers(out, "Route"),
              testing::MatchesRegex("Route: <sip:1\\.2\\.3\\.4:56789;transport=UDP;lr>\r\nRoute: <sip:odi_[+/A-Za-z0-9]+@127.0.0.1:5058;transport=UDP;lr;service=scscf>"));

  // ---------- AS1 redirects it to another user on the same server.
  string fresp = respond_to_txdata(current_txdata(), 302, "", "Contact: sip:6505559876@homedomain");
  free_txdata();
  inject_msg(fresp, &tpAS1);

  // ACK goes back to AS1
  SCOPED_TRACE("ACK");
  out = current_txdata()->msg;
  ASSERT_NO_FATAL_FAILURE(ReqMatcher("ACK").matches(out));
  free_txdata();

  // 302 response goes back to bono
  SCOPED_TRACE("Redirect");
  out = current_txdata()->msg;
  RespMatcher(302).matches(out);
  tpBono.expect_target(current_txdata(), true);  // Requests always come back on same transport
  EXPECT_EQ("Contact: <sip:6505559876@homedomain>", get_headers(out, "Contact"));
  msg.convert_routeset(out);
  msg._cseq++;
  free_txdata();

  // ---------- Send ACK from bono
  SCOPED_TRACE("ACK");
  msg._method = "ACK";
  inject_msg(msg.get_request(), &tpBono);
}


// Test DefaultHandling=TERMINATE for non-responsive AS.
TEST_F(SCSCFTest, DefaultHandlingTerminate)
{
  register_uri(_sdm, _hss_connection, "6505551234", "homedomain", "sip:wuntootreefower@10.114.61.213:5061;transport=tcp;ob");
  ServiceProfileBuilder service_profile = ServiceProfileBuilder()
    .addIdentity("sip:6505551234@homedomain")
    .addIfc(1, {"<Method>INVITE</Method>"}, "sip:1.2.3.4:56789;transport=UDP", 0, 1);
  SubscriptionBuilder subscription = SubscriptionBuilder()
    .addServiceProfile(service_profile);
  _hss_connection->set_impu_result("sip:6505551234@homedomain",
                                   "call",
                                   RegDataXMLUtils::STATE_REGISTERED,
                                   subscription.return_sub());
  EXPECT_CALL(*_sess_term_comm_tracker, on_failure(_, HasSubstr("408")));

  TransportFlow tpBono(TransportFlow::Protocol::TCP, stack_data.scscf_port, "10.99.88.11", 12345);
  TransportFlow tpAS1(TransportFlow::Protocol::UDP, stack_data.scscf_port, "1.2.3.4", 56789);

  // ---------- Send INVITE
  // We're within the trust boundary, so no stripping should occur.
  SCSCFMessage msg;
  msg._via = "10.99.88.11:12345;transport=TCP";
  msg._to = "6505551234@homedomain";
  msg._todomain = "";
  msg._fromdomain = "remote-base.mars.int";
  msg._requri = "sip:6505551234@homedomain";
  msg._route = "Route: <sip:sprout.homedomain>";

  msg._method = "INVITE";
  inject_msg(msg.get_request(), &tpBono);
  poll();
  ASSERT_EQ(2, txdata_count());

  // 100 Trying goes back to bono
  pjsip_msg* out = current_txdata()->msg;
  RespMatcher(100).matches(out);
  tpBono.expect_target(current_txdata(), true);  // Requests always come back on same transport
  msg.convert_routeset(out);
  free_txdata();

  // INVITE passed on to AS1
  SCOPED_TRACE("INVITE (S)");
  out = current_txdata()->msg;
  ReqMatcher r1("INVITE");
  ASSERT_NO_FATAL_FAILURE(r1.matches(out));

  tpAS1.expect_target(current_txdata(), false);
  EXPECT_EQ("sip:6505551234@homedomain", r1.uri());
  EXPECT_THAT(get_headers(out, "Route"),
              testing::MatchesRegex("Route: <sip:1\\.2\\.3\\.4:56789;transport=UDP;lr>\r\nRoute: <sip:odi_[+/A-Za-z0-9]+@127.0.0.1:5058;transport=UDP;lr;service=scscf>"));

  // ---------- AS1 rejects it with a 408 error.
  string fresp = respond_to_txdata(current_txdata(), 408);
  free_txdata();
  inject_msg(fresp, &tpAS1);

  // ACK goes back to AS1
  SCOPED_TRACE("ACK");
  out = current_txdata()->msg;
  ASSERT_NO_FATAL_FAILURE(ReqMatcher("ACK").matches(out));
  free_txdata();

  // 408 response goes back to bono
  SCOPED_TRACE("408");
  out = current_txdata()->msg;
  RespMatcher(408).matches(out);
  tpBono.expect_target(current_txdata(), true);  // Requests always come back on same transport
  msg.convert_routeset(out);
  msg._cseq++;
  free_txdata();

  // ---------- Send ACK from bono
  SCOPED_TRACE("ACK");
  msg._method = "ACK";
  inject_msg(msg.get_request(), &tpBono);
}


// Test that if an AS is unresponsive (ie. does not respond before it times
// out), and Default Handling is set to Session Terminated, that the call is
// rejected (without waiting for all retries to the AS to time out).
TEST_F(SCSCFTest, DefaultHandlingTerminateTimeout)
{
  // Register an endpoint to act as the callee.
  register_uri(_sdm, _hss_connection, "6505551234", "homedomain", "sip:wuntootreefower@10.114.61.213:5061;transport=tcp;ob");

  // Set up an application server for the caller. It's default handling is set
  // to session terminated.
  ServiceProfileBuilder service_profile = ServiceProfileBuilder()
    .addIdentity("sip:6505551000@homedomain")
    .addIfc(1, {"<Method>INVITE</Method>"}, "sip:1.2.3.4:56789;transport=tcp", 0, 1);
  SubscriptionBuilder subscription = SubscriptionBuilder()
    .addServiceProfile(service_profile);
  _hss_connection->set_impu_result("sip:6505551000@homedomain",
                                   "call",
                                   "UNREGISTERED",
                                   subscription.return_sub());

  EXPECT_CALL(*_sess_term_comm_tracker, on_failure(_, HasSubstr("timeout")));

  TransportFlow tpCaller(TransportFlow::Protocol::TCP, stack_data.scscf_port, "10.99.88.11", 12345);
  TransportFlow tpAS1(TransportFlow::Protocol::TCP, stack_data.scscf_port, "1.2.3.4", 56789);

  // Caller sends INVITE.
  SCSCFMessage msg;
  msg._via = "10.99.88.11:12345;transport=TCP";
  msg._to = "6505551234@homedomain";
  msg._route = "Route: <sip:sprout.homedomain;orig>";
  msg._todomain = "";
  msg._requri = "sip:6505551234@homedomain";

  msg._method = "INVITE";
  inject_msg(msg.get_request(), &tpCaller);
  poll();
  ASSERT_EQ(2, txdata_count());

  // 100 Trying goes back to caller.
  pjsip_msg* out = current_txdata()->msg;
  RespMatcher(100).matches(out);
  tpCaller.expect_target(current_txdata(), true);  // Requests always come back on same transport
  msg.convert_routeset(out);
  free_txdata();

  // INVITE passed on to AS.
  out = current_txdata()->msg;
  ReqMatcher r1("INVITE");
  ASSERT_NO_FATAL_FAILURE(r1.matches(out));
  free_txdata();

  // Advance time without receiving a response. The application server is
  // bypassed.
  cwtest_advance_time_ms(6001);
  poll();

  // 408 received at caller, without having to advance time again.
  ASSERT_EQ(1, txdata_count());
  out = current_txdata()->msg;
  RespMatcher(408).matches(out);
  tpCaller.expect_target(current_txdata(), true);  // Requests always come back on same transport
  free_txdata();

  // Caller ACKs error response.
  msg._method = "ACK";
  inject_msg(msg.get_request(), &tpCaller);
  poll();
  ASSERT_EQ(0, txdata_count());
}


// Test that after a 408 has been sent in response to an unresponsive AS, a 100
// Trying response from the AS is still handled.
TEST_F(SCSCFTest, DefaultHandlingTerminate100AfterTimeout)
{
  // Register an endpoint to act as the callee.
  register_uri(_sdm, _hss_connection, "6505551234", "homedomain", "sip:wuntootreefower@10.114.61.213:5061;transport=tcp;ob");

  // Set up an application server for the caller. It's default handling is set
  // to session terminated.
  ServiceProfileBuilder service_profile = ServiceProfileBuilder()
    .addIdentity("sip:6505551000@homedomain")
    .addIfc(1, {"<Method>INVITE</Method>"}, "sip:1.2.3.4:56789;transport=tcp", 0, 1);
  SubscriptionBuilder subscription = SubscriptionBuilder()
    .addServiceProfile(service_profile);
  _hss_connection->set_impu_result("sip:6505551000@homedomain",
                                   "call",
                                   "UNREGISTERED",
                                   subscription.return_sub());

  EXPECT_CALL(*_sess_term_comm_tracker, on_failure(_, HasSubstr("timeout")));

  TransportFlow tpCaller(TransportFlow::Protocol::TCP, stack_data.scscf_port, "10.99.88.11", 12345);
  TransportFlow tpAS1(TransportFlow::Protocol::TCP, stack_data.scscf_port, "1.2.3.4", 56789);

  // Caller sends INVITE.
  SCSCFMessage msg;
  msg._via = "10.99.88.11:12345;transport=TCP";
  msg._to = "6505551234@homedomain";
  msg._route = "Route: <sip:sprout.homedomain;orig>";
  msg._todomain = "";
  msg._requri = "sip:6505551234@homedomain";

  msg._method = "INVITE";
  inject_msg(msg.get_request(), &tpCaller);
  poll();
  ASSERT_EQ(2, txdata_count());

  // 100 Trying goes back to caller.
  pjsip_msg* out = current_txdata()->msg;
  RespMatcher(100).matches(out);
  tpCaller.expect_target(current_txdata(), true);  // Requests always come back on same transport
  msg.convert_routeset(out);
  free_txdata();

  // INVITE passed on to AS.
  // Save off the INVITE, as it is needed later on in the test.
  out = current_txdata()->msg;
  ReqMatcher r1("INVITE");
  ASSERT_NO_FATAL_FAILURE(r1.matches(out));
  pjsip_tx_data* inv_for_as = pop_txdata();

  // Advance time without receiving a response. The application server is
  // bypassed.
  cwtest_advance_time_ms(6001);
  poll();

  // 408 received at caller.
  ASSERT_EQ(1, txdata_count());
  out = current_txdata()->msg;
  RespMatcher(408).matches(out);
  tpCaller.expect_target(current_txdata(), true);  // Requests always come back on same transport
  free_txdata();

  // Caller ACKs error response.
  msg._method = "ACK";
  inject_msg(msg.get_request(), &tpCaller);
  poll();
  ASSERT_EQ(0, txdata_count());

  // Advance some more time.
  cwtest_advance_time_ms(6000);
  poll();

  // Now the AS finally responds with a 100 Trying.
  inject_msg(respond_to_txdata(inv_for_as, 100), &tpAS1);

  // Respond to the AS with a CANCEL, as the timeout error has already been sent
  // to the caller.
  ASSERT_EQ(1, txdata_count());
  out = current_txdata()->msg;
  ReqMatcher("CANCEL").matches(out);
  tpAS1.expect_target(current_txdata(), true);

  // AS responds to the CANCEL with a 200 OK.
  inject_msg(respond_to_txdata(current_txdata(), 200), &tpAS1);
  free_txdata();

  // AS sends back a 487 for the cancelled INVITE.
  inject_msg(respond_to_txdata(inv_for_as, 487), &tpAS1);

  // Confirm that sprout ACKs the 487.
  ASSERT_EQ(1, txdata_count());
  out = current_txdata()->msg;
  ReqMatcher("ACK").matches(out);
  tpAS1.expect_target(current_txdata(), true);
  free_txdata();

  // Check no other messages are pending.
  ASSERT_EQ(0, txdata_count());
  pjsip_tx_data_dec_ref(inv_for_as); inv_for_as = NULL;
}


// Test that after a 408 has been sent in response to an unresponsive AS, a 100
// Trying response from the AS is still handled (while handling a MESSAGE).
TEST_F(SCSCFTest, DefaultHandlingTerminateMessage100AfterTimeout)
{
  // Register an endpoint to act as UE2.
  register_uri(_sdm, _hss_connection, "6505551234", "homedomain", "sip:wuntootreefower@10.114.61.213:5061;transport=tcp;ob");

  // Set up an application server for UE1. It's default handling is set to
  // session terminated.
  ServiceProfileBuilder service_profile = ServiceProfileBuilder()
    .addIdentity("sip:6505551000@homedomain")
    .addIfc(1, {"<Method>MESSAGE</Method>"}, "sip:1.2.3.4:56789;transport=tcp", 0, 1);
  SubscriptionBuilder subscription = SubscriptionBuilder()
    .addServiceProfile(service_profile);
  _hss_connection->set_impu_result("sip:6505551000@homedomain",
                                   "call",
                                   "UNREGISTERED",
                                   subscription.return_sub());

  EXPECT_CALL(*_sess_term_comm_tracker, on_failure(_, HasSubstr("timeout")));

  TransportFlow tpUE1(TransportFlow::Protocol::TCP, stack_data.scscf_port, "10.99.88.11", 12345);
  TransportFlow tpAS1(TransportFlow::Protocol::TCP, stack_data.scscf_port, "1.2.3.4", 56789);

  // UE1 sends MESSAGE.
  SCSCFMessage msg;
  msg._via = "10.99.88.11:12345;transport=TCP";
  msg._to = "6505551234@homedomain";
  msg._route = "Route: <sip:sprout.homedomain;orig>";
  msg._todomain = "";
  msg._requri = "sip:6505551234@homedomain";

  msg._method = "MESSAGE";
  inject_msg(msg.get_request(), &tpUE1);
  poll();
  ASSERT_EQ(1, txdata_count());

  // MESSAGE passed on to AS.
  // Save off the MESSAGE, as it is needed later on in the test.
  pjsip_msg* out = current_txdata()->msg;
  ReqMatcher r1("MESSAGE");
  ASSERT_NO_FATAL_FAILURE(r1.matches(out));
  pjsip_tx_data* msg_for_as = pop_txdata();

  // Advance time by just over 3.5 secs, so that a delayed 100 Trying will be
  // returned to UE1.
  cwtest_advance_time_ms(3501);
  poll();

  ASSERT_EQ(1, txdata_count());
  out = current_txdata()->msg;
  RespMatcher(100).matches(out);
  tpUE1.expect_target(current_txdata(), true);  // Requests always come back on same transport
  free_txdata();

  // Advance time further without receiving a response.
  // The application server is bypassed after 6s, so advance to reach this
  // (remembering we have already advanced 3.5s).
  cwtest_advance_time_ms(2500);
  poll();

  // Check that a 408 is sent to UE1, as the request to the AS has timed out.
  ASSERT_EQ(1, txdata_count());
  out = current_txdata()->msg;
  RespMatcher(408).matches(out);
  tpUE1.expect_target(current_txdata(), true);  // Requests always come back on same transport
  free_txdata();

  // Advance some more time.
  cwtest_advance_time_ms(6000);
  poll();

  // Now the AS finally responds with a 100 Trying. This doesn't trigger a
  // CANCEL, as it was a response to a MESSAGE.
  inject_msg(respond_to_txdata(msg_for_as, 100), &tpAS1);
  ASSERT_EQ(0, txdata_count());

  // AS sends back a 200 for the MESSAGE.
  inject_msg(respond_to_txdata(msg_for_as, 200), &tpAS1);

  // Check no other messages are pending.
  ASSERT_EQ(0, txdata_count());
  pjsip_tx_data_dec_ref(msg_for_as); msg_for_as = NULL;
}


// Test that after a 408 has been sent in response to an unresponsive AS, a 200
// OK response from the AS is still handled.
TEST_F(SCSCFTest, DefaultHandlingTerminate200AfterTimeout)
{
  // Register an endpoint to act as the callee.
  register_uri(_sdm, _hss_connection, "6505551234", "homedomain", "sip:wuntootreefower@10.114.61.213:5061;transport=tcp;ob");

  // Set up an application server for the caller. It's default handling is set
  // to session terminated.
  ServiceProfileBuilder service_profile = ServiceProfileBuilder()
    .addIdentity("sip:6505551000@homedomain")
    .addIfc(1, {"<Method>INVITE</Method>"}, "sip:1.2.3.4:56789;transport=tcp", 0, 1);
  SubscriptionBuilder subscription = SubscriptionBuilder()
    .addServiceProfile(service_profile);
  _hss_connection->set_impu_result("sip:6505551000@homedomain",
                                   "call",
                                   "UNREGISTERED",
                                   subscription.return_sub());

  EXPECT_CALL(*_sess_term_comm_tracker, on_failure(_, HasSubstr("timeout")));

  TransportFlow tpCaller(TransportFlow::Protocol::TCP, stack_data.scscf_port, "10.99.88.11", 12345);
  TransportFlow tpAS1(TransportFlow::Protocol::TCP, stack_data.scscf_port, "1.2.3.4", 56789);

  // Caller sends INVITE.
  SCSCFMessage msg;
  msg._via = "10.99.88.11:12345;transport=TCP";
  msg._to = "6505551234@homedomain";
  msg._route = "Route: <sip:sprout.homedomain;orig>";
  msg._todomain = "";
  msg._requri = "sip:6505551234@homedomain";

  msg._method = "INVITE";
  inject_msg(msg.get_request(), &tpCaller);
  poll();
  ASSERT_EQ(2, txdata_count());

  // 100 Trying goes back to caller.
  pjsip_msg* out = current_txdata()->msg;
  RespMatcher(100).matches(out);
  tpCaller.expect_target(current_txdata(), true);  // Requests always come back on same transport
  msg.convert_routeset(out);
  free_txdata();

  // INVITE passed on to AS.
  // Save off the INVITE, as it is needed later on in the test.
  out = current_txdata()->msg;
  ReqMatcher r1("INVITE");
  ASSERT_NO_FATAL_FAILURE(r1.matches(out));
  pjsip_tx_data* inv_for_as = pop_txdata();

  // Advance time without receiving a response. The application server is
  // bypassed.
  cwtest_advance_time_ms(6001);
  poll();

  // 408 received at caller.
  ASSERT_EQ(1, txdata_count());
  out = current_txdata()->msg;
  RespMatcher(408).matches(out);
  tpCaller.expect_target(current_txdata(), true);  // Requests always come back on same transport
  free_txdata();

  // Caller ACKs error response.
  msg._method = "ACK";
  inject_msg(msg.get_request(), &tpCaller);
  poll();
  ASSERT_EQ(0, txdata_count());

  // Advance some more time.
  cwtest_advance_time_ms(6000);
  poll();

  // Now the AS finally responds with a 200 OK.
  // As a 408 response has already been sent upstream, this 200 OK shouldn't be
  // passed on. Also, since the AS is not currently trying, no CANCEL will be
  // sent to the AS either.
  inject_msg(respond_to_txdata(inv_for_as, 200), &tpAS1);

  // Check no other messages are pending.
  ASSERT_EQ(0, txdata_count());
}


// Test that after a 408 has been sent in response to an unresponsive AS, a 4xx
// error response from the AS is still handled.
TEST_F(SCSCFTest, DefaultHandlingTerminate4xxAfterTimeout)
{
  // Register an endpoint to act as the callee.
  register_uri(_sdm, _hss_connection, "6505551234", "homedomain", "sip:wuntootreefower@10.114.61.213:5061;transport=tcp;ob");

  // Set up an application server for the caller. It's default handling is set
  // to session terminated.
  ServiceProfileBuilder service_profile = ServiceProfileBuilder()
    .addIdentity("sip:6505551000@homedomain")
    .addIfc(1, {"<Method>INVITE</Method>"}, "sip:1.2.3.4:56789;transport=tcp", 0, 1);
  SubscriptionBuilder subscription = SubscriptionBuilder()
    .addServiceProfile(service_profile);
  _hss_connection->set_impu_result("sip:6505551000@homedomain",
                                   "call",
                                   "UNREGISTERED",
                                   subscription.return_sub());

  EXPECT_CALL(*_sess_term_comm_tracker, on_failure(_, HasSubstr("timeout")));

  TransportFlow tpCaller(TransportFlow::Protocol::TCP, stack_data.scscf_port, "10.99.88.11", 12345);
  TransportFlow tpAS1(TransportFlow::Protocol::TCP, stack_data.scscf_port, "1.2.3.4", 56789);

  // Caller sends INVITE.
  SCSCFMessage msg;
  msg._via = "10.99.88.11:12345;transport=TCP";
  msg._to = "6505551234@homedomain";
  msg._route = "Route: <sip:sprout.homedomain;orig>";
  msg._todomain = "";
  msg._requri = "sip:6505551234@homedomain";

  msg._method = "INVITE";
  inject_msg(msg.get_request(), &tpCaller);
  poll();
  ASSERT_EQ(2, txdata_count());

  // 100 Trying goes back to caller.
  pjsip_msg* out = current_txdata()->msg;
  RespMatcher(100).matches(out);
  tpCaller.expect_target(current_txdata(), true);  // Requests always come back on same transport
  msg.convert_routeset(out);
  free_txdata();

  // INVITE passed on to AS.
  // Save off the INVITE, as it is needed later on in the test.
  out = current_txdata()->msg;
  ReqMatcher r1("INVITE");
  ASSERT_NO_FATAL_FAILURE(r1.matches(out));
  pjsip_tx_data* inv_for_as = pop_txdata();

  // Advance time without receiving a response. The application server is
  // bypassed.
  cwtest_advance_time_ms(6001);
  poll();

  // 408 received at caller.
  ASSERT_EQ(1, txdata_count());
  out = current_txdata()->msg;
  RespMatcher(408).matches(out);
  tpCaller.expect_target(current_txdata(), true);  // Requests always come back on same transport
  free_txdata();

  // Caller ACKs error response.
  msg._method = "ACK";
  inject_msg(msg.get_request(), &tpCaller);
  poll();
  ASSERT_EQ(0, txdata_count());

  // Advance some more time.
  cwtest_advance_time_ms(6000);
  poll();

  // Now the AS finally responds with a 403 (a 4xx error code chosen at random).
  inject_msg(respond_to_txdata(inv_for_as, 403), &tpAS1);

  // Confirm sprout responds to the error from the AS with an ACK.
  ASSERT_EQ(1, txdata_count());
  out = current_txdata()->msg;
  ReqMatcher("ACK").matches(out);
  tpAS1.expect_target(current_txdata(), true);
  free_txdata();

  // Check error is not forwarded on, as timeout error has already been sent.
  ASSERT_EQ(0, txdata_count());
}


// Test that after a 408 has been sent in response to an unresponsive AS, a 5xx
// error response from the AS is still handled.
TEST_F(SCSCFTest, DefaultHandlingTerminate5xxAfterTimeout)
{
  // Register an endpoint to act as the callee.
  register_uri(_sdm, _hss_connection, "6505551234", "homedomain", "sip:wuntootreefower@10.114.61.213:5061;transport=tcp;ob");

  // Set up an application server for the caller. It's default handling is set
  // to session terminated.
  ServiceProfileBuilder service_profile = ServiceProfileBuilder()
    .addIdentity("sip:6505551000@homedomain")
    .addIfc(1, {"<Method>INVITE</Method>"}, "sip:1.2.3.4:56789;transport=tcp", 0, 1);
  SubscriptionBuilder subscription = SubscriptionBuilder()
    .addServiceProfile(service_profile);
  _hss_connection->set_impu_result("sip:6505551000@homedomain",
                                   "call",
                                   "UNREGISTERED",
                                   subscription.return_sub());

  EXPECT_CALL(*_sess_term_comm_tracker, on_failure(_, HasSubstr("timeout")));
  EXPECT_CALL(*_sess_term_comm_tracker, on_failure(_, HasSubstr("501")));

  TransportFlow tpCaller(TransportFlow::Protocol::TCP, stack_data.scscf_port, "10.99.88.11", 12345);
  TransportFlow tpAS1(TransportFlow::Protocol::TCP, stack_data.scscf_port, "1.2.3.4", 56789);

  // Caller sends INVITE.
  SCSCFMessage msg;
  msg._via = "10.99.88.11:12345;transport=TCP";
  msg._to = "6505551234@homedomain";
  msg._route = "Route: <sip:sprout.homedomain;orig>";
  msg._todomain = "";
  msg._requri = "sip:6505551234@homedomain";

  msg._method = "INVITE";
  inject_msg(msg.get_request(), &tpCaller);
  poll();
  ASSERT_EQ(2, txdata_count());

  // 100 Trying goes back to caller.
  pjsip_msg* out = current_txdata()->msg;
  RespMatcher(100).matches(out);
  tpCaller.expect_target(current_txdata(), true);  // Requests always come back on same transport
  msg.convert_routeset(out);
  free_txdata();

  // INVITE passed on to AS.
  // Save off the INVITE, as it is needed later on in the test.
  out = current_txdata()->msg;
  ReqMatcher r1("INVITE");
  ASSERT_NO_FATAL_FAILURE(r1.matches(out));
  pjsip_tx_data* inv_for_as = pop_txdata();

  // Advance time without receiving a response. The application server is
  // bypassed.
  cwtest_advance_time_ms(6001);
  poll();

  // 408 received at caller.
  ASSERT_EQ(1, txdata_count());
  out = current_txdata()->msg;
  RespMatcher(408).matches(out);
  tpCaller.expect_target(current_txdata(), true);  // Requests always come back on same transport
  free_txdata();

  // Caller ACKs error response.
  msg._method = "ACK";
  inject_msg(msg.get_request(), &tpCaller);
  poll();
  ASSERT_EQ(0, txdata_count());

  // Advance some more time.
  cwtest_advance_time_ms(6000);
  poll();

  // Now the AS finally responds with a 501 (a 5xx error code chosen at random).
  inject_msg(respond_to_txdata(inv_for_as, 501), &tpAS1);

  // Confirm sprout responds to the error from the AS with an ACK.
  ASSERT_EQ(1, txdata_count());
  out = current_txdata()->msg;
  ReqMatcher("ACK").matches(out);
  tpAS1.expect_target(current_txdata(), true);
  free_txdata();

  // Check error is not forwarded on, as timeout error has already been sent.
  ASSERT_EQ(0, txdata_count());
}


// Test that after a 100 Trying is received from an AS, the request isn't timed
// out after 6 secs (set as the default timeout for an AS when Default
// Handling is set to Session Terminated) with a 408, and instead a CANCEL is
// sent after waiting for 3 mins (min timeout for INVITE generating a final
// response).
TEST_F(SCSCFTest, TimeoutExtendedByProofOfLife)
{
  // Register an endpoint to act as the callee.
  register_uri(_sdm, _hss_connection, "6505551234", "homedomain", "sip:wuntootreefower@10.114.61.213:5061;transport=tcp;ob");

  // Set up an application server for the caller. It's default handling is set
  // to session terminated.
  ServiceProfileBuilder service_profile = ServiceProfileBuilder()
    .addIdentity("sip:6505551000@homedomain")
    .addIfc(1, {"<Method>INVITE</Method>"}, "sip:1.2.3.4:56789;transport=tcp", 0, 1);
  SubscriptionBuilder subscription = SubscriptionBuilder()
    .addServiceProfile(service_profile);
  _hss_connection->set_impu_result("sip:6505551000@homedomain",
                                   "call",
                                   "UNREGISTERED",
                                   subscription.return_sub());

  TransportFlow tpCaller(TransportFlow::Protocol::TCP, stack_data.scscf_port, "10.99.88.11", 12345);
  TransportFlow tpAS1(TransportFlow::Protocol::TCP, stack_data.scscf_port, "1.2.3.4", 56789);

  // Caller sends INVITE.
  SCSCFMessage msg;
  msg._via = "10.99.88.11:12345;transport=TCP";
  msg._to = "6505551234@homedomain";
  msg._route = "Route: <sip:sprout.homedomain;orig>";
  msg._todomain = "";
  msg._requri = "sip:6505551234@homedomain";

  msg._method = "INVITE";
  inject_msg(msg.get_request(), &tpCaller);
  poll();
  ASSERT_EQ(2, txdata_count());

  // 100 Trying goes back to caller.
  pjsip_msg* out = current_txdata()->msg;
  RespMatcher(100).matches(out);
  tpCaller.expect_target(current_txdata(), true);  // Requests always come back on same transport
  msg.convert_routeset(out);
  free_txdata();

  // INVITE passed on to AS.
  // Save off the INVITE, as it is needed later on in the test.
  out = current_txdata()->msg;
  ReqMatcher r1("INVITE");
  ASSERT_NO_FATAL_FAILURE(r1.matches(out));
  pjsip_tx_data* inv_for_as = pop_txdata();

  // AS responds with 100 Trying.
  inject_msg(respond_to_txdata(inv_for_as, 100), &tpAS1);

  // Advance some time (more than 6s, which is the testbed timout for a session
  // terminated AS which hasn't sent any response).
  cwtest_advance_time_ms(6001);
  poll();

  // Check no timeout has been sent upstream.
  ASSERT_EQ(0, txdata_count());

  // Advance 3 mins and 1 millisec so that the INVITE will time out.
  cwtest_advance_time_ms(180001);
  poll();

  // At this point we should have sent a CANCEL to the AS, as the INVITE has
  // timed out.
  ASSERT_EQ(1, txdata_count());
  out = current_txdata()->msg;
  ReqMatcher("CANCEL");
  tpAS1.expect_target(current_txdata(), true);
  free_txdata();

  // Advance time for 32 secs and 1 millisec so that the time period in which we
  // will wait for a response to a CANCEL has timed out.
  cwtest_advance_time_ms(32001);
  poll();

  // At this point we should have sent a 487 error upstream, to show the request
  // has been terminated with a CANCEL.
  ASSERT_EQ(1, txdata_count());
  out = current_txdata()->msg;
  RespMatcher(487).matches(out);
  tpCaller.expect_target(current_txdata(), true);
  free_txdata();

  // Check no other messages pending.
  poll();
  ASSERT_EQ(0, txdata_count());
}


TEST_F(SCSCFTest, DefaultHandlingTerminateDisabled)
{
  // Disable the liveness timer for session terminated ASs.
  _scscf_sproutlet->set_session_terminated_timeout(0);

  // Register an endpoint to act as the callee.
  register_uri(_sdm, _hss_connection, "6505551234", "homedomain", "sip:wuntootreefower@10.114.61.213:5061;transport=tcp;ob");

  // Set up an application server for the caller. It's default handling is set
  // to session terminate.
  ServiceProfileBuilder service_profile = ServiceProfileBuilder()
    .addIdentity("sip:6505551000@homedomain")
    .addIfc(1, {"<Method>INVITE</Method>"}, "sip:1.2.3.4:56789;transport=tcp", 0 , 1);
  SubscriptionBuilder subscription = SubscriptionBuilder()
    .addServiceProfile(service_profile);

  _hss_connection->set_impu_result("sip:6505551000@homedomain",
                                   "call",
                                   "UNREGISTERED",
                                   subscription.return_sub());

  TransportFlow tpCaller(TransportFlow::Protocol::TCP, stack_data.scscf_port, "10.99.88.11", 12345);
  TransportFlow tpAS1(TransportFlow::Protocol::TCP, stack_data.scscf_port, "1.2.3.4", 56789);
  TransportFlow tpCallee(TransportFlow::Protocol::TCP, stack_data.scscf_port, "10.114.61.213", 5061);

  // Caller sends INVITE
  SCSCFMessage msg;
  msg._via = "10.99.88.11:12345;transport=TCP";
  msg._to = "6505551234@homedomain";
  msg._todomain = "";
  msg._requri = "sip:6505551234@homedomain";
  msg._route = "Route: <sip:sprout.homedomain;orig>";

  msg._method = "INVITE";
  inject_msg(msg.get_request(), &tpCaller);
  poll();
  ASSERT_EQ(2, txdata_count());

  // 100 Trying goes back to caller
  pjsip_msg* out = current_txdata()->msg;
  RespMatcher(100).matches(out);
  tpCaller.expect_target(current_txdata(), true);  // Requests always come back on same transport
  msg.convert_routeset(out);
  free_txdata();

  // INVITE passed on to AS
  out = current_txdata()->msg;
  ReqMatcher r1("INVITE");
  ASSERT_NO_FATAL_FAILURE(r1.matches(out));
  free_txdata();

  // Advance time without receiving a response. Nothing happens straight away.
  cwtest_advance_time_ms(6000);
  poll();
  ASSERT_EQ(0, txdata_count());

  // After another 26s the AS transaction times out and the call fails.
  cwtest_advance_time_ms(26000);
  poll();
  ASSERT_EQ(1, txdata_count());
  out = current_txdata()->msg;
  RespMatcher(408).matches(out);
  tpCaller.expect_target(current_txdata(), true);  // Requests always come back on same transport
  free_txdata();

  // Caller ACKs error response.
  msg._method = "ACK";
  inject_msg(msg.get_request(), &tpCaller);
  poll();
  ASSERT_EQ(0, txdata_count());
}

// Test DefaultHandling=CONTINUE for non-existent AS (where name does not resolve).
TEST_F(SCSCFTest, DefaultHandlingContinueRecordRouting)
{
  register_uri(_sdm, _hss_connection, "6505551234", "homedomain", "sip:wuntootreefower@10.114.61.213:5061;transport=tcp;ob");
  register_uri(_sdm, _hss_connection, "6505551000", "homedomain", "sip:who@example.net");

  ServiceProfileBuilder service_profile_1 = ServiceProfileBuilder()
    .addIdentity("sip:6505551000@homedomain")
    .addIfc(1, {"<Method>INVITE</Method>"}, "sip:ne-as:56789;transport=UDP");
  SubscriptionBuilder subscription_1 = SubscriptionBuilder()
    .addServiceProfile(service_profile_1);
  _hss_connection->set_impu_result("sip:6505551000@homedomain",
                                   "call",
                                   RegDataXMLUtils::STATE_REGISTERED,
                                   subscription_1.return_sub());

  ServiceProfileBuilder service_profile_2 = ServiceProfileBuilder()
    .addIdentity("sip:6505551234@homedomain")
    .addIfc(1, {"<Method>INVITE</Method>"}, "sip:ne-as:56789;transport=UDP");
  SubscriptionBuilder subscription_2 = SubscriptionBuilder()
    .addServiceProfile(service_profile_2);
 _hss_connection->set_impu_result("sip:6505551234@homedomain",
                                  "call",
                                  RegDataXMLUtils::STATE_REGISTERED,
                                  subscription_2.return_sub());

 _hss_connection->set_result("/impu/sip%3A6505551234%40homedomain/location",
                              "{\"result-code\": 2001,"
                              " \"scscf\": \"sip:scscf.sprout.homedomain:5058;transport=TCP\"}");

  EXPECT_CALL(*_sess_cont_comm_tracker, on_failure(_, HasSubstr("No valid address"))).Times(2);
  TransportFlow tpBono(TransportFlow::Protocol::TCP, stack_data.scscf_port, "10.99.88.11", 12345);

  SCSCFMessage msg;
  msg._via = "10.99.88.11:12345;transport=TCP";
  msg._to = "6505551234@homedomain";
  msg._todomain = "";
  msg._requri = "sip:6505551234@homedomain";
  msg._route = "Route: <sip:sprout.homedomain;orig>";

  stack_data.record_route_on_initiation_of_terminating = true;
  stack_data.record_route_on_completion_of_originating = true;
  stack_data.record_route_on_diversion = false;
  stack_data.record_route_on_every_hop = false;

  msg._method = "INVITE";
  inject_msg(msg.get_request(), &tpBono);
  poll();
  ASSERT_EQ(2, txdata_count());

  // 100 Trying goes back to bono
  pjsip_msg* out = current_txdata()->msg;
  free_txdata();

  // AS name fails to resolve, so INVITE passed on to final destination
  out = current_txdata()->msg;
  ReqMatcher r2("INVITE");
  ASSERT_NO_FATAL_FAILURE(r2.matches(out));

  EXPECT_NE("", get_headers(out, "Record-Route"));

  free_txdata();

  stack_data.record_route_on_initiation_of_terminating = false;
  stack_data.record_route_on_completion_of_originating = false;
  stack_data.record_route_on_diversion = false;
  stack_data.record_route_on_every_hop = false;
}

// Test DefaultHandling=CONTINUE for TCP transport error when contacting AS
TEST_F(SCSCFTest, DefaultHandlingContinueTransportTerminate)
{
  ServiceProfileBuilder service_profile = ServiceProfileBuilder()
    .addIdentity("sip:6505551234@homedomain")
    .addIfc(1, {"<Method>INVITE</Method>"}, "sip:1.2.3.4:56789;transport=TCP");
  SubscriptionBuilder subscription = SubscriptionBuilder()
    .addServiceProfile(service_profile);
  _hss_connection->set_impu_result("sip:6505551234@homedomain",
                                   "call",
                                   RegDataXMLUtils::STATE_REGISTERED,
                                   subscription.return_sub());
  _hss_connection->set_result("/impu/sip%3A6505551234%40homedomain/location",
                              "{\"result-code\": 2001,"
                              " \"scscf\": \"sip:scscf.sprout.homedomain:5058;transport=TCP\"}");

  TransportFlow tpCaller(TransportFlow::Protocol::TCP, stack_data.scscf_port, "10.99.88.11", 12345);
  TransportFlow tpAS1(TransportFlow::Protocol::UDP, stack_data.scscf_port, "1.2.3.4", 56789);

  // ---------- Send INVITE
  // We're within the trust boundary, so no stripping should occur.
  SCSCFMessage msg;
  msg._via = "10.99.88.11:12345;transport=TCP";
  msg._to = "6505551234@homedomain";
  msg._todomain = "";
  msg._requri = "sip:6505551234@homedomain";

  msg._method = "INVITE";
  inject_msg(msg.get_request(), &tpCaller);
  poll();
  ASSERT_EQ(2, txdata_count());

  // 100 Trying goes back to caller
  pjsip_msg* out = current_txdata()->msg;
  RespMatcher(100).matches(out);
  tpCaller.expect_target(current_txdata(), true);  // Requests always come back on same transport
  msg.convert_routeset(out);
  free_txdata();

  // Contacting right AS, but TCP transport is terminated
  SCOPED_TRACE("INVITE (2)");
  out = current_txdata()->msg;
  terminate_tcp_transport(current_txdata()->tp_info.transport);
  poll();
  ReqMatcher r2("INVITE");
  ASSERT_NO_FATAL_FAILURE(r2.matches(out));

  // Without getting a response from AS, INVITE continues to be pass on to final destination
  SCOPED_TRACE("INVITE (3)");
  out = current_txdata()->msg;
  ReqMatcher r3("INVITE");
  ASSERT_NO_FATAL_FAILURE(r3.matches(out));

  tpCaller.expect_target(current_txdata(), false);
  EXPECT_EQ("sip:6505551234@homedomain", r3.uri());
}

// Test DefaultHandling=CONTINUE for non-existent AS (where name does not resolve).
TEST_F(SCSCFTest, DefaultHandlingContinueNonExistent)
{
  register_uri(_sdm, _hss_connection, "6505551234", "homedomain", "sip:wuntootreefower@10.114.61.213:5061;transport=tcp;ob");
  register_uri(_sdm, _hss_connection, "6505551000", "homedomain", "sip:who@example.net");
  ServiceProfileBuilder service_profile = ServiceProfileBuilder()
    .addIdentity("sip:6505551234@homedomain")
    .addIfc(1, {"<Method>INVITE</Method>"}, "sip:ne-as:56789;transport=UDP");
  SubscriptionBuilder subscription = SubscriptionBuilder()
    .addServiceProfile(service_profile);
  _hss_connection->set_impu_result("sip:6505551234@homedomain",
                                   "call",
                                   RegDataXMLUtils::STATE_REGISTERED,
                                   subscription.return_sub());
  _hss_connection->set_result("/impu/sip%3A6505551234%40homedomain/location",
                              "{\"result-code\": 2001,"
                              " \"scscf\": \"sip:scscf.sprout.homedomain:5058;transport=TCP\"}");

  TransportFlow tpBono(TransportFlow::Protocol::TCP, stack_data.scscf_port, "10.99.88.11", 12345);
  TransportFlow tpAS1(TransportFlow::Protocol::UDP, stack_data.scscf_port, "1.2.3.4", 56789);
  TransportFlow tpCallee(TransportFlow::Protocol::TCP, stack_data.scscf_port, "10.114.61.213", 5061);

  // ---------- Send INVITE
  // We're within the trust boundary, so no stripping should occur.
  SCSCFMessage msg;
  msg._via = "10.99.88.11:12345;transport=TCP";
  msg._to = "6505551234@homedomain";
  msg._todomain = "";
  msg._requri = "sip:6505551234@homedomain";
  msg._route = "Route: <sip:sprout.homedomain;orig>";

  msg._method = "INVITE";
  inject_msg(msg.get_request(), &tpBono);
  poll();
  ASSERT_EQ(2, txdata_count());

  // 100 Trying goes back to bono
  pjsip_msg* out = current_txdata()->msg;
  RespMatcher(100).matches(out);
  tpBono.expect_target(current_txdata(), true);  // Requests always come back on same transport
  msg.convert_routeset(out);
  free_txdata();

  // AS name fails to resolve, so INVITE passed on to final destination
  SCOPED_TRACE("INVITE (2)");
  out = current_txdata()->msg;
  ReqMatcher r2("INVITE");
  ASSERT_NO_FATAL_FAILURE(r2.matches(out));

  // INVITE passed to final destination, so to callee.
  tpCallee.expect_target(current_txdata(), false);
  EXPECT_EQ("sip:wuntootreefower@10.114.61.213:5061;transport=tcp;ob", r2.uri());
  EXPECT_EQ("", get_headers(out, "Route"));

  free_txdata();
}


// Test DefaultHandling=CONTINUE for non-responsive AS.
TEST_F(SCSCFTest, DefaultHandlingContinueNonResponsive)
{
  register_uri(_sdm, _hss_connection, "6505551234", "homedomain", "sip:wuntootreefower@10.114.61.213:5061;transport=tcp;ob");
  register_uri(_sdm, _hss_connection, "6505551000", "homedomain", "sip:who@example.net");
  ServiceProfileBuilder service_profile = ServiceProfileBuilder()
    .addIdentity("sip:6505551234@homedomain")
    .addIfc(1, {"<Method>INVITE</Method>"}, "sip:1.2.3.4:56789;transport=UDP");
  SubscriptionBuilder subscription = SubscriptionBuilder()
    .addServiceProfile(service_profile);
  _hss_connection->set_impu_result("sip:6505551234@homedomain",
                                   "call",
                                   RegDataXMLUtils::STATE_REGISTERED,
                                   subscription.return_sub());
  _hss_connection->set_result("/impu/sip%3A6505551234%40homedomain/location",
                              "{\"result-code\": 2001,"
                              " \"scscf\": \"sip:scscf.sprout.homedomain:5058;transport=TCP\"}");

  EXPECT_CALL(*_sess_cont_comm_tracker, on_failure(StrEq("sip:1.2.3.4:56789;transport=UDP"), _));

  TransportFlow tpBono(TransportFlow::Protocol::TCP, stack_data.scscf_port, "10.99.88.11", 12345);
  TransportFlow tpAS1(TransportFlow::Protocol::UDP, stack_data.scscf_port, "1.2.3.4", 56789);
  TransportFlow tpCallee(TransportFlow::Protocol::TCP, stack_data.scscf_port, "10.114.61.213", 5061);

  // ---------- Send INVITE
  // We're within the trust boundary, so no stripping should occur.
  SCSCFMessage msg;
  msg._via = "10.99.88.11:12345;transport=TCP";
  msg._to = "6505551234@homedomain";
  msg._todomain = "";
  msg._requri = "sip:6505551234@homedomain";
  msg._route = "Route: <sip:sprout.homedomain;orig>";

  msg._method = "INVITE";
  inject_msg(msg.get_request(), &tpBono);
  poll();
  ASSERT_EQ(2, txdata_count());

  // 100 Trying goes back to bono
  pjsip_msg* out = current_txdata()->msg;
  RespMatcher(100).matches(out);
  tpBono.expect_target(current_txdata(), true);  // Requests always come back on same transport
  msg.convert_routeset(out);
  free_txdata();

  // INVITE passed on to AS1
  SCOPED_TRACE("INVITE (S)");
  out = current_txdata()->msg;
  ReqMatcher r1("INVITE");
  ASSERT_NO_FATAL_FAILURE(r1.matches(out));

  tpAS1.expect_target(current_txdata(), false);
  EXPECT_EQ("sip:6505551234@homedomain", r1.uri());
  EXPECT_THAT(get_headers(out, "Route"),
              testing::MatchesRegex("Route: <sip:1\\.2\\.3\\.4:56789;transport=UDP;lr>\r\nRoute: <sip:odi_[+/A-Za-z0-9]+@127.0.0.1:5058;transport=UDP;lr;service=scscf>"));

  // ---------- AS1 rejects it with a 408 error.
  string fresp = respond_to_txdata(current_txdata(), 408);
  free_txdata();
  inject_msg(fresp, &tpAS1);

  // ACK goes back to AS1
  SCOPED_TRACE("ACK");
  out = current_txdata()->msg;
  ASSERT_NO_FATAL_FAILURE(ReqMatcher("ACK").matches(out));
  free_txdata();

  // INVITE passed on to final destination
  SCOPED_TRACE("INVITE (2)");
  out = current_txdata()->msg;
  ReqMatcher r2("INVITE");
  ASSERT_NO_FATAL_FAILURE(r2.matches(out));

  // INVITE passed to final destination, so to callee.
  tpCallee.expect_target(current_txdata(), false);
  EXPECT_EQ("sip:wuntootreefower@10.114.61.213:5061;transport=tcp;ob", r2.uri());
  EXPECT_EQ("", get_headers(out, "Route"));

  free_txdata();
}

// Test DefaultHandling=CONTINUE for an AS that returns an error immediately.
TEST_F(SCSCFTest, DefaultHandlingContinueImmediateError)
{
  register_uri(_sdm, _hss_connection, "6505551234", "homedomain", "sip:wuntootreefower@10.114.61.213:5061;transport=tcp;ob");
  ServiceProfileBuilder service_profile = ServiceProfileBuilder()
    .addIdentity("sip:6505551234@homedomain")
    .addIfc(1, {"<Method>INVITE</Method>"}, "sip:1.2.3.4:56789;transport=UDP");
  SubscriptionBuilder subscription = SubscriptionBuilder()
    .addServiceProfile(service_profile);
  _hss_connection->set_impu_result("sip:6505551234@homedomain", "call", RegDataXMLUtils::STATE_REGISTERED, subscription.return_sub());
  _hss_connection->set_impu_result("sip:6505551000@homedomain", "call", RegDataXMLUtils::STATE_REGISTERED, "");
  _hss_connection->set_result("/impu/sip%3A6505551234%40homedomain/location",
                              "{\"result-code\": 2001,"
                              " \"scscf\": \"sip:scscf.sprout.homedomain:5058;transport=TCP\"}");

  // This flow counts as an unsuccessful AS communication, as a 100 trying does
  // not cause an AS to be treated as responsive.
  EXPECT_CALL(*_sess_cont_comm_tracker, on_failure(_, HasSubstr("500")));

  TransportFlow tpBono(TransportFlow::Protocol::TCP, stack_data.scscf_port, "10.99.88.11", 12345);
  TransportFlow tpAS1(TransportFlow::Protocol::UDP, stack_data.scscf_port, "1.2.3.4", 56789);
  TransportFlow tpCallee(TransportFlow::Protocol::TCP, stack_data.scscf_port, "10.114.61.213", 5061);

  // ---------- Send INVITE
  // We're within the trust boundary, so no stripping should occur.
  SCSCFMessage msg;
  msg._via = "10.99.88.11:12345;transport=TCP";
  msg._to = "6505551234@homedomain";
  msg._todomain = "";
  msg._requri = "sip:6505551234@homedomain";
  msg._route = "Route: <sip:sprout.homedomain;orig>";

  msg._method = "INVITE";
  inject_msg(msg.get_request(), &tpBono);
  poll();
  ASSERT_EQ(2, txdata_count());

  // 100 Trying goes back to bono
  pjsip_msg* out = current_txdata()->msg;
  RespMatcher(100).matches(out);
  tpBono.expect_target(current_txdata(), true);  // Requests always come back on same transport
  msg.convert_routeset(out);
  free_txdata();

  // INVITE passed on to AS1
  SCOPED_TRACE("INVITE (S)");
  out = current_txdata()->msg;
  ReqMatcher r1("INVITE");
  ASSERT_NO_FATAL_FAILURE(r1.matches(out));

  tpAS1.expect_target(current_txdata(), false);
  EXPECT_EQ("sip:6505551234@homedomain", r1.uri());
  EXPECT_THAT(get_headers(out, "Route"),
              testing::MatchesRegex("Route: <sip:1\\.2\\.3\\.4:56789;transport=UDP;lr>\r\nRoute: <sip:odi_[+/A-Za-z0-9]+@127.0.0.1:5058;transport=UDP;lr;service=scscf>"));

  // ---------- AS1 immediately rejects the request with a 500 response.  This
  // doesn't get returned to the caller, because no 183 has arrived (which would
  // disable the default handling).
  std::string fresp = respond_to_txdata(current_txdata(), 500);
  inject_msg(fresp, &tpAS1);
  free_txdata();

  // ACK goes back to AS1
  ASSERT_EQ(2, txdata_count());
  SCOPED_TRACE("ACK");
  out = current_txdata()->msg;
  ASSERT_NO_FATAL_FAILURE(ReqMatcher("ACK").matches(out));
  free_txdata();

  // INVITE passed on to final destination
  SCOPED_TRACE("INVITE (2)");
  out = current_txdata()->msg;
  ReqMatcher r2("INVITE");
  ASSERT_NO_FATAL_FAILURE(r2.matches(out));

  // INVITE passed to final destination, so to callee.
  tpCallee.expect_target(current_txdata(), false);
  EXPECT_EQ("sip:wuntootreefower@10.114.61.213:5061;transport=tcp;ob", r2.uri());
  EXPECT_EQ("", get_headers(out, "Route"));

  // Target sends back 100 Trying
  inject_msg(respond_to_txdata(current_txdata(), 100), &tpBono);
  free_txdata();
}

// Test DefaultHandling=CONTINUE for an AS that returns 100 Trying followed by
// an error.
TEST_F(SCSCFTest, DefaultHandlingContinue100ThenError)
{
  register_uri(_sdm, _hss_connection, "6505551234", "homedomain", "sip:wuntootreefower@10.114.61.213:5061;transport=tcp;ob");
  ServiceProfileBuilder service_profile = ServiceProfileBuilder()
    .addIdentity("sip:6505551234@homedomain")
    .addIfc(1, {"<Method>INVITE</Method>"}, "sip:1.2.3.4:56789;transport=UDP");
  SubscriptionBuilder subscription = SubscriptionBuilder()
    .addServiceProfile(service_profile);
  _hss_connection->set_impu_result("sip:6505551234@homedomain", "call", RegDataXMLUtils::STATE_REGISTERED, subscription.return_sub());
  _hss_connection->set_impu_result("sip:6505551000@homedomain", "call", RegDataXMLUtils::STATE_REGISTERED, "");
  _hss_connection->set_result("/impu/sip%3A6505551234%40homedomain/location",
                              "{\"result-code\": 2001,"
                              " \"scscf\": \"sip:scscf.sprout.homedomain:5058;transport=TCP\"}");

  // This flow counts as an unsuccessful AS communication, as a 100 trying does
  // not cause an AS to be treated as responsive.
  EXPECT_CALL(*_sess_cont_comm_tracker, on_failure(_, _));

  TransportFlow tpBono(TransportFlow::Protocol::TCP, stack_data.scscf_port, "10.99.88.11", 12345);
  TransportFlow tpAS1(TransportFlow::Protocol::UDP, stack_data.scscf_port, "1.2.3.4", 56789);
  TransportFlow tpCallee(TransportFlow::Protocol::TCP, stack_data.scscf_port, "10.114.61.213", 5061);

  // ---------- Send INVITE
  // We're within the trust boundary, so no stripping should occur.
  SCSCFMessage msg;
  msg._via = "10.99.88.11:12345;transport=TCP";
  msg._to = "6505551234@homedomain";
  msg._todomain = "";
  msg._requri = "sip:6505551234@homedomain";
  msg._route = "Route: <sip:sprout.homedomain;orig>";

  msg._method = "INVITE";
  inject_msg(msg.get_request(), &tpBono);
  poll();
  ASSERT_EQ(2, txdata_count());

  // 100 Trying goes back to bono
  pjsip_msg* out = current_txdata()->msg;
  RespMatcher(100).matches(out);
  tpBono.expect_target(current_txdata(), true);  // Requests always come back on same transport
  msg.convert_routeset(out);
  free_txdata();

  // INVITE passed on to AS1
  SCOPED_TRACE("INVITE (S)");
  out = current_txdata()->msg;
  ReqMatcher r1("INVITE");
  ASSERT_NO_FATAL_FAILURE(r1.matches(out));

  tpAS1.expect_target(current_txdata(), false);
  EXPECT_EQ("sip:6505551234@homedomain", r1.uri());
  EXPECT_THAT(get_headers(out, "Route"),
              testing::MatchesRegex("Route: <sip:1\\.2\\.3\\.4:56789;transport=UDP;lr>\r\nRoute: <sip:odi_[+/A-Za-z0-9]+@127.0.0.1:5058;transport=UDP;lr;service=scscf>"));

  // ---------- AS1 sends a 100 Trying to indicate it is processing the
  // request.  This does NOT disable the default handling.
  //
  // Save off the INVITE TX data so we can build a final response later on.
  string fresp = respond_to_txdata(current_txdata(), 100);
  inject_msg(fresp, &tpAS1);

  // ---------- AS1 now rejects the request with a 500 response.  This doesn't
  // get returned to the caller, because no 183 has arrived (which would disable
  // the default handling).
  fresp = respond_to_txdata(current_txdata(), 500);
  inject_msg(fresp, &tpAS1);
  free_txdata();

  // ACK goes back to AS1
  SCOPED_TRACE("ACK");
  out = current_txdata()->msg;
  ASSERT_NO_FATAL_FAILURE(ReqMatcher("ACK").matches(out));
  free_txdata();

  // INVITE passed on to final destination
  SCOPED_TRACE("INVITE (2)");
  out = current_txdata()->msg;
  ReqMatcher r2("INVITE");
  ASSERT_NO_FATAL_FAILURE(r2.matches(out));

  // INVITE passed to final destination, so to callee.
  tpCallee.expect_target(current_txdata(), false);
  EXPECT_EQ("sip:wuntootreefower@10.114.61.213:5061;transport=tcp;ob", r2.uri());
  EXPECT_EQ("", get_headers(out, "Route"));

  // Target sends back 100 Trying
  inject_msg(respond_to_txdata(current_txdata(), 100), &tpBono);
  free_txdata();
}

// Test DefaultHandling=CONTINUE for a responsive AS that returns an error.
TEST_F(SCSCFTest, DefaultHandlingContinue1xxThenError)
{
  register_uri(_sdm, _hss_connection, "6505551234", "homedomain", "sip:wuntootreefower@10.114.61.213:5061;transport=tcp;ob");
  ServiceProfileBuilder service_profile = ServiceProfileBuilder()
    .addIdentity("sip:6505551234@homedomain")
    .addIfc(1, {"<Method>INVITE</Method>"}, "sip:1.2.3.4:56789;transport=UDP");
  SubscriptionBuilder subscription = SubscriptionBuilder()
    .addServiceProfile(service_profile);
  _hss_connection->set_impu_result("sip:6505551234@homedomain", "call", RegDataXMLUtils::STATE_REGISTERED, subscription.return_sub());
  _hss_connection->set_impu_result("sip:6505551000@homedomain", "call", RegDataXMLUtils::STATE_REGISTERED, "");
  _hss_connection->set_result("/impu/sip%3A6505551234%40homedomain/location",
                              "{\"result-code\": 2001,"
                              " \"scscf\": \"sip:scscf.sprout.homedomain:5058;transport=TCP\"}");

  // This flow counts as a successful AS communication, as it sent back a 1xx
  // response.
  EXPECT_CALL(*_sess_cont_comm_tracker, on_success(_));

  TransportFlow tpBono(TransportFlow::Protocol::TCP, stack_data.scscf_port, "10.99.88.11", 12345);
  TransportFlow tpAS1(TransportFlow::Protocol::UDP, stack_data.scscf_port, "1.2.3.4", 56789);

  // ---------- Send INVITE
  // We're within the trust boundary, so no stripping should occur.
  SCSCFMessage msg;
  msg._via = "10.99.88.11:12345;transport=TCP";
  msg._to = "6505551234@homedomain";
  msg._todomain = "";
  msg._requri = "sip:6505551234@homedomain";
  msg._route = "Route: <sip:sprout.homedomain;orig>";

  msg._method = "INVITE";
  inject_msg(msg.get_request(), &tpBono);
  poll();
  ASSERT_EQ(2, txdata_count());

  // 100 Trying goes back to bono
  pjsip_msg* out = current_txdata()->msg;
  RespMatcher(100).matches(out);
  tpBono.expect_target(current_txdata(), true);  // Requests always come back on same transport
  msg.convert_routeset(out);
  free_txdata();

  // INVITE passed on to AS1
  SCOPED_TRACE("INVITE (S)");
  out = current_txdata()->msg;
  ReqMatcher r1("INVITE");
  ASSERT_NO_FATAL_FAILURE(r1.matches(out));

  tpAS1.expect_target(current_txdata(), false);
  EXPECT_EQ("sip:6505551234@homedomain", r1.uri());
  EXPECT_THAT(get_headers(out, "Route"),
              testing::MatchesRegex("Route: <sip:1\\.2\\.3\\.4:56789;transport=UDP;lr>\r\nRoute: <sip:odi_[+/A-Za-z0-9]+@127.0.0.1:5058;transport=UDP;lr;service=scscf>"));

  // ---------- AS1 sends a 183 Session Progress to indicate it is processing the
  // request.  This will disable the default handling.
  //
  // Save off the INVITE TX data so we can build a final response later on.
  pjsip_tx_data* invite_tx_data = pop_txdata();
  string fresp = respond_to_txdata(invite_tx_data, 183);
  inject_msg(fresp, &tpAS1);

  // 183 flows back to Bono.
  SCOPED_TRACE("183");
  out = current_txdata()->msg;
  RespMatcher(183).matches(out);
  tpBono.expect_target(current_txdata(), true);  // Requests always come back on same transport
  free_txdata();

  // ---------- AS1 now rejects the request with a 500 response.  This gets
  // returned to the caller because the 183 indicated the AS is live.
  fresp = respond_to_txdata(invite_tx_data, 500);
  pjsip_tx_data_dec_ref(invite_tx_data); invite_tx_data = NULL;
  inject_msg(fresp, &tpAS1);

  // ACK goes back to AS1
  SCOPED_TRACE("ACK");
  out = current_txdata()->msg;
  ASSERT_NO_FATAL_FAILURE(ReqMatcher("ACK").matches(out));
  free_txdata();

  // 500 response goes back to bono
  SCOPED_TRACE("500");
  out = current_txdata()->msg;
  RespMatcher(500).matches(out);
  tpBono.expect_target(current_txdata(), true);  // Requests always come back on same transport
  msg.convert_routeset(out);
  free_txdata();

  // ---------- Send ACK from bono
  SCOPED_TRACE("ACK");
  msg._cseq++;
  msg._method = "ACK";
  inject_msg(msg.get_request(), &tpBono);
}


// Test DefaultHandling=CONTINUE for a responsive AS that passes the INVITE
// back to the S-CSCF but then returns an error.
TEST_F(SCSCFTest, DefaultHandlingContinueInviteReturnedThenError)
{
  register_uri(_sdm, _hss_connection, "6505551234", "homedomain", "sip:wuntootreefower@10.114.61.213:5061;transport=tcp;ob");
  ServiceProfileBuilder service_profile = ServiceProfileBuilder()
    .addIdentity("sip:6505551234@homedomain")
    .addIfc(1, {"<Method>INVITE</Method>"}, "sip:1.2.3.4:56789;transport=UDP");
  SubscriptionBuilder subscription = SubscriptionBuilder()
    .addServiceProfile(service_profile);
  _hss_connection->set_impu_result("sip:6505551234@homedomain", "call", RegDataXMLUtils::STATE_REGISTERED, subscription.return_sub());
  _hss_connection->set_impu_result("sip:6505551000@homedomain", "call", RegDataXMLUtils::STATE_REGISTERED, "");

  // This flow is classed as a successful AS flow, as the AS will pass the
  // INVITE back to the S-CSCF which indicates it is responsive.
  EXPECT_CALL(*_sess_cont_comm_tracker, on_success(_));

  TransportFlow tpBono(TransportFlow::Protocol::TCP, stack_data.scscf_port, "10.99.88.11", 12345);
  TransportFlow tpAS1(TransportFlow::Protocol::UDP, stack_data.scscf_port, "1.2.3.4", 56789);
  TransportFlow tpCallee(TransportFlow::Protocol::TCP, stack_data.scscf_port, "10.114.61.213", 5061);

  // ---------- Send INVITE
  // We're within the trust boundary, so no stripping should occur.
  SCSCFMessage msg;
  msg._via = "10.99.88.11:12345;transport=TCP";
  msg._to = "6505551234@homedomain";
  msg._todomain = "";
  msg._requri = "sip:6505551234@homedomain";
  msg._route = "Route: <sip:sprout.homedomain>";

  msg._method = "INVITE";
  inject_msg(msg.get_request(), &tpBono);
  poll();
  ASSERT_EQ(2, txdata_count());

  // 100 Trying goes back to bono
  pjsip_msg* out = current_txdata()->msg;
  RespMatcher(100).matches(out);
  tpBono.expect_target(current_txdata(), true);  // Requests always come back on same transport
  msg.convert_routeset(out);
  free_txdata();

  // INVITE passed on to AS1
  SCOPED_TRACE("INVITE (S)");
  out = current_txdata()->msg;
  ReqMatcher r1("INVITE");
  ASSERT_NO_FATAL_FAILURE(r1.matches(out));

  tpAS1.expect_target(current_txdata(), false);
  EXPECT_EQ("sip:6505551234@homedomain", r1.uri());
  EXPECT_THAT(get_headers(out, "Route"),
              testing::MatchesRegex("Route: <sip:1\\.2\\.3\\.4:56789;transport=UDP;lr>\r\nRoute: <sip:odi_[+/A-Za-z0-9]+@127.0.0.1:5058;transport=UDP;lr;service=scscf>"));

  // ---------- AS1 sends a 100 Trying to indicate it has received the request.
  string resp_100 = respond_to_txdata(current_txdata(), 100);
  inject_msg(resp_100, &tpAS1);

  // We are going to send a 500 response to this request later on in the test
  // case. Build this now, as it means we can mutate the INVITE for sending
  // back to sprout.
  string resp_500 = respond_to_txdata(current_txdata(), 500);

  // ---------- AS1 turns it around (acting as proxy)
  const pj_str_t STR_ROUTE = pj_str("Route");
  pjsip_hdr* hdr = (pjsip_hdr*)pjsip_msg_find_hdr_by_name(out, &STR_ROUTE, NULL);
  if (hdr)
  {
    pj_list_erase(hdr);
  }
  inject_msg(out, &tpAS1);
  free_txdata();

  // 100 Trying goes back to AS1
  out = current_txdata()->msg;
  RespMatcher(100).matches(out);
  tpAS1.expect_target(current_txdata(), true);  // Requests always come back on same transport
  msg.convert_routeset(out);
  free_txdata();

  // INVITE passed on to final destination
  SCOPED_TRACE("INVITE (2)");
  out = current_txdata()->msg;
  ReqMatcher r2("INVITE");
  ASSERT_NO_FATAL_FAILURE(r2.matches(out));

  // INVITE passed to final destination, so to callee.
  tpCallee.expect_target(current_txdata(), false);
  EXPECT_EQ("sip:wuntootreefower@10.114.61.213:5061;transport=tcp;ob", r2.uri());
  EXPECT_EQ("", get_headers(out, "Route"));

  free_txdata();

  // ---------- AS1 now rejects the request with a 500 response.  The AS is not
  // bypassed as the INVITE it sent back to sprout indicates that it is live.
  inject_msg(resp_500, &tpAS1);

  // ACK goes back to AS1
  SCOPED_TRACE("ACK");
  out = current_txdata()->msg;
  ASSERT_NO_FATAL_FAILURE(ReqMatcher("ACK").matches(out));
  free_txdata();

  // 500 response goes back to bono
  SCOPED_TRACE("500");
  out = current_txdata()->msg;
  RespMatcher(500).matches(out);
  tpBono.expect_target(current_txdata(), true);  // Requests always come back on same transport
  msg.convert_routeset(out);
  free_txdata();

  // ---------- Send ACK from bono
  SCOPED_TRACE("ACK");
  msg._cseq++;
  msg._method = "ACK";
  inject_msg(msg.get_request(), &tpBono);

  // Check there are no outstanding messages - this confirms sprout did not
  // create a fork to bypass the AS.
  ASSERT_EQ(0, txdata_count());
}


TEST_F(SCSCFTest, DefaultHandlingContinueTimeout)
{
  // Register an endpoint to act as the callee.
  register_uri(_sdm, _hss_connection, "6505551234", "homedomain", "sip:wuntootreefower@10.114.61.213:5061;transport=tcp;ob");

  // Set up an application server for the caller. It's default handling is set
  // to session continue.
  ServiceProfileBuilder service_profile = ServiceProfileBuilder()
    .addIdentity("sip:6505551000@homedomain")
    .addIfc(1, {"<Method>INVITE</Method>"}, "sip:1.2.3.4:56789;transport=tcp");
  SubscriptionBuilder subscription = SubscriptionBuilder()
    .addServiceProfile(service_profile);
  _hss_connection->set_impu_result("sip:6505551000@homedomain",
                                   "call",
                                   "UNREGISTERED",
                                   subscription.return_sub());
  _hss_connection->set_result("/impu/sip%3A6505551234%40homedomain/location",
                              "{\"result-code\": 2001,"
                              " \"scscf\": \"sip:scscf.sprout.homedomain:5058;transport=TCP\"}");

  EXPECT_CALL(*_sess_cont_comm_tracker, on_failure(_, HasSubstr("timeout")));

  TransportFlow tpCaller(TransportFlow::Protocol::TCP, stack_data.scscf_port, "10.99.88.11", 12345);
  TransportFlow tpAS1(TransportFlow::Protocol::TCP, stack_data.scscf_port, "1.2.3.4", 56789);
  TransportFlow tpCallee(TransportFlow::Protocol::TCP, stack_data.scscf_port, "10.114.61.213", 5061);

  // Caller sends INVITE
  SCSCFMessage msg;
  msg._via = "10.99.88.11:12345;transport=TCP";
  msg._to = "6505551234@homedomain";
  msg._route = "Route: <sip:sprout.homedomain;orig>";
  msg._todomain = "";
  msg._requri = "sip:6505551234@homedomain";

  msg._method = "INVITE";
  inject_msg(msg.get_request(), &tpCaller);
  poll();
  ASSERT_EQ(2, txdata_count());

  // 100 Trying goes back to caller
  pjsip_msg* out = current_txdata()->msg;
  RespMatcher(100).matches(out);
  tpCaller.expect_target(current_txdata(), true);  // Requests always come back on same transport
  msg.convert_routeset(out);
  free_txdata();

  // INVITE passed on to AS
  out = current_txdata()->msg;
  ReqMatcher r1("INVITE");
  ASSERT_NO_FATAL_FAILURE(r1.matches(out));
  free_txdata();

  // Advance time without receiving a response. The application server is
  // bypassed.
  cwtest_advance_time_ms(3000);

  // INVITE is sent to the callee.
  poll();
  ASSERT_EQ(1, txdata_count());
  out = current_txdata()->msg;
  ReqMatcher r2("INVITE");
  ASSERT_NO_FATAL_FAILURE(r2.matches(out));
  tpCallee.expect_target(current_txdata(), true);

  // Callee sends 200 OK.
  inject_msg(respond_to_txdata(current_txdata(), 200, "", ""), &tpCallee);
  free_txdata();

  // 200 OK received at callee.
  poll();
  ASSERT_EQ(1, txdata_count());
  out = current_txdata()->msg;
  RespMatcher(200).matches(out);
  tpCaller.expect_target(current_txdata(), true);  // Requests always come back on same transport
  free_txdata();
}

TEST_F(SCSCFTest, DefaultHandlingContinueDisabled)
{
  // Set the session continue timer to 0 to disable it.
  _scscf_sproutlet->set_session_continued_timeout(0);

  // Register an endpoint to act as the callee.
  register_uri(_sdm, _hss_connection, "6505551234", "homedomain", "sip:wuntootreefower@10.114.61.213:5061;transport=tcp;ob");

  // Set up an application server for the caller. It's default handling is set
  // to session continue.
  ServiceProfileBuilder service_profile = ServiceProfileBuilder()
    .addIdentity("sip:6505551000@homedomain")
    .addIfc(1, {"<Method>INVITE</Method>"}, "sip:1.2.3.4:56789;transport=tcp");
  SubscriptionBuilder subscription = SubscriptionBuilder()
    .addServiceProfile(service_profile);
  _hss_connection->set_impu_result("sip:6505551000@homedomain",
                                   "call",
                                   "UNREGISTERED",
                                   subscription.return_sub());
  _hss_connection->set_result("/impu/sip%3A6505551234%40homedomain/location",
                              "{\"result-code\": 2001,"
                              " \"scscf\": \"sip:scscf.sprout.homedomain:5058;transport=TCP\"}");

  EXPECT_CALL(*_sess_cont_comm_tracker, on_failure(_, _));

  TransportFlow tpCaller(TransportFlow::Protocol::TCP, stack_data.scscf_port, "10.99.88.11", 12345);
  TransportFlow tpAS1(TransportFlow::Protocol::TCP, stack_data.scscf_port, "1.2.3.4", 56789);
  TransportFlow tpCallee(TransportFlow::Protocol::TCP, stack_data.scscf_port, "10.114.61.213", 5061);

  // Caller sends INVITE
  SCSCFMessage msg;
  msg._via = "10.99.88.11:12345;transport=TCP";
  msg._to = "6505551234@homedomain";
  msg._route = "Route: <sip:sprout.homedomain;orig>";
  msg._todomain = "";
  msg._requri = "sip:6505551234@homedomain";

  msg._method = "INVITE";
  inject_msg(msg.get_request(), &tpCaller);
  poll();
  ASSERT_EQ(2, txdata_count());

  // 100 Trying goes back to caller
  pjsip_msg* out = current_txdata()->msg;
  RespMatcher(100).matches(out);
  tpCaller.expect_target(current_txdata(), true);  // Requests always come back on same transport
  msg.convert_routeset(out);
  free_txdata();

  // INVITE passed on to AS
  out = current_txdata()->msg;
  ReqMatcher r1("INVITE");
  ASSERT_NO_FATAL_FAILURE(r1.matches(out));
  free_txdata();

  // Advance time without receiving a response. The liveness time is not
  // running which means the AS is not immediately bypassed.
  cwtest_advance_time_ms(3000);
  poll();
  ASSERT_EQ(0, txdata_count());

  // After another 29s the AS transaction times out and the INVITE is sent to
  // the callee.
  cwtest_advance_time_ms(29000);
  poll();

  out = current_txdata()->msg;
  ReqMatcher r2("INVITE");
  ASSERT_NO_FATAL_FAILURE(r2.matches(out));
  tpCallee.expect_target(current_txdata(), true);

  // Callee sends 200 OK.
  inject_msg(respond_to_txdata(current_txdata(), 200, "", ""), &tpCallee);
  free_txdata();

  // 200 OK received at caller.
  poll();
  ASSERT_EQ(1, txdata_count());
  out = current_txdata()->msg;
  RespMatcher(200).matches(out);
  tpCaller.expect_target(current_txdata(), true);  // Requests always come back on same transport
  free_txdata();
}


// Test DefaultHandling attribute missing.
TEST_F(SCSCFTest, DefaultHandlingMissing)
{
  register_uri(_sdm, _hss_connection, "6505551234", "homedomain", "sip:wuntootreefower@10.114.61.213:5061;transport=tcp;ob");
  register_uri(_sdm, _hss_connection, "6505551000", "homedomain", "sip:who@example.net");
  ServiceProfileBuilder service_profile = ServiceProfileBuilder()
    .addIdentity("sip:6505551234@homedomain")
    .addIfcNoDefHandling(1, {"<Method>INVITE</Method>"}, "sip:ne-as:56789;transport=UDP");
  SubscriptionBuilder subscription = SubscriptionBuilder()
    .addServiceProfile(service_profile);
  _hss_connection->set_impu_result("sip:6505551234@homedomain",
                                   "call",
                                   RegDataXMLUtils::STATE_REGISTERED,
                                   subscription.return_sub());
  _hss_connection->set_result("/impu/sip%3A6505551234%40homedomain/location",
                              "{\"result-code\": 2001,"
                              " \"scscf\": \"sip:scscf.sprout.homedomain:5058;transport=TCP\"}");

  TransportFlow tpBono(TransportFlow::Protocol::TCP, stack_data.scscf_port, "10.99.88.11", 12345);
  TransportFlow tpAS1(TransportFlow::Protocol::UDP, stack_data.scscf_port, "1.2.3.4", 56789);
  TransportFlow tpCallee(TransportFlow::Protocol::UDP, stack_data.scscf_port, "10.114.61.213", 5061);

  // ---------- Send INVITE
  // We're within the trust boundary, so no stripping should occur.
  SCSCFMessage msg;
  msg._via = "10.99.88.11:12345;transport=TCP";
  msg._to = "6505551234@homedomain";
  msg._todomain = "";
  msg._requri = "sip:6505551234@homedomain";
  msg._route = "Route: <sip:sprout.homedomain;orig>";

  msg._method = "INVITE";
  inject_msg(msg.get_request(), &tpBono);
  poll();
  ASSERT_EQ(2, txdata_count());

  // 100 Trying goes back to bono
  pjsip_msg* out = current_txdata()->msg;
  RespMatcher(100).matches(out);
  tpBono.expect_target(current_txdata(), true);  // Requests always come back on same transport
  msg.convert_routeset(out);
  free_txdata();

  // AS name fails to resolve, so INVITE passed on to final destination
  SCOPED_TRACE("INVITE (2)");
  out = current_txdata()->msg;
  ReqMatcher r2("INVITE");
  ASSERT_NO_FATAL_FAILURE(r2.matches(out));

  // INVITE passed to final destination, so to callee.
  tpCallee.expect_target(current_txdata(), false);
  EXPECT_EQ("sip:wuntootreefower@10.114.61.213:5061;transport=tcp;ob", r2.uri());
  EXPECT_EQ("", get_headers(out, "Route"));

  free_txdata();
}


// Test DefaultHandling attribute malformed.
TEST_F(SCSCFTest, DefaultHandlingMalformed)
{
  register_uri(_sdm, _hss_connection, "6505551234", "homedomain", "sip:wuntootreefower@10.114.61.213:5061;transport=tcp;ob");
  register_uri(_sdm, _hss_connection, "6505551000", "homedomain", "sip:who@example.net");
  ServiceProfileBuilder service_profile = ServiceProfileBuilder()
    .addIdentity("sip:6505551234@homedomain")
    .addIfcBadDefField(1, {"<Method>INVITE</Method>"}, "sip:ne-as:56789;transport=UDP", 0, "frog");
  SubscriptionBuilder subscription = SubscriptionBuilder()
    .addServiceProfile(service_profile);
  _hss_connection->set_impu_result("sip:6505551234@homedomain",
                                   "call",
                                   RegDataXMLUtils::STATE_REGISTERED,
                                   subscription.return_sub());
  _hss_connection->set_result("/impu/sip%3A6505551234%40homedomain/location",
                              "{\"result-code\": 2001,"
                              " \"scscf\": \"sip:scscf.sprout.homedomain:5058;transport=TCP\"}");

  TransportFlow tpBono(TransportFlow::Protocol::TCP, stack_data.scscf_port, "10.99.88.11", 12345);
  TransportFlow tpAS1(TransportFlow::Protocol::UDP, stack_data.scscf_port, "1.2.3.4", 56789);
  TransportFlow tpCallee(TransportFlow::Protocol::UDP, stack_data.scscf_port, "10.114.61.213", 5061);

  // ---------- Send INVITE
  // We're within the trust boundary, so no stripping should occur.
  SCSCFMessage msg;
  msg._via = "10.99.88.11:12345;transport=TCP";
  msg._to = "6505551234@homedomain";
  msg._todomain = "";
  msg._requri = "sip:6505551234@homedomain";
  msg._route = "Route: <sip:sprout.homedomain;orig>";

  msg._method = "INVITE";
  inject_msg(msg.get_request(), &tpBono);
  poll();
  ASSERT_EQ(2, txdata_count());

  // 100 Trying goes back to bono
  pjsip_msg* out = current_txdata()->msg;
  RespMatcher(100).matches(out);
  tpBono.expect_target(current_txdata(), true);  // Requests always come back on same transport
  msg.convert_routeset(out);
  free_txdata();

  // AS name fails to resolve, so INVITE passed on to final destination
  SCOPED_TRACE("INVITE (2)");
  out = current_txdata()->msg;
  ReqMatcher r2("INVITE");
  ASSERT_NO_FATAL_FAILURE(r2.matches(out));

  // INVITE passed to final destination, so to callee.
  tpCallee.expect_target(current_txdata(), false);
  EXPECT_EQ("sip:wuntootreefower@10.114.61.213:5061;transport=tcp;ob", r2.uri());
  EXPECT_EQ("", get_headers(out, "Route"));

  free_txdata();
}

// Test DefaultHandling=CONTINUE for non-existent AS (where name does not resolve).
//
// This test configures an AS for the originating subscriber, and checks that
// the S-CSCF still record-routes itself correctly when the AS fails and is
// bypassed.
TEST_F(SCSCFTest, DefaultHandlingContinueNonExistentRRTest)
{
  register_uri(_sdm, _hss_connection, "6505551234", "homedomain", "sip:wuntootreefower@10.114.61.213:5061;transport=tcp;ob");
  register_uri(_sdm, _hss_connection, "6505551000", "homedomain", "sip:who@example.net");
  ServiceProfileBuilder service_profile = ServiceProfileBuilder()
    .addIdentity("sip:6505551000@homedomain")
    .addIfc(1, {"<Method>INVITE</Method>"}, "sip:ne-as:56789;transport=UDP");
  SubscriptionBuilder subscription = SubscriptionBuilder()
    .addServiceProfile(service_profile);
  _hss_connection->set_impu_result("sip:6505551000@homedomain", "call", RegDataXMLUtils::STATE_REGISTERED, subscription.return_sub());
  _hss_connection->set_impu_result("sip:6505551234@homedomain", "call", RegDataXMLUtils::STATE_REGISTERED, "");
  _hss_connection->set_result("/impu/sip%3A6505551234%40homedomain/location",
                              "{\"result-code\": 2001,"
                              " \"scscf\": \"sip:scscf.sprout.homedomain:5058;transport=TCP\"}");

  TransportFlow tpBono(TransportFlow::Protocol::TCP, stack_data.scscf_port, "10.99.88.11", 12345);
  TransportFlow tpAS1(TransportFlow::Protocol::UDP, stack_data.scscf_port, "1.2.3.4", 56789);
  TransportFlow tpCallee(TransportFlow::Protocol::TCP, stack_data.scscf_port, "10.114.61.213", 5061);

  // ---------- Send INVITE
  // We're within the trust boundary, so no stripping should occur.
  SCSCFMessage msg;
  msg._via = "10.99.88.11:12345;transport=TCP";
  msg._to = "6505551234@homedomain";
  msg._todomain = "";
  msg._requri = "sip:6505551234@homedomain";
  msg._route = "Route: <sip:sprout.homedomain;orig>";

  msg._method = "INVITE";
  inject_msg(msg.get_request(), &tpBono);
  poll();
  ASSERT_EQ(2, txdata_count());

  // 100 Trying goes back to bono
  pjsip_msg* out = current_txdata()->msg;
  RespMatcher(100).matches(out);
  tpBono.expect_target(current_txdata(), true);  // Requests always come back on same transport
  msg.convert_routeset(out);
  free_txdata();

  // AS name fails to resolve, so INVITE passed on to final destination
  SCOPED_TRACE("INVITE (2)");
  out = current_txdata()->msg;
  ReqMatcher r2("INVITE");
  ASSERT_NO_FATAL_FAILURE(r2.matches(out));

  // INVITE passed to final destination, so to callee.
  tpCallee.expect_target(current_txdata(), false);

  // The S-CSCF should record-route itself for both originating and terminating
  // billing.
  EXPECT_THAT(get_headers(out, "Record-Route"),
              MatchesRegex("Record-Route:.*billing-role=charge-term.*"
                           "Record-Route:.*billing-role=charge-orig.*"));

  free_txdata();
}

// Test DefaultHandling=CONTINUE for an unresponsive AS.
//
// This test configures an AS for the originating subscriber, and checks that
// the S-CSCF still record-routes itself correctly when the AS times out and is
// bypassed.
TEST_F(SCSCFTest, DefaultHandlingContinueTimeoutRRTest)
{
  // Register an endpoint to act as the callee.
  register_uri(_sdm, _hss_connection, "6505551234", "homedomain", "sip:wuntootreefower@10.114.61.213:5061;transport=tcp;ob");

  // Set up an application server for the caller. It's default handling is set
  // to session continue.
  ServiceProfileBuilder service_profile = ServiceProfileBuilder()
    .addIdentity("sip:6505551000@homedomain")
    .addIfc(1, {"<Method>INVITE</Method>"}, "sip:1.2.3.4:56789;transport=tcp");
  SubscriptionBuilder subscription = SubscriptionBuilder()
    .addServiceProfile(service_profile);
  _hss_connection->set_impu_result("sip:6505551000@homedomain",
                                   "call",
                                   "UNREGISTERED",
                                   subscription.return_sub());
  _hss_connection->set_result("/impu/sip%3A6505551234%40homedomain/location",
                              "{\"result-code\": 2001,"
                              " \"scscf\": \"sip:scscf.sprout.homedomain:5058;transport=TCP\"}");

  EXPECT_CALL(*_sess_cont_comm_tracker, on_failure(_, HasSubstr("timeout")));

  TransportFlow tpCaller(TransportFlow::Protocol::TCP, stack_data.scscf_port, "10.99.88.11", 12345);
  TransportFlow tpAS1(TransportFlow::Protocol::TCP, stack_data.scscf_port, "1.2.3.4", 56789);
  TransportFlow tpCallee(TransportFlow::Protocol::TCP, stack_data.scscf_port, "10.114.61.213", 5061);

  // Caller sends INVITE
  SCSCFMessage msg;
  msg._via = "10.99.88.11:12345;transport=TCP";
  msg._to = "6505551234@homedomain";
  msg._route = "Route: <sip:sprout.homedomain;orig>";
  msg._todomain = "";
  msg._requri = "sip:6505551234@homedomain";

  msg._method = "INVITE";
  inject_msg(msg.get_request(), &tpCaller);
  poll();
  ASSERT_EQ(2, txdata_count());

  // 100 Trying goes back to caller
  pjsip_msg* out = current_txdata()->msg;
  RespMatcher(100).matches(out);
  tpCaller.expect_target(current_txdata(), true);  // Requests always come back on same transport
  msg.convert_routeset(out);
  free_txdata();

  // INVITE passed on to AS
  out = current_txdata()->msg;
  ReqMatcher r1("INVITE");
  ASSERT_NO_FATAL_FAILURE(r1.matches(out));
  free_txdata();

  // Advance time without receiving a response. The application server is
  // bypassed.
  cwtest_advance_time_ms(3000);

  // INVITE is sent to the callee.
  poll();
  ASSERT_EQ(1, txdata_count());
  out = current_txdata()->msg;
  ReqMatcher r2("INVITE");
  ASSERT_NO_FATAL_FAILURE(r2.matches(out));
  tpCallee.expect_target(current_txdata(), true);

  EXPECT_THAT(get_headers(out, "Record-Route"),
              MatchesRegex("Record-Route:.*billing-role=charge-term.*"
                           "Record-Route:.*billing-role=charge-orig.*"));

  // Callee sends 200 OK.
  inject_msg(respond_to_txdata(current_txdata(), 200, "", ""), &tpCallee);
  free_txdata();

  // 200 OK received at callee.
  poll();
  ASSERT_EQ(1, txdata_count());
  out = current_txdata()->msg;
  RespMatcher(200).matches(out);
  tpCaller.expect_target(current_txdata(), true);  // Requests always come back on same transport
  free_txdata();
}

// Test DefaultHandling=CONTINUE for non-existent AS.
//
// This test configures two ASs for the originating subscriber, and checks that
// the S-CSCF still record-routes itself correctly when the first AS fails, is
// bypassed, and the request is routed to the second AS.
TEST_F(SCSCFTest, DefaultHandlingContinueFirstAsFailsRRTest)
{
  // Register an endpoint to act as the callee.
  register_uri(_sdm, _hss_connection, "6505551234", "homedomain", "sip:wuntootreefower@10.114.61.213:5061;transport=tcp;ob");

  // Set up an application server for the caller. It's default handling is set
  // to session continue.
  ServiceProfileBuilder service_profile = ServiceProfileBuilder()
    .addIdentity("sip:6505551000@homedomain")
    .addIfc(1, {"<Method>INVITE</Method>"}, "sip:ne-as:56789;transport=tcp")
    .addIfc(2, {"<Method>INVITE</Method>"}, "sip:1.2.3.4:56789;transport=UDP");
  SubscriptionBuilder subscription = SubscriptionBuilder()
    .addServiceProfile(service_profile);
  _hss_connection->set_impu_result("sip:6505551000@homedomain",
                                   "call",
                                   "UNREGISTERED",
                                   subscription.return_sub());
  _hss_connection->set_result("/impu/sip%3A6505551234%40homedomain/location",
                              "{\"result-code\": 2001,"
                              " \"scscf\": \"sip:scscf.sprout.homedomain:5058;transport=TCP\"}");
  EXPECT_CALL(*_sess_cont_comm_tracker, on_failure(_, HasSubstr("No valid address")));

  TransportFlow tpCaller(TransportFlow::Protocol::TCP, stack_data.scscf_port, "10.99.88.11", 12345);
  TransportFlow tpAS1(TransportFlow::Protocol::TCP, stack_data.scscf_port, "1.2.3.4", 56789);
  TransportFlow tpCallee(TransportFlow::Protocol::TCP, stack_data.scscf_port, "10.114.61.213", 5061);

  // Caller sends INVITE
  SCSCFMessage msg;
  msg._via = "10.99.88.11:12345;transport=TCP";
  msg._to = "6505551234@homedomain";
  msg._route = "Route: <sip:sprout.homedomain;orig>";
  msg._todomain = "";
  msg._requri = "sip:6505551234@homedomain";

  msg._method = "INVITE";
  inject_msg(msg.get_request(), &tpCaller);
  poll();
  ASSERT_EQ(2, txdata_count());

  // 100 Trying goes back to caller
  pjsip_msg* out = current_txdata()->msg;
  RespMatcher(100).matches(out);
  tpCaller.expect_target(current_txdata(), true);  // Requests always come back on same transport
  msg.convert_routeset(out);
  free_txdata();

  // The first AS fails to resolve so the INVITE is passed on to AS2
  out = current_txdata()->msg;
  ReqMatcher r1("INVITE");
  ASSERT_NO_FATAL_FAILURE(r1.matches(out));
  free_txdata();

  // The S-CSCF should have record-routed itself at the start of originating
  // processing, and this should be reflected in the request sent to the second
  // AS.
  EXPECT_THAT(get_headers(out, "Record-Route"),
              MatchesRegex("Record-Route:.*billing-role=charge-orig.*"));
  free_txdata();
}

// Test DefaultHandling=CONTINUE for non-existent AS.
//
// This test configures two ASs for the terminating subscriber, and checks that
// the S-CSCF still record-routes itself correctly when the first AS fails, is
// bypassed, and the request is routed to the second AS.
//
// This test configured record routing at the start of terminating processing,
// so we can check the terminating Record-Route is preserved when bypassing the
// AS.
TEST_F(SCSCFTest, DefaultHandlingContinueFirstTermAsFailsRRTest)
{
  // Register an endpoint to act as the callee.
  register_uri(_sdm, _hss_connection, "6505551234", "homedomain", "sip:wuntootreefower@10.114.61.213:5061;transport=tcp;ob");

  // Set up an application server for the caller. It's default handling is set
  // to session continue.
  ServiceProfileBuilder service_profile = ServiceProfileBuilder()
    .addIdentity("sip:6505551234@homedomain")
    .addIfc(1, {"<Method>INVITE</Method>"}, "sip:ne-as:56789;transport=tcp")
    .addIfc(2, {"<Method>INVITE</Method>"}, "sip:1.2.3.4:56789;transport=UDP");
  SubscriptionBuilder subscription = SubscriptionBuilder()
    .addServiceProfile(service_profile);
  _hss_connection->set_impu_result("sip:6505551234@homedomain", "call", RegDataXMLUtils::STATE_REGISTERED, subscription.return_sub());
  _hss_connection->set_impu_result("sip:6505551000@homedomain", "call", RegDataXMLUtils::STATE_REGISTERED, "");
  _hss_connection->set_result("/impu/sip%3A6505551234%40homedomain/location",
                              "{\"result-code\": 2001,"
                              " \"scscf\": \"sip:scscf.sprout.homedomain:5058;transport=TCP\"}");

  EXPECT_CALL(*_sess_cont_comm_tracker, on_failure(_, HasSubstr("No valid address")));

  TransportFlow tpCaller(TransportFlow::Protocol::TCP, stack_data.scscf_port, "10.99.88.11", 12345);
  TransportFlow tpAS1(TransportFlow::Protocol::TCP, stack_data.scscf_port, "1.2.3.4", 56789);
  TransportFlow tpCallee(TransportFlow::Protocol::TCP, stack_data.scscf_port, "10.114.61.213", 5061);

  bool old_rr_on_comp_of_orig = stack_data.record_route_on_completion_of_originating;
  bool old_rr_on_init_of_term = stack_data.record_route_on_initiation_of_terminating;
  stack_data.record_route_on_initiation_of_terminating = true;
  stack_data.record_route_on_completion_of_originating = true;

  // Caller sends INVITE
  SCSCFMessage msg;
  msg._via = "10.99.88.11:12345;transport=TCP";
  msg._to = "6505551234@homedomain";
  msg._route = "Route: <sip:sprout.homedomain;orig>";
  msg._todomain = "";
  msg._requri = "sip:6505551234@homedomain";

  msg._method = "INVITE";
  inject_msg(msg.get_request(), &tpCaller);
  poll();
  ASSERT_EQ(2, txdata_count());

  // 100 Trying goes back to caller
  pjsip_msg* out = current_txdata()->msg;
  RespMatcher(100).matches(out);
  tpCaller.expect_target(current_txdata(), true);  // Requests always come back on same transport
  msg.convert_routeset(out);
  free_txdata();

  // The first AS fails to resolve so the INVITE is passed on to AS2
  out = current_txdata()->msg;
  ReqMatcher r1("INVITE");
  ASSERT_NO_FATAL_FAILURE(r1.matches(out));
  free_txdata();

  // The S-CSCF should have record-routed itself at the start of originating
  // processing, end of originating, and start of terminating. However:
  // -  We don't bill at the start of terminating processing, so the top route
  //    header should indicate no billing.
  // -  There was only one signaling hop on the originating side, so there
  //    should only be one RR header from originating processing, which should
  //    indicate originating billing).
  EXPECT_THAT(get_headers(out, "Record-Route"),
              MatchesRegex("Record-Route:.*billing-role=charge-none.*"
                           "Record-Route:.*billing-role=charge-orig.*"));
  free_txdata();

  stack_data.record_route_on_initiation_of_terminating = old_rr_on_init_of_term;
  stack_data.record_route_on_completion_of_originating = old_rr_on_comp_of_orig;
}


// Test that if AS1 times out, then AS2 rejects an INVITE, the rejection is
// immediately sent on, without waiting for all retries to AS1 to take place.
// Then, if AS1 finally responds, check the response is handled.
TEST_F(SCSCFTest, DefaultHandlingContinueErrorSentImmediately)
{
  // Register an endpoint to act as the callee.
  register_uri(_sdm, _hss_connection, "6505551234", "homedomain", "sip:wuntootreefower@10.114.61.213:5061;transport=tcp;ob");

  // Set up an application server for the caller. It's default handling is set
  // to session continue.
  ServiceProfileBuilder service_profile = ServiceProfileBuilder()
    .addIdentity("sip:6505551000@homedomain")
    .addIfc(1, {"<Method>INVITE</Method>"}, "sip:1.2.3.4:56789;transport=TCP")
    .addIfc(2, {"<Method>INVITE</Method>"}, "sip:4.2.3.4:56788;transport=TCP");
  SubscriptionBuilder subscription = SubscriptionBuilder()
    .addServiceProfile(service_profile);
  _hss_connection->set_impu_result("sip:6505551000@homedomain",
                                   "call",
                                   "UNREGISTERED",
                                   subscription.return_sub());
  _hss_connection->set_result("/impu/sip%3A6505551234%40homedomain/location",
                              "{\"result-code\": 2001,"
                              " \"scscf\": \"sip:scscf.sprout.homedomain:5058;transport=TCP\"}");

  EXPECT_CALL(*_sess_cont_comm_tracker, on_failure(_, HasSubstr("timeout")));

  TransportFlow tpCaller(TransportFlow::Protocol::TCP, stack_data.scscf_port, "10.99.88.11", 12345);
  TransportFlow tpAS1(TransportFlow::Protocol::TCP, stack_data.scscf_port, "1.2.3.4", 56789);
  TransportFlow tpAS2(TransportFlow::Protocol::TCP, stack_data.scscf_port, "4.2.3.4", 56788);

  // Caller sends INVITE.
  SCSCFMessage msg;
  msg._via = "10.99.88.11:12345;transport=TCP";
  msg._to = "6505551234@homedomain";
  msg._route = "Route: <sip:sprout.homedomain;orig>";
  msg._todomain = "";
  msg._requri = "sip:6505551234@homedomain";

  msg._method = "INVITE";
  inject_msg(msg.get_request(), &tpCaller);
  poll();
  ASSERT_EQ(2, txdata_count());

  // 100 Trying goes back to caller
  pjsip_msg* out = current_txdata()->msg;
  RespMatcher(100).matches(out);
  tpCaller.expect_target(current_txdata(), true);  // Requests always come back on same transport
  msg.convert_routeset(out);
  free_txdata();

  // The INVITE is sent onto AS1 (which will reply very slowly).
  //
  // Save off the invite, as it will be needed later.
  out = current_txdata()->msg;
  ReqMatcher("INVITE").matches(out);
  tpAS1.expect_target(current_txdata(), false);
  pjsip_tx_data* invite_1_tx_data = pop_txdata();

  // Advance time by just over 3s (which is the testbed default time to wait for
  // a response from a session continued AS).
  ASSERT_EQ(0, txdata_count());
  cwtest_advance_time_ms(3001);
  poll();

  // Expect the INVITE to have now been passed on to AS2.
  //
  // Save off the invite, as it will be needed later.
  ASSERT_EQ(1, txdata_count());
  out = current_txdata()->msg;
  ReqMatcher("INVITE").matches(out);
  tpAS2.expect_target(current_txdata(), false);
  pjsip_tx_data* invite_2_tx_data = pop_txdata();

  // Send in a 183 Session Progress response from AS2 to indicate it is
  // processing the request. This will disable the default handling.
  inject_msg(respond_to_txdata(invite_2_tx_data, 183), &tpAS2);
  poll();

  // Expect the 183 to be returned to the caller without delay.
  ASSERT_EQ(1, txdata_count());
  out = current_txdata()->msg;
  RespMatcher(183).matches(out);
  tpCaller.expect_target(current_txdata(), true);
  free_txdata();

  // AS2 now rejects the request with a 500 response. This will be returned to
  // the caller, as the 183 indicated that AS2 was alive.
  inject_msg(respond_to_txdata(invite_2_tx_data, 500), &tpAS2);
  ASSERT_EQ(2, txdata_count());

  // Expect an ACK to be sent to AS2.
  out = current_txdata()->msg;
  ReqMatcher("ACK").matches(out);
  tpAS2.expect_target(current_txdata(), false);
  free_txdata();

  // Expect the 500 to be passed back to the caller without delay.
  out = current_txdata()->msg;
  RespMatcher(500).matches(out);
  tpCaller.expect_target(current_txdata(), true);
  free_txdata();

  // Caller ACKs error response.
  msg._method = "ACK";
  inject_msg(msg.get_request(), &tpCaller);
  poll();

  ASSERT_EQ(0, txdata_count());

  // Now AS1 finally responds with a 100 Trying.
  inject_msg(respond_to_txdata(invite_1_tx_data, 100), &tpAS1);

  cwtest_advance_time_ms(100);
  poll();

  // Respond to AS1 with a CANCEL, as an error has already been sent upstream to
  // the caller.
  ASSERT_EQ(1, txdata_count());
  out = current_txdata()->msg;
  ReqMatcher("CANCEL").matches(out);
  tpAS1.expect_target(current_txdata(), false);
  free_txdata();

  ASSERT_EQ(0, txdata_count());
  pjsip_tx_data_dec_ref(invite_1_tx_data); invite_1_tx_data = NULL;
  pjsip_tx_data_dec_ref(invite_2_tx_data); invite_2_tx_data = NULL;
}


// Test that if AS1 times out, then AS2 rejects an INVITE, and the rejection is
// sent upstream, if AS1 then replies with an error, the error is handled.
TEST_F(SCSCFTest, DefaultHandlingContinueErrorTimeoutThenResp)
{
  // Register an endpoint to act as the callee.
  register_uri(_sdm, _hss_connection, "6505551234", "homedomain", "sip:wuntootreefower@10.114.61.213:5061;transport=tcp;ob");

  // Set up an application server for the caller. It's default handling is set
  // to session continue.
  ServiceProfileBuilder service_profile = ServiceProfileBuilder()
    .addIdentity("sip:6505551000@homedomain")
    .addIfc(1, {"<Method>INVITE</Method>"}, "sip:1.2.3.4:56789;transport=TCP")
    .addIfc(2, {"<Method>INVITE</Method>"}, "sip:4.2.3.4:56789;transport=TCP");
  SubscriptionBuilder subscription = SubscriptionBuilder()
    .addServiceProfile(service_profile);
  _hss_connection->set_impu_result("sip:6505551000@homedomain",
                                   "call",
                                   "UNREGISTERED",
                                   subscription.return_sub());
  _hss_connection->set_result("/impu/sip%3A6505551234%40homedomain/location",
                              "{\"result-code\": 2001,"
                              " \"scscf\": \"sip:scscf.sprout.homedomain:5058;transport=TCP\"}");

  EXPECT_CALL(*_sess_cont_comm_tracker, on_failure(_, HasSubstr("timeout")));

  TransportFlow tpCaller(TransportFlow::Protocol::TCP, stack_data.scscf_port, "10.99.88.11", 12345);
  TransportFlow tpAS1(TransportFlow::Protocol::TCP, stack_data.scscf_port, "1.2.3.4", 56789);
  TransportFlow tpAS2(TransportFlow::Protocol::TCP, stack_data.scscf_port, "4.2.3.4", 56789);

  // Caller sends INVITE.
  SCSCFMessage msg;
  msg._via = "10.99.88.11:12345;transport=TCP";
  msg._to = "6505551234@homedomain";
  msg._route = "Route: <sip:sprout.homedomain;orig>";
  msg._todomain = "";
  msg._requri = "sip:6505551234@homedomain";

  msg._method = "INVITE";
  inject_msg(msg.get_request(), &tpCaller);
  poll();
  ASSERT_EQ(2, txdata_count());

  // 100 Trying goes back to caller.
  pjsip_msg* out = current_txdata()->msg;
  RespMatcher(100).matches(out);
  tpCaller.expect_target(current_txdata(), true);  // Requests always come back on same transport
  msg.convert_routeset(out);
  free_txdata();

  // The INVITE is sent onto AS1 (which will reply very slowly).
  //
  // Save off the invite, as it will be needed later.
  out = current_txdata()->msg;
  ReqMatcher("INVITE").matches(out);
  tpAS1.expect_target(current_txdata(), false);
  pjsip_tx_data* invite_1_tx_data = pop_txdata();

  // Advance time by just over 3s (which is the testbed default time to wait for
  // a response from a session continued AS).
  ASSERT_EQ(0, txdata_count());
  cwtest_advance_time_ms(3001);
  poll();

  // Expect the INVITE to have now been passed on to AS2.
  //
  // Save off the invite, as it will be needed later.
  ASSERT_EQ(1, txdata_count());
  out = current_txdata()->msg;
  ReqMatcher("INVITE").matches(out);
  tpAS2.expect_target(current_txdata(), false);
  pjsip_tx_data* invite_2_tx_data = pop_txdata();

  // Send in a 183 Session Progress response from AS2 to indicate it is
  // processing the request. This will disable the default handling.
  inject_msg(respond_to_txdata(invite_2_tx_data, 183), &tpAS2);
  poll();

  // Expect the 183 to be returned to the caller without delay.
  ASSERT_EQ(1, txdata_count());
  out = current_txdata()->msg;
  RespMatcher(183).matches(out);
  tpCaller.expect_target(current_txdata(), true);
  free_txdata();

  // AS2 now rejects the request with a 500 response. This will be returned to
  // the caller, as the 183 indicated that AS2 was alive.
  inject_msg(respond_to_txdata(invite_2_tx_data, 500), &tpAS2);
  ASSERT_EQ(2, txdata_count());

  // Expect an ACK to be sent to AS2.
  out = current_txdata()->msg;
  ReqMatcher("ACK").matches(out);
  tpAS2.expect_target(current_txdata(), false);
  free_txdata();

  // Expect the 500 to be passed back to the caller without delay.
  out = current_txdata()->msg;
  RespMatcher(500).matches(out);
  tpCaller.expect_target(current_txdata(), true);
  free_txdata();

  // Caller ACKs error response.
  msg._method = "ACK";
  inject_msg(msg.get_request(), &tpCaller);
  poll();

  ASSERT_EQ(0, txdata_count());

  // Now AS1 finally responds with a 403 (an error code chosen at random).
  inject_msg(respond_to_txdata(invite_1_tx_data, 483), &tpAS1);

  // Respond to AS1 with an ACK. Also check the error is not sent upstream, as
  // an error has already been sent.
  ASSERT_EQ(1, txdata_count());
  out = current_txdata()->msg;
  ReqMatcher("ACK").matches(out);
  tpAS1.expect_target(current_txdata(), false);
  free_txdata();

  ASSERT_EQ(0, txdata_count());
  pjsip_tx_data_dec_ref(invite_1_tx_data); invite_1_tx_data = NULL;
  pjsip_tx_data_dec_ref(invite_2_tx_data); invite_2_tx_data = NULL;
}


// Test that if AS1 times out, then AS2 rejects an MESSAGE, and the rejection is
// sent upstream, if AS1 then replies with an error, the error is handled.
TEST_F(SCSCFTest, DefaultHandlingContinueMessageErrorTimeoutThenResp)
{
  // Register an endpoint to act as UE2.
  register_uri(_sdm, _hss_connection, "6505551234", "homedomain", "sip:wuntootreefower@10.114.61.213:5061;transport=tcp;ob");

  // Set up an application server for UE1. It's default handling is set to
  // session continue.
  ServiceProfileBuilder service_profile = ServiceProfileBuilder()
    .addIdentity("sip:6505551000@homedomain")
    .addIfc(1, {"<Method>MESSAGE</Method>"}, "sip:1.2.3.4:56789;transport=TCP")
    .addIfc(2, {"<Method>MESSAGE</Method>"}, "sip:4.2.3.4:56789;transport=TCP");
  SubscriptionBuilder subscription = SubscriptionBuilder()
    .addServiceProfile(service_profile);
  _hss_connection->set_impu_result("sip:6505551000@homedomain",
                                   "call",
                                   "UNREGISTERED",
                                   subscription.return_sub());
  _hss_connection->set_result("/impu/sip%3A6505551234%40homedomain/location",
                              "{\"result-code\": 2001,"
                              " \"scscf\": \"sip:scscf.sprout.homedomain:5058;transport=TCP\"}");

  EXPECT_CALL(*_sess_cont_comm_tracker, on_failure(_, HasSubstr("timeout")));

  TransportFlow tpUE1(TransportFlow::Protocol::TCP, stack_data.scscf_port, "10.99.88.11", 12345);
  TransportFlow tpAS1(TransportFlow::Protocol::TCP, stack_data.scscf_port, "1.2.3.4", 56789);
  TransportFlow tpAS2(TransportFlow::Protocol::TCP, stack_data.scscf_port, "4.2.3.4", 56789);

  // MESSAGE sent from UE1.
  SCSCFMessage msg;
  msg._via = "10.99.88.11:12345;transport=TCP";
  msg._to = "6505551234@homedomain";
  msg._route = "Route: <sip:sprout.homedomain;orig>";
  msg._todomain = "";
  msg._requri = "sip:6505551234@homedomain";

  msg._method = "MESSAGE";
  inject_msg(msg.get_request(), &tpUE1);
  poll();
  ASSERT_EQ(1, txdata_count());

  // The MESSAGE is sent onto AS1 (which will reply very slowly).
  //
  // Save off the MESSAGE, as it will be needed later.
  pjsip_msg* out = current_txdata()->msg;
  ReqMatcher("MESSAGE").matches(out);
  tpAS1.expect_target(current_txdata(), false);
  pjsip_tx_data* message_1_tx_data = pop_txdata();

  // Advance time by just over 3s (which is the testbed default time to wait for
  // a response from a session continued AS).
  ASSERT_EQ(0, txdata_count());
  cwtest_advance_time_ms(3001);
  poll();

  // Expect the MESSAGE to have now been passed on to AS2.
  //
  // Save off the MESSAGE, as it will be needed later.
  ASSERT_EQ(1, txdata_count());
  out = current_txdata()->msg;
  ReqMatcher("MESSAGE").matches(out);
  tpAS2.expect_target(current_txdata(), false);
  pjsip_tx_data* message_2_tx_data = pop_txdata();

  // Send in a 183 Session Progress response from AS2 to indicate it is
  // processing the request. This will disable the default handling.
  inject_msg(respond_to_txdata(message_2_tx_data, 183), &tpAS2);
  poll();

  // Expect the 183 to be returned to UE1 without delay.
  ASSERT_EQ(1, txdata_count());
  out = current_txdata()->msg;
  RespMatcher(183).matches(out);
  tpUE1.expect_target(current_txdata(), true);
  free_txdata();

  // AS2 now rejects the request with a 500 response. This will be returned to
  // UE1, as the 183 indicated that AS2 was alive.
  inject_msg(respond_to_txdata(message_2_tx_data, 500), &tpAS2);
  ASSERT_EQ(1, txdata_count());

  // Expect the 500 to be passed back to UE1 without delay.
  out = current_txdata()->msg;
  RespMatcher(500).matches(out);
  tpUE1.expect_target(current_txdata(), true);
  free_txdata();

  ASSERT_EQ(0, txdata_count());

  // Now AS1 finally responds with a 403 (an error code chosen at random).
  inject_msg(respond_to_txdata(message_1_tx_data, 483), &tpAS1);

  // Check the error is not sent upstream, as an error has already been sent.
  ASSERT_EQ(0, txdata_count());
  pjsip_tx_data_dec_ref(message_1_tx_data); message_1_tx_data = NULL;
  pjsip_tx_data_dec_ref(message_2_tx_data); message_2_tx_data = NULL;
}


// Test that when Sprout is configured to Record-Route itself only at
// the start and end of all processing, it does.
TEST_F(SCSCFTest, RecordRoutingTest)
{
  // Expect 2 Record-Routes:
  // - on start of originating handling
  // - AS1's Record-Route
  // - AS2's Record-Route
  // - AS3's Record-Route
  // - AS4's Record-Route
  // - on end of terminating handling

  _hss_connection->set_result("/impu/sip%3A6505551234%40homedomain/location",
                              "{\"result-code\": 2001,"
                              " \"scscf\": \"sip:scscf.sprout.homedomain:5058;transport=TCP\"}");
  doFourAppServerFlow("Record-Route: <sip:scscf.sprout.homedomain:5058;transport=TCP;lr;billing-role=charge-term>\r\n"
                      "Record-Route: <sip:6.2.3.4>\r\n"
                      "Record-Route: <sip:5.2.3.4>\r\n"
                      "Record-Route: <sip:4.2.3.4>\r\n"
                      "Record-Route: <sip:1.2.3.4>\r\n"
                      "Record-Route: <sip:scscf.sprout.homedomain:5058;transport=TCP;lr;billing-role=charge-orig>", true);
  free_txdata();
}

// Test that when Sprout is configured to Record-Route itself at
// the start and end of terminating and originating processing, it does.
TEST_F(SCSCFTest, RecordRoutingTestStartAndEnd)
{
  stack_data.record_route_on_completion_of_originating = true;
  stack_data.record_route_on_initiation_of_terminating = true;

  // Expect 2 Record-Routes:
  // - on start of originating handling
  // - AS1's Record-Route
  // - AS2's Record-Route
  // - on end of originating handling/on start of terminating handling
  // (collapsed together as they're identical)
  // - AS3's Record-Route
  // - AS4's Record-Route
  // - on end of terminating handling

  _hss_connection->set_result("/impu/sip%3A6505551234%40homedomain/location",
                              "{\"result-code\": 2001,"
                              " \"scscf\": \"sip:scscf.sprout.homedomain:5058;transport=TCP\"}");

  doFourAppServerFlow("Record-Route: <sip:scscf.sprout.homedomain:5058;transport=TCP;lr;billing-role=charge-term>\r\n"
                      "Record-Route: <sip:6.2.3.4>\r\n"
                      "Record-Route: <sip:5.2.3.4>\r\n"
                      "Record-Route: <sip:scscf.sprout.homedomain:5058;transport=TCP;lr;billing-role=charge-none>\r\n"
                      "Record-Route: <sip:scscf.sprout.homedomain:5058;transport=TCP;lr;billing-role=charge-none>\r\n"
                      "Record-Route: <sip:4.2.3.4>\r\n"
                      "Record-Route: <sip:1.2.3.4>\r\n"
                      "Record-Route: <sip:scscf.sprout.homedomain:5058;transport=TCP;lr;billing-role=charge-orig>", true);
  stack_data.record_route_on_completion_of_originating = false;
  stack_data.record_route_on_initiation_of_terminating = false;
}


// Test that when Sprout is configured to Record-Route itself on each
// hop, it does.
TEST_F(SCSCFTest, RecordRoutingTestEachHop)
{
  // Simulate record-routing model 3, which sets all the record-routing flags.
  stack_data.record_route_on_initiation_of_terminating = true;
  stack_data.record_route_on_completion_of_originating = true;
  stack_data.record_route_on_diversion = true;
  stack_data.record_route_on_every_hop = true;

  // Expect 9 Record-Routes:
  // - between the endpoint and AS1
  // - AS1's Record-Route
  // - between AS1 and AS2
  // - AS2's Record-Route
  // - between AS2 and AS3
  // - AS3's Record-Route
  // - between AS3 and AS4
  // - AS4's Record-Route
  // - between AS4 and the endpoint

  // In reality we'd expect 10 (instead of having one between AS2 and
  // AS3, we'd have two - one for conclusion of originating processing
  // and one for initiation of terminating processing) but we don't
  // split originating and terminating handling like that yet.
  _hss_connection->set_result("/impu/sip%3A6505551234%40homedomain/location",
                              "{\"result-code\": 2001,"
                              " \"scscf\": \"sip:scscf.sprout.homedomain:5058;transport=TCP\"}");
  doFourAppServerFlow("Record-Route: <sip:scscf.sprout.homedomain:5058;transport=TCP;lr;billing-role=charge-term>\r\n"
                      "Record-Route: <sip:6.2.3.4>\r\n"
                      "Record-Route: <sip:scscf.sprout.homedomain:5058;transport=TCP;lr;billing-role=charge-none>\r\n"
                      "Record-Route: <sip:5.2.3.4>\r\n"
                      "Record-Route: <sip:scscf.sprout.homedomain:5058;transport=TCP;lr;billing-role=charge-none>\r\n"
                      "Record-Route: <sip:scscf.sprout.homedomain:5058;transport=TCP;lr;billing-role=charge-none>\r\n"
                      "Record-Route: <sip:4.2.3.4>\r\n"
                      "Record-Route: <sip:scscf.sprout.homedomain:5058;transport=TCP;lr;billing-role=charge-none>\r\n"
                      "Record-Route: <sip:1.2.3.4>\r\n"
                      "Record-Route: <sip:scscf.sprout.homedomain:5058;transport=TCP;lr;billing-role=charge-orig>", true);

  stack_data.record_route_on_initiation_of_terminating = false;
  stack_data.record_route_on_completion_of_originating = false;
  stack_data.record_route_on_diversion = false;
  stack_data.record_route_on_every_hop = false;
}

// Test that Sprout only adds a single Record-Route if none of the Ases
// Record-Route themselves.
TEST_F(SCSCFTest, RecordRoutingTestCollapse)
{
  // Expect 1 Record-Route
  _hss_connection->set_result("/impu/sip%3A6505551234%40homedomain/location",
                              "{\"result-code\": 2001,"
                              " \"scscf\": \"sip:scscf.sprout.homedomain:5058;transport=TCP\"}");
  doFourAppServerFlow("Record-Route: <sip:scscf.sprout.homedomain:5058;transport=TCP;lr;billing-role=charge-term>\r\n"
                      "Record-Route: <sip:scscf.sprout.homedomain:5058;transport=TCP;lr;billing-role=charge-orig>", false);
}

// Test that even when Sprout is configured to Record-Route itself on each
// hop, it only adds a single Record-Route if none of the Ases
// Record-Route themselves.
TEST_F(SCSCFTest, RecordRoutingTestCollapseEveryHop)
{
  stack_data.record_route_on_every_hop = true;
  // Expect 1 Record-Route
  _hss_connection->set_result("/impu/sip%3A6505551234%40homedomain/location",
                              "{\"result-code\": 2001,"
                              " \"scscf\": \"sip:scscf.sprout.homedomain:5058;transport=TCP\"}");
  doFourAppServerFlow("Record-Route: <sip:scscf.sprout.homedomain:5058;transport=TCP;lr;billing-role=charge-term>\r\n"
                      "Record-Route: <sip:scscf.sprout.homedomain:5058;transport=TCP;lr;billing-role=charge-none>\r\n"
                      "Record-Route: <sip:scscf.sprout.homedomain:5058;transport=TCP;lr;billing-role=charge-none>\r\n"
                      "Record-Route: <sip:scscf.sprout.homedomain:5058;transport=TCP;lr;billing-role=charge-none>\r\n"
                      "Record-Route: <sip:scscf.sprout.homedomain:5058;transport=TCP;lr;billing-role=charge-orig>", false);
  stack_data.record_route_on_every_hop = false;
}

// Test AS-originated flow.
void SCSCFTestBase::doAsOriginated(SCSCFMessage& msg, bool expect_orig)
{
  doAsOriginated(msg.get_request(), expect_orig);
}

void SCSCFTestBase::doAsOriginated(const std::string& msg, bool expect_orig)
{
  register_uri(_sdm, _hss_connection, "6505551234", "homedomain", "sip:wuntootreefower@10.114.61.213:5061;transport=tcp;ob");

  ServiceProfileBuilder service_profile_1 = ServiceProfileBuilder()
    .addIdentity("sip:6505551000@homedomain")
    .addIfc(1, {"<Method>INVITE</Method>"}, "sip:1.2.3.4:56789;transport=UDP");
  SubscriptionBuilder subscription_1 = SubscriptionBuilder()
    .addServiceProfile(service_profile_1);
  _hss_connection->set_impu_result("sip:6505551000@homedomain", "call", RegDataXMLUtils::STATE_REGISTERED, subscription_1.return_sub());

  ServiceProfileBuilder service_profile_2 = ServiceProfileBuilder()
    .addIdentity("sip:6505551234@homedomain")
    .addIfc(0, {"<Method>INVITE</Method>"}, "sip:5.2.3.4:56787;transport=UDP");
  SubscriptionBuilder subscription_2 = SubscriptionBuilder()
    .addServiceProfile(service_profile_2);
  _hss_connection->set_impu_result("sip:6505551234@homedomain", "call", RegDataXMLUtils::STATE_REGISTERED, subscription_2.return_sub());

  TransportFlow tpBono(TransportFlow::Protocol::TCP, stack_data.scscf_port, "10.99.88.11", 12345);
  TransportFlow tpAS0(TransportFlow::Protocol::UDP, stack_data.scscf_port, "6.2.3.4", 56786);
  TransportFlow tpAS1(TransportFlow::Protocol::UDP, stack_data.scscf_port, "1.2.3.4", 56789);
  TransportFlow tpAS2(TransportFlow::Protocol::UDP, stack_data.scscf_port, "5.2.3.4", 56787);
  TransportFlow tpCallee(TransportFlow::Protocol::TCP, stack_data.scscf_port, "10.114.61.213", 5061);

  // ---------- Send spontaneous INVITE from AS0.
  inject_msg(msg, &tpAS0);
  poll();
  ASSERT_EQ(2, txdata_count());

  // 100 Trying goes back to AS0
  pjsip_msg* out = current_txdata()->msg;
  RespMatcher(100).matches(out);
  tpAS0.expect_target(current_txdata(), true);  // Requests always come back on same transport
  free_txdata();

  ReqMatcher r1("INVITE");
  const pj_str_t STR_ROUTE = pj_str("Route");
  pjsip_hdr* hdr = NULL;

  if (expect_orig)
  {
    // INVITE passed on to AS1
    SCOPED_TRACE("INVITE (S)");
    out = current_txdata()->msg;
    ASSERT_NO_FATAL_FAILURE(r1.matches(out));

    tpAS1.expect_target(current_txdata(), false);
    EXPECT_EQ("sip:6505551234@homedomain", r1.uri());
    EXPECT_THAT(get_headers(out, "Route"),
                testing::MatchesRegex("Route: <sip:1\\.2\\.3\\.4:56789;transport=UDP;lr>\r\nRoute: <sip:odi_[+/A-Za-z0-9]+@127.0.0.1:5058;transport=UDP;lr;orig;service=scscf>"));

    // ---------- AS1 sends a 100 Trying to indicate it has received the request.
    string fresp1 = respond_to_txdata(current_txdata(), 100);
    inject_msg(fresp1, &tpAS1);

    // ---------- AS1 turns it around (acting as proxy)
    hdr = (pjsip_hdr*)pjsip_msg_find_hdr_by_name(out, &STR_ROUTE, NULL);
    if (hdr)
    {
      pj_list_erase(hdr);
    }
    inject_msg(out, &tpAS1);
    free_txdata();

    // 100 Trying goes back to AS1
    out = current_txdata()->msg;
    RespMatcher(100).matches(out);
    tpAS1.expect_target(current_txdata(), true);  // Requests always come back on same transport
    free_txdata();
  }

  // INVITE passed on to AS2
  SCOPED_TRACE("INVITE (2)");
  out = current_txdata()->msg;
  ASSERT_NO_FATAL_FAILURE(r1.matches(out));

  tpAS2.expect_target(current_txdata(), false);
  EXPECT_EQ("sip:6505551234@homedomain", r1.uri());
  EXPECT_THAT(get_headers(out, "Route"),
              testing::MatchesRegex("Route: <sip:5\\.2\\.3\\.4:56787;transport=UDP;lr>\r\nRoute: <sip:odi_[+/A-Za-z0-9]+@127.0.0.1:5058;transport=UDP;lr;service=scscf>"));

  // ---------- AS1 sends a 100 Trying to indicate it has received the request.
  string fresp2 = respond_to_txdata(current_txdata(), 100);
  inject_msg(fresp2, &tpAS1);

  // ---------- AS2 turns it around (acting as proxy)
  hdr = (pjsip_hdr*)pjsip_msg_find_hdr_by_name(out, &STR_ROUTE, NULL);
  if (hdr)
  {
    pj_list_erase(hdr);
  }
  inject_msg(out, &tpAS2);
  free_txdata();

  // 100 Trying goes back to AS2
  out = current_txdata()->msg;
  RespMatcher(100).matches(out);
  tpAS2.expect_target(current_txdata(), true);  // Requests always come back on same transport
  free_txdata();

  // INVITE passed on to final destination
  SCOPED_TRACE("INVITE (Z)");
  out = current_txdata()->msg;
  ASSERT_NO_FATAL_FAILURE(r1.matches(out));

  // INVITE passed to final destination, so to callee.
  tpCallee.expect_target(current_txdata(), false);
  EXPECT_EQ("sip:wuntootreefower@10.114.61.213:5061;transport=tcp;ob", r1.uri());
  EXPECT_EQ("", get_headers(out, "Route"));

  // Inject succesful responses to finish up the flow
  inject_msg(respond_to_current_txdata(200));
  inject_msg(respond_to_current_txdata(200));
  inject_msg(respond_to_current_txdata(200));
}


// Test AS-originated flow - orig.
TEST_F(SCSCFTest, AsOriginatedOrig)
{
  // ---------- Send spontaneous INVITE from AS0, marked as originating-handling-required.
  // We're within the trust boundary, so no stripping should occur.
  SCSCFMessage msg;
  _hss_connection->set_result("/impu/sip%3A6505551234%40homedomain/location",
                              "{\"result-code\": 2001,"
                              " \"scscf\": \"sip:scscf.sprout.homedomain:5058;transport=TCP\"}");
//  msg._via = "10.99.88.11:12345;transport=TCP";
  msg._to = "6505551234@homedomain";
  msg._todomain = "";
  msg._route = "Route: <sip:sprout.homedomain;orig>";
  msg._requri = "sip:6505551234@homedomain";

  msg._method = "INVITE";

  SCOPED_TRACE("orig");
  doAsOriginated(msg, true);

  // This is an originating call so we track a session setup time regardless of
  // the fact that it is initiated by an app server.
  EXPECT_EQ(1, ((SNMP::FakeEventAccumulatorTable*)_scscf_sproutlet->_audio_session_setup_time_tbl)->_count);
  EXPECT_EQ(0, ((SNMP::FakeEventAccumulatorTable*)_scscf_sproutlet->_video_session_setup_time_tbl)->_count);
}


// Test AS-originated flow - term.
TEST_F(SCSCFTest, AsOriginatedTerm)
{
  // ---------- Send spontaneous INVITE from AS0, marked as terminating-handling-only.
  // We're within the trust boundary, so no stripping should occur.
  SCSCFMessage msg;
//  msg._via = "10.99.88.11:12345;transport=TCP";
  msg._to = "6505551234@homedomain";
  msg._todomain = "";
  msg._requri = "sip:6505551234@homedomain";
  msg._route = "Route: <sip:sprout.homedomain>";

  msg._method = "INVITE";

  SCOPED_TRACE("term");
  doAsOriginated(msg, false);
}


// Test call-diversion AS flow.
TEST_F(SCSCFTest, Cdiv)
{
  register_uri(_sdm, _hss_connection, "6505551234", "homedomain", "sip:wuntootreefower@10.114.61.213:5061;transport=tcp;ob");
  register_uri(_sdm, _hss_connection, "6505555678", "homedomain", "sip:andunnuvvawun@10.114.61.214:5061;transport=tcp;ob");
  ServiceProfileBuilder service_profile = ServiceProfileBuilder()
    .addIdentity("sip:6505551234@homedomain")
    .addIfc(2, {"<SessionCase>4</SessionCase><!-- originating-cdiv -->", "<Method>INVITE</Method>"}, "sip:1.2.3.4:56789;transport=UDP")
    .addIfc(0, {"<Method>INVITE</Method>", "<SessionCase>1</SessionCase><!-- terminating-registered -->"}, "sip:5.2.3.4:56787;transport=UDP");
  SubscriptionBuilder subscription = SubscriptionBuilder()
    .addServiceProfile(service_profile);
  _hss_connection->set_impu_result("sip:6505551234@homedomain",
                                   "call",
                                   RegDataXMLUtils::STATE_REGISTERED,
                                   subscription.return_sub());

  _hss_connection->set_result("/impu/sip%3A6505555678%40homedomain/location",
                              "{\"result-code\": 2001,"
                              " \"scscf\": \"sip:scscf.sprout.homedomain:5058;transport=TCP\"}");

  TransportFlow tpBono(TransportFlow::Protocol::TCP, stack_data.scscf_port, "10.99.88.11", 12345);
  TransportFlow tpAS1(TransportFlow::Protocol::UDP, stack_data.scscf_port, "5.2.3.4", 56787);
  TransportFlow tpAS2(TransportFlow::Protocol::UDP, stack_data.scscf_port, "1.2.3.4", 56789);
  TransportFlow tpDivertedToCallee(TransportFlow::Protocol::TCP, stack_data.scscf_port, "10.114.61.214", 5061);

  // ---------- Send INVITE
  // We're within the trust boundary, so no stripping should occur.
  SCSCFMessage msg;
  msg._via = "10.99.88.11:12345;transport=TCP";
  msg._to = "6505551234@homedomain";
  msg._todomain = "";
  msg._route = "Route: <sip:sprout.homedomain>";
  msg._requri = "sip:6505551234@homedomain";
  msg._extra = "P-Charging-Vector: icid-value=3";
  stack_data.record_route_on_diversion = true;

  msg._method = "INVITE";
  inject_msg(msg.get_request(), &tpBono);
  poll();
  ASSERT_EQ(2, txdata_count());

  // 100 Trying goes back to bono
  pjsip_msg* out = current_txdata()->msg;
  RespMatcher(100).matches(out);
  tpBono.expect_target(current_txdata(), true);  // Requests always come back on same transport
  msg.convert_routeset(out);
  free_txdata();

  // INVITE passed on to AS1 (as terminating AS for Bob)
  SCOPED_TRACE("INVITE (S)");
  out = current_txdata()->msg;
  ReqMatcher r1("INVITE");
  ASSERT_NO_FATAL_FAILURE(r1.matches(out));

  tpAS1.expect_target(current_txdata(), false);
  EXPECT_EQ("sip:6505551234@homedomain", r1.uri());
  EXPECT_THAT(get_headers(out, "Route"),
              testing::MatchesRegex("Route: <sip:5\\.2\\.3\\.4:56787;transport=UDP;lr>\r\nRoute: <sip:odi_[+/A-Za-z0-9]+@127.0.0.1:5058;transport=UDP;lr;service=scscf>"));
  EXPECT_THAT(get_headers(out, "P-Served-User"),
              testing::MatchesRegex("P-Served-User: <sip:6505551234@homedomain>;sescase=term;regstate=reg"));

  // ---------- AS1 sends a 100 Trying to indicate it has received the request.
  string fresp1 = respond_to_txdata(current_txdata(), 100);
  inject_msg(fresp1, &tpAS1);

  // ---------- AS1 turns it around (acting as routing B2BUA by changing the target)
  const pj_str_t STR_ROUTE = pj_str("Route");
  pjsip_hdr* hdr = (pjsip_hdr*)pjsip_msg_find_hdr_by_name(out, &STR_ROUTE, NULL);
  if (hdr)
  {
    pj_list_erase(hdr);
  }
  ((pjsip_sip_uri*)out->line.req.uri)->user = pj_str("6505555678");
  inject_msg(out, &tpAS1);
  free_txdata();

  // 100 Trying goes back to AS1
  out = current_txdata()->msg;
  RespMatcher(100).matches(out);
  tpAS1.expect_target(current_txdata(), true);  // Requests always come back on same transport
  msg.convert_routeset(out);
  free_txdata();

  // INVITE passed on to AS2 (as originating AS for Bob)
  SCOPED_TRACE("INVITE (2)");
  out = current_txdata()->msg;
  ASSERT_NO_FATAL_FAILURE(r1.matches(out));

  tpAS2.expect_target(current_txdata(), false);
  EXPECT_EQ("sip:6505555678@homedomain", r1.uri());
  EXPECT_THAT(get_headers(out, "Route"),
              testing::MatchesRegex("Route: <sip:1\\.2\\.3\\.4:56789;transport=UDP;lr>\r\nRoute: <sip:odi_[+/A-Za-z0-9]+@127.0.0.1:5058;transport=UDP;lr;orig;service=scscf>"));

  // As the session case is "Originating_CDIV" we want to include the
  // "orig-div" header field parameter with just a name and no value
  // as specified in 3GPP TS 24.229.
  EXPECT_THAT(get_headers(out, "P-Served-User"),
              testing::MatchesRegex("P-Served-User: <sip:6505551234@homedomain>;orig-cdiv"));

  // ---------- AS2 sends a 100 Trying to indicate it has received the request.
  string fresp2 = respond_to_txdata(current_txdata(), 100);
  inject_msg(fresp2, &tpAS2);

  // ---------- AS2 turns it around (acting as proxy)
  hdr = (pjsip_hdr*)pjsip_msg_find_hdr_by_name(out, &STR_ROUTE, NULL);
  if (hdr)
  {
    pj_list_erase(hdr);
  }
  inject_msg(out, &tpAS2);
  free_txdata();

  // 100 Trying goes back to AS2
  out = current_txdata()->msg;
  RespMatcher(100).matches(out);
  tpAS2.expect_target(current_txdata(), true);  // Requests always come back on same transport
  msg.convert_routeset(out);
  free_txdata();

  // INVITE passed on to final destination
  SCOPED_TRACE("INVITE (4)");
  out = current_txdata()->msg;
  ASSERT_NO_FATAL_FAILURE(r1.matches(out));

  // INVITE passed to final destination, which is the final callee (who the call
  // was diverted to).
  tpDivertedToCallee.expect_target(current_txdata(), false);
  EXPECT_EQ("sip:andunnuvvawun@10.114.61.214:5061;transport=tcp;ob", r1.uri());
  EXPECT_EQ("", get_headers(out, "Route"));

  free_txdata();
  EXPECT_EQ(0, ((SNMP::FakeEventAccumulatorTable*)_scscf_sproutlet->_audio_session_setup_time_tbl)->_count);
  EXPECT_EQ(0, ((SNMP::FakeEventAccumulatorTable*)_scscf_sproutlet->_video_session_setup_time_tbl)->_count);
}


// Test call-diversion AS flow where the AS diverts to a different domain.
TEST_F(SCSCFTest, CdivToDifferentDomain)
{
  register_uri(_sdm, _hss_connection, "6505551234", "homedomain", "sip:wuntootreefower@10.114.61.213:5061;transport=tcp;ob");
  ServiceProfileBuilder service_profile = ServiceProfileBuilder()
    .addIdentity("sip:6505551234@homedomain")
    .addIfc(2, {"<SessionCase>4</SessionCase><!-- originating-cdiv -->", "<Method>INVITE</Method>"}, "sip:1.2.3.4:56789;transport=UDP")
    .addIfc(0, {"<Method>INVITE</Method>", "<SessionCase>1</SessionCase><!-- terminating-registered -->"}, "sip:5.2.3.4:56787");
  SubscriptionBuilder subscription = SubscriptionBuilder()
    .addServiceProfile(service_profile);
  _hss_connection->set_impu_result("sip:6505551234@homedomain",
                                   "call",
                                   RegDataXMLUtils::STATE_REGISTERED,
                                   subscription.return_sub());

  TransportFlow tpBono(TransportFlow::Protocol::TCP, stack_data.scscf_port, "10.99.88.11", 12345);
  TransportFlow tpAS1(TransportFlow::Protocol::UDP, stack_data.scscf_port, "5.2.3.4", 56787);
  TransportFlow tpAS2(TransportFlow::Protocol::UDP, stack_data.scscf_port, "1.2.3.4", 56789);

  // ---------- Send INVITE
  // We're within the trust boundary, so no stripping should occur.
  SCSCFMessage msg;
  msg._via = "10.99.88.11:12345;transport=TCP";
  msg._to = "6505551234@homedomain";
  msg._todomain = "";
  msg._route = "Route: <sip:sprout.homedomain>";
  msg._requri = "sip:6505551234@homedomain";

  msg._method = "INVITE";
  inject_msg(msg.get_request(), &tpBono);
  poll();
  ASSERT_EQ(2, txdata_count());

  // 100 Trying goes back to bono
  pjsip_msg* out = current_txdata()->msg;
  RespMatcher(100).matches(out);
  tpBono.expect_target(current_txdata(), true);  // Requests always come back on same transport
  msg.convert_routeset(out);
  free_txdata();

  // INVITE passed on to AS1 (as terminating AS for Bob)
  SCOPED_TRACE("INVITE (S)");
  out = current_txdata()->msg;
  ReqMatcher r1("INVITE");
  ASSERT_NO_FATAL_FAILURE(r1.matches(out));

  tpAS1.expect_target(current_txdata(), false);
  EXPECT_EQ("sip:6505551234@homedomain", r1.uri());

  // ---------- AS1 sends a 100 Trying to indicate it has received the request.
  string fresp1 = respond_to_txdata(current_txdata(), 100);
  inject_msg(fresp1, &tpAS1);

  // ---------- AS1 turns it around (acting as routing B2BUA by changing the target)
  const pj_str_t STR_ROUTE = pj_str("Route");
  pjsip_hdr* hdr = (pjsip_hdr*)pjsip_msg_find_hdr_by_name(out, &STR_ROUTE, NULL);
  if (hdr)
  {
    pj_list_erase(hdr);
  }

  // Re-target the request to a new user. Use the domain "newdomain" as this
  // will be routed off net by the BGCF.
  ((pjsip_sip_uri*)out->line.req.uri)->user = pj_str("newuser");
  ((pjsip_sip_uri*)out->line.req.uri)->host = pj_str("domainvalid");
  inject_msg(out, &tpAS1);
  free_txdata();

  // 100 Trying goes back to AS1
  out = current_txdata()->msg;
  RespMatcher(100).matches(out);
  tpAS1.expect_target(current_txdata(), true);  // Requests always come back on same transport
  msg.convert_routeset(out);
  free_txdata();

  // INVITE passed on to AS2 (as originating AS for Bob)
  SCOPED_TRACE("INVITE (2)");
  out = current_txdata()->msg;
  ASSERT_NO_FATAL_FAILURE(r1.matches(out));

  tpAS2.expect_target(current_txdata(), false);
  EXPECT_EQ("sip:newuser@domainvalid", r1.uri());

  // ---------- AS2 sends a 100 Trying to indicate it has received the request.
  string fresp2 = respond_to_txdata(current_txdata(), 100);
  inject_msg(fresp2, &tpAS2);

  // ---------- AS2 turns it around (acting as proxy)
  hdr = (pjsip_hdr*)pjsip_msg_find_hdr_by_name(out, &STR_ROUTE, NULL);
  if (hdr)
  {
    pj_list_erase(hdr);
  }
  inject_msg(out, &tpAS2);
  free_txdata();

  // 100 Trying goes back to AS2
  out = current_txdata()->msg;
  RespMatcher(100).matches(out);
  tpAS2.expect_target(current_txdata(), true);  // Requests always come back on same transport
  msg.convert_routeset(out);
  free_txdata();

  // INVITE passed on to final destination
  SCOPED_TRACE("INVITE (4)");
  out = current_txdata()->msg;
  ASSERT_NO_FATAL_FAILURE(r1.matches(out));

  tpBono.expect_target(current_txdata(), false);
  EXPECT_EQ("sip:newuser@domainvalid", r1.uri());
  // This route header is determined from the BGCF config.
  EXPECT_EQ("Route: <sip:10.0.0.1:5060;transport=TCP;lr>", get_headers(out, "Route"));

  free_txdata();
}

// Test that ENUM lookups and appropriate URI translation is done before any terminating services are applied.
TEST_F(SCSCFTest, BothEndsWithEnumRewrite)
{
  register_uri(_sdm, _hss_connection, "6505551234", "homedomain", "sip:wuntootreefower@10.114.61.213:5061;transport=tcp;ob");
  ServiceProfileBuilder service_profile = ServiceProfileBuilder()
    .addIdentity("sip:6505551234@homedomain")
    .addIfc(0, {"<Method>INVITE</Method>", "<SessionCase>1</SessionCase><!-- terminating-registered -->"}, "sip:5.2.3.4:56787;transport=UDP");
  SubscriptionBuilder subscription = SubscriptionBuilder()
    .addServiceProfile(service_profile);
  _hss_connection->set_impu_result("sip:6505551234@homedomain", "call", RegDataXMLUtils::STATE_REGISTERED, subscription.return_sub());
  _hss_connection->set_impu_result("sip:6505551000@homedomain", "call", RegDataXMLUtils::STATE_REGISTERED, "");
  _hss_connection->set_result("/impu/sip%3A6505551234%40homedomain/location",
                              "{\"result-code\": 2001,"
                              " \"scscf\": \"sip:scscf.sprout.homedomain:5058;transport=TCP\"}");

  TransportFlow tpBono(TransportFlow::Protocol::TCP, stack_data.scscf_port, "10.99.88.11", 12345);
  TransportFlow tpAS1(TransportFlow::Protocol::UDP, stack_data.scscf_port, "5.2.3.4", 56787);

  URIClassifier::enforce_global = false;
  URIClassifier::enforce_user_phone = false;

  // ---------- Send INVITE
  // We're within the trust boundary, so no stripping should occur.
  SCSCFMessage msg;
  msg._via = "10.99.88.11:12345;transport=TCP";
  msg._to = "1115551234@homedomain";
  msg._todomain = "";
  msg._route = "Route: <sip:sprout.homedomain;orig>";
  msg._requri = "sip:1115551234@homedomain";

  msg._method = "INVITE";
  inject_msg(msg.get_request(), &tpBono);
  poll();
  ASSERT_EQ(2, txdata_count());

  // 100 Trying goes back to bono
  pjsip_msg* out = current_txdata()->msg;
  RespMatcher(100).matches(out);
  tpBono.expect_target(current_txdata(), true);  // Requests always come back on same transport
  msg.convert_routeset(out);
  free_txdata();

  // INVITE passed on to AS1 (as terminating AS for Bob)
  SCOPED_TRACE("INVITE (S)");
  out = current_txdata()->msg;
  ReqMatcher r1("INVITE");
  ASSERT_NO_FATAL_FAILURE(r1.matches(out));

  tpAS1.expect_target(current_txdata(), false);

  // ---------- AS1 sends a 100 Trying to indicate it has received the request.
  string fresp1 = respond_to_txdata(current_txdata(), 100);
  inject_msg(fresp1, &tpAS1);

  // These fields of the message will only be filled in correctly if we have
  // done an ENUM lookup before applying terminating services, and correctly
  // recognised that "1115551234" is "6505551234".

  EXPECT_EQ("sip:6505551234@homedomain", r1.uri());
  EXPECT_THAT(get_headers(out, "Route"),
              testing::MatchesRegex("Route: <sip:5\\.2\\.3\\.4:56787;transport=UDP;lr>\r\nRoute: <sip:odi_[+/A-Za-z0-9]+@127.0.0.1:5058;transport=UDP;lr;service=scscf>"));
  EXPECT_THAT(get_headers(out, "P-Served-User"),
              testing::MatchesRegex("P-Served-User: <sip:6505551234@homedomain>;sescase=term;regstate=reg"));

  free_txdata();
}

// Test that ENUM lookups are not done if we are only doing
// terminating processing.
TEST_F(SCSCFTest, TerminatingWithNoEnumRewrite)
{
  register_uri(_sdm, _hss_connection, "1115551234", "homedomain", "sip:wuntootreefower@10.114.61.213:5061;transport=tcp;ob");
  ServiceProfileBuilder service_profile = ServiceProfileBuilder()
    .addIdentity("sip:1115551234@homedomain")
    .addIfc(0, {"<Method>INVITE</Method>", "<SessionCase>1</SessionCase><!-- terminating-registered -->"}, "sip:5.2.3.4:56787;transport=UDP");
  SubscriptionBuilder subscription = SubscriptionBuilder()
    .addServiceProfile(service_profile);
  _hss_connection->set_impu_result("sip:1115551234@homedomain",
                                   "call",
                                   RegDataXMLUtils::STATE_REGISTERED,
                                   subscription.return_sub());

  TransportFlow tpBono(TransportFlow::Protocol::TCP, stack_data.scscf_port, "10.99.88.11", 12345);
  TransportFlow tpAS1(TransportFlow::Protocol::UDP, stack_data.scscf_port, "5.2.3.4", 56787);

  // ---------- Send INVITE
  // We're within the trust boundary, so no stripping should occur.
  SCSCFMessage msg;
  msg._via = "10.99.88.11:12345;transport=TCP";
  msg._to = "1115551234@homedomain";
  msg._todomain = "";
  msg._route = "Route: <sip:sprout.homedomain>";
  msg._requri = "sip:1115551234@homedomain";

  msg._method = "INVITE";
  inject_msg(msg.get_request(), &tpBono);
  poll();
  ASSERT_EQ(2, txdata_count());

  // 100 Trying goes back to bono
  pjsip_msg* out = current_txdata()->msg;
  RespMatcher(100).matches(out);
  tpBono.expect_target(current_txdata(), true);  // Requests always come back on same transport
  msg.convert_routeset(out);
  free_txdata();

  // INVITE passed on to AS1 (as terminating AS for Bob)
  SCOPED_TRACE("INVITE (S)");
  out = current_txdata()->msg;
  ReqMatcher r1("INVITE");
  ASSERT_NO_FATAL_FAILURE(r1.matches(out));

  tpAS1.expect_target(current_txdata(), false);

  // ---------- AS1 sends a 100 Trying to indicate it has received the request.
  string fresp1 = respond_to_txdata(current_txdata(), 100);
  inject_msg(fresp1, &tpAS1);

  // These fields of the message will only be filled in correctly if we have
  // not done an ENUM lookup before applying terminating services (as
  // ENUM is only applied when originating)

  EXPECT_EQ("sip:1115551234@homedomain", r1.uri());
  EXPECT_THAT(get_headers(out, "Route"),
              testing::MatchesRegex("Route: <sip:5\\.2\\.3\\.4:56787;transport=UDP;lr>\r\nRoute: <sip:odi_[+/A-Za-z0-9]+@127.0.0.1:5058;transport=UDP;lr;service=scscf>"));
  EXPECT_THAT(get_headers(out, "P-Served-User"),
              testing::MatchesRegex("P-Served-User: <sip:1115551234@homedomain>;sescase=term;regstate=reg"));

  free_txdata();
}


// Test call-diversion AS flow, where MMTEL does the diversion.
TEST_F(SCSCFTest, MmtelCdiv)
{
  register_uri(_sdm, _hss_connection, "6505551234", "homedomain", "sip:wuntootreefower@10.114.61.213:5061;transport=tcp;ob");
  register_uri(_sdm, _hss_connection, "6505555678", "homedomain", "sip:andunnuvvawun@10.114.61.214:5061;transport=tcp;ob");
  ServiceProfileBuilder service_profile = ServiceProfileBuilder()
    .addIdentity("sip:6505551234@homedomain")
    .addIfc(2, {"<SessionCase>4</SessionCase><!-- originating-cdiv -->", "<Method>INVITE</Method>"}, "sip:1.2.3.4:56789;transport=UDP")
    .addIfc(0, {"<Method>INVITE</Method>", "<SessionCase>1</SessionCase><!-- terminating-registered -->"}, "sip:mmtel.homedomain");
  SubscriptionBuilder subscription = SubscriptionBuilder()
    .addServiceProfile(service_profile);
  _hss_connection->set_impu_result("sip:6505551234@homedomain",
                                   "call",
                                   RegDataXMLUtils::STATE_REGISTERED,
                                   subscription.return_sub());
  _xdm_connection->put("sip:6505551234@homedomain",
                       R"(<?xml version="1.0" encoding="UTF-8"?>
                          <simservs xmlns="http://uri.etsi.org/ngn/params/xml/simservs/xcap" xmlns:cp="urn:ietf:params:xml:ns:common-policy">
                            <originating-identity-presentation active="false" />
                            <originating-identity-presentation-restriction active="false">
                              <default-behaviour>presentation-restricted</default-behaviour>
                            </originating-identity-presentation-restriction>
                            <communication-diversion active="true">
                              <NoReplyTimer>19</NoReplyTimer>"
                                <cp:ruleset>
                                  <cp:rule id="rule1">
                                    <cp:conditions/>
                                    <cp:actions><forward-to><target>sip:6505555678@homedomain</target></forward-to></cp:actions>
                                  </cp:rule>
                                </cp:ruleset>
                              </communication-diversion>
                            <incoming-communication-barring active="false"/>
                            <outgoing-communication-barring active="false"/>
                          </simservs>)");  // "
  _hss_connection->set_impu_result("sip:6505551000@homedomain", "call", RegDataXMLUtils::STATE_REGISTERED, "");

  _hss_connection->set_result("/impu/sip%3A6505551234%40homedomain/location",
                              "{\"result-code\": 2001,"
                              " \"scscf\": \"sip:scscf.sprout.homedomain:5058;transport=TCP\"}");
  _hss_connection->set_result("/impu/sip%3A6505555678%40homedomain/location",
                              "{\"result-code\": 2001,"
                              " \"scscf\": \"sip:scscf.sprout.homedomain:5058;transport=TCP\"}");

  TransportFlow tpBono(TransportFlow::Protocol::TCP, stack_data.scscf_port, "10.99.88.11", 12345);
  TransportFlow tpAS2(TransportFlow::Protocol::UDP, stack_data.scscf_port, "1.2.3.4", 56789);
  TransportFlow tpDivertedToCallee(TransportFlow::Protocol::TCP, stack_data.scscf_port, "10.114.61.214", 5061);

  // ---------- Send INVITE
  // We're within the trust boundary, so no stripping should occur.
  SCSCFMessage msg;
  msg._via = "10.99.88.11:12345;transport=TCP";
  msg._to = "6505551234@homedomain";
  msg._todomain = "";
  msg._route = "Route: <sip:sprout.homedomain;orig>";
  msg._requri = "sip:6505551234@homedomain";

  msg._method = "INVITE";
  inject_msg(msg.get_request(), &tpBono);
  poll();
  ASSERT_EQ(3, txdata_count());

  // 100 Trying goes back to bono
  pjsip_msg* out = current_txdata()->msg;
  RespMatcher(100).matches(out);
  tpBono.expect_target(current_txdata(), true);  // Requests always come back on same transport
  msg.convert_routeset(out);
  free_txdata();

  // INVITE goes to MMTEL as terminating AS for Bob, and is redirected to 6505555678.
  ReqMatcher r1("INVITE");
  const pj_str_t STR_ROUTE = pj_str("Route");
  pjsip_hdr* hdr;

  // 181 Call is being forwarded goes back to bono
  out = current_txdata()->msg;
  RespMatcher(181).matches(out);
  tpBono.expect_target(current_txdata(), true);  // Requests always come back on same transport
  msg.convert_routeset(out);
  free_txdata();

  // INVITE passed on to AS2 (as originating AS for Bob)
  SCOPED_TRACE("INVITE (2)");
  out = current_txdata()->msg;
  ASSERT_NO_FATAL_FAILURE(r1.matches(out));

  tpAS2.expect_target(current_txdata(), false);
  EXPECT_EQ("sip:6505555678@homedomain", r1.uri());
  EXPECT_THAT(get_headers(out, "Route"),
              testing::MatchesRegex("Route: <sip:1\\.2\\.3\\.4:56789;transport=UDP;lr>\r\nRoute: <sip:odi_[+/A-Za-z0-9]+@127.0.0.1:5058;transport=UDP;lr;orig;service=scscf>"));
  EXPECT_THAT(get_headers(out, "P-Served-User"),
              testing::MatchesRegex("P-Served-User: <sip:6505551234@homedomain>;orig-cdiv"));
  EXPECT_THAT(get_headers(out, "History-Info"),
              testing::MatchesRegex("History-Info: <sip:6505551234@homedomain;Reason=SIP%3[bB]cause%3[dD]480%3[bB]text%3[dD]%22Temporarily%20Unavailable%22>;index=1\r\nHistory-Info: <sip:6505555678@homedomain>;index=1.1"));

  // ---------- AS1 sends a 100 Trying to indicate it has received the request.
  string fresp1 = respond_to_txdata(current_txdata(), 100);
  inject_msg(fresp1, &tpAS2);

  // ---------- AS2 turns it around (acting as proxy)
  hdr = (pjsip_hdr*)pjsip_msg_find_hdr_by_name(out, &STR_ROUTE, NULL);
  if (hdr)
  {
    pj_list_erase(hdr);
  }
  inject_msg(out, &tpAS2);
  free_txdata();

  // 100 Trying goes back to AS2
  out = current_txdata()->msg;
  RespMatcher(100).matches(out);
  tpAS2.expect_target(current_txdata(), true);  // Requests always come back on same transport
  msg.convert_routeset(out);
  free_txdata();

  // INVITE passed on to final destination
  SCOPED_TRACE("INVITE (4)");
  out = current_txdata()->msg;
  ASSERT_NO_FATAL_FAILURE(r1.matches(out));

  // INVITE passed to final destination, which is the final callee (who the call
  // was diverted to).
  tpDivertedToCallee.expect_target(current_txdata(), false);
  EXPECT_EQ("sip:andunnuvvawun@10.114.61.214:5061;transport=tcp;ob", r1.uri());
  EXPECT_EQ("", get_headers(out, "Route"));
  EXPECT_THAT(get_headers(out, "History-Info"),
              testing::MatchesRegex("History-Info: <sip:6505551234@homedomain;Reason=SIP%3[bB]cause%3[dD]480%3[bB]text%3[dD]%22Temporarily%20Unavailable%22>;index=1\r\nHistory-Info: <sip:6505555678@homedomain>;index=1.1"));

  free_txdata();
}


// Test call-diversion AS flow, where MMTEL does the diversion - twice.
TEST_F(SCSCFTest, MmtelDoubleCdiv)
{
  register_uri(_sdm, _hss_connection, "6505559012", "homedomain", "sip:andunnuvvawun@10.114.61.214:5061;transport=tcp;ob");

  ServiceProfileBuilder service_profile_1 = ServiceProfileBuilder()
    .addIdentity("sip:6505551234@homedomain")
    .addIfc(0, {"<Method>INVITE</Method>", "<SessionCase>2</SessionCase><!-- terminating-unregistered -->"}, "sip:mmtel.homedomain");
  SubscriptionBuilder subscription_1 = SubscriptionBuilder()
    .addServiceProfile(service_profile_1);
  _hss_connection->set_impu_result("sip:6505551234@homedomain",
                                   "call",
                                   "UNREGISTERED",
                                   subscription_1.return_sub());
  _xdm_connection->put("sip:6505551234@homedomain",
                       R"(<?xml version="1.0" encoding="UTF-8"?>
                          <simservs xmlns="http://uri.etsi.org/ngn/params/xml/simservs/xcap" xmlns:cp="urn:ietf:params:xml:ns:common-policy">
                            <originating-identity-presentation active="false" />
                            <originating-identity-presentation-restriction active="false">
                              <default-behaviour>presentation-restricted</default-behaviour>
                            </originating-identity-presentation-restriction>
                            <communication-diversion active="true">
                              <NoReplyTimer>19</NoReplyTimer>"
                                <cp:ruleset>
                                  <cp:rule id="rule1">
                                    <cp:conditions/>
                                    <cp:actions><forward-to><target>sip:6505555678@homedomain</target></forward-to></cp:actions>
                                  </cp:rule>
                                </cp:ruleset>
                              </communication-diversion>
                            <incoming-communication-barring active="false"/>
                            <outgoing-communication-barring active="false"/>
                          </simservs>)");  // "

  ServiceProfileBuilder service_profile_2 = ServiceProfileBuilder()
    .addIdentity("sip:6505555678@homedomain")
    .addIfc(2, {"<SessionCase>4</SessionCase><!-- originating-cdiv -->", "<Method>INVITE</Method>"}, "sip:1.2.3.4:56789;transport=UDP")
    .addIfc(0, {"<Method>INVITE</Method>", "<SessionCase>2</SessionCase><!-- terminating-unregistered -->"}, "sip:mmtel.homedomain");
  SubscriptionBuilder subscription_2 = SubscriptionBuilder()
    .addServiceProfile(service_profile_2);
  _hss_connection->set_impu_result("sip:6505555678@homedomain",
                                   "call",
                                   "UNREGISTERED",
                                   subscription_2.return_sub());
  _xdm_connection->put("sip:6505555678@homedomain",
                       R"(<?xml version="1.0" encoding="UTF-8"?>
                          <simservs xmlns="http://uri.etsi.org/ngn/params/xml/simservs/xcap" xmlns:cp="urn:ietf:params:xml:ns:common-policy">
                            <originating-identity-presentation active="false" />
                            <originating-identity-presentation-restriction active="false">
                              <default-behaviour>presentation-restricted</default-behaviour>
                            </originating-identity-presentation-restriction>
                            <communication-diversion active="true">
                              <NoReplyTimer>19</NoReplyTimer>"
                                <cp:ruleset>
                                  <cp:rule id="rule1">
                                    <cp:conditions/>
                                    <cp:actions><forward-to><target>sip:6505559012@homedomain</target></forward-to></cp:actions>
                                  </cp:rule>
                                </cp:ruleset>
                              </communication-diversion>
                            <incoming-communication-barring active="false"/>
                            <outgoing-communication-barring active="false"/>
                          </simservs>)");  // "

  _hss_connection->set_impu_result("sip:6505551000@homedomain", "call", RegDataXMLUtils::STATE_REGISTERED, "");

  _hss_connection->set_result("/impu/sip%3A6505551234%40homedomain/location",
                              "{\"result-code\": 2001,"
                              " \"scscf\": \"sip:scscf.sprout.homedomain:5058;transport=TCP\"}");
  _hss_connection->set_result("/impu/sip%3A6505555678%40homedomain/location",
                              "{\"result-code\": 2001,"
                              " \"scscf\": \"sip:scscf.sprout.homedomain:5058;transport=TCP\"}");
  _hss_connection->set_result("/impu/sip%3A6505559012%40homedomain/location",
                              "{\"result-code\": 2001,"
                              " \"scscf\": \"sip:scscf.sprout.homedomain:5058;transport=TCP\"}");

  TransportFlow tpBono(TransportFlow::Protocol::TCP, stack_data.scscf_port, "10.99.88.11", 12345);
  TransportFlow tpAS2(TransportFlow::Protocol::UDP, stack_data.scscf_port, "1.2.3.4", 56789);
  TransportFlow tpDivertedToCallee(TransportFlow::Protocol::TCP, stack_data.scscf_port, "10.114.61.214", 5061);

  // ---------- Send INVITE
  // We're within the trust boundary, so no stripping should occur.
  SCSCFMessage msg;
  msg._via = "10.99.88.11:12345;transport=TCP";
  msg._to = "6505551234@homedomain";
  msg._todomain = "";
  msg._route = "Route: <sip:sprout.homedomain;orig>";
  msg._requri = "sip:6505551234@homedomain";

  msg._method = "INVITE";
  inject_msg(msg.get_request(), &tpBono);
  poll();
  ASSERT_EQ(4, txdata_count());

  // 100 Trying goes back to bono
  pjsip_msg* out = current_txdata()->msg;
  RespMatcher(100).matches(out);
  tpBono.expect_target(current_txdata(), true);  // Requests always come back on same transport
  msg.convert_routeset(out);
  free_txdata();

  // INVITE goes to MMTEL as terminating AS for Bob, and is redirected to 6505555678.
  ReqMatcher r1("INVITE");
  const pj_str_t STR_ROUTE = pj_str("Route");
  pjsip_hdr* hdr;

  // 181 Call is being forwarded goes back to bono
  out = current_txdata()->msg;
  RespMatcher(181).matches(out);
  tpBono.expect_target(current_txdata(), true);  // Requests always come back on same transport
  msg.convert_routeset(out);
  free_txdata();

  // Now INVITE is redirected to 6505559012

  // 181 Call is being forwarded goes back to bono
  out = current_txdata()->msg;
  RespMatcher(181).matches(out);
  tpBono.expect_target(current_txdata(), true);  // Requests always come back on same transport
  msg.convert_routeset(out);
  free_txdata();

  // INVITE passed on to AS2 (as originating AS for Bob)
  SCOPED_TRACE("INVITE (2)");
  out = current_txdata()->msg;
  ASSERT_NO_FATAL_FAILURE(r1.matches(out));

  tpAS2.expect_target(current_txdata(), false);
  EXPECT_EQ("sip:6505559012@homedomain", r1.uri());
  EXPECT_THAT(get_headers(out, "Route"),
              testing::MatchesRegex("Route: <sip:1\\.2\\.3\\.4:56789;transport=UDP;lr>\r\nRoute: <sip:odi_[+/A-Za-z0-9]+@127.0.0.1:5058;transport=UDP;lr;orig;service=scscf>"));
  EXPECT_THAT(get_headers(out, "P-Served-User"),
              testing::MatchesRegex("P-Served-User: <sip:6505555678@homedomain>;orig-cdiv"));
  EXPECT_THAT(get_headers(out, "History-Info"),
              testing::MatchesRegex("History-Info: <sip:6505551234@homedomain;Reason=SIP%3[bB]cause%3[dD]480%3[bB]text%3[dD]%22Temporarily%20Unavailable%22>;index=1\r\nHistory-Info: <sip:6505555678@homedomain;Reason=SIP%3[bB]cause%3[dD]480%3[bB]text%3[dD]%22Temporarily%20Unavailable%22>;index=1.1\r\nHistory-Info: <sip:6505559012@homedomain>;index=1.1.1"));

  // ---------- AS1 sends a 100 Trying to indicate it has received the request.
  string fresp1 = respond_to_txdata(current_txdata(), 100);
  inject_msg(fresp1, &tpAS2);

  // ---------- AS2 turns it around (acting as proxy)
  hdr = (pjsip_hdr*)pjsip_msg_find_hdr_by_name(out, &STR_ROUTE, NULL);
  if (hdr)
  {
    pj_list_erase(hdr);
  }
  inject_msg(out, &tpAS2);
  free_txdata();

  // 100 Trying goes back to AS2
  out = current_txdata()->msg;
  RespMatcher(100).matches(out);
  tpAS2.expect_target(current_txdata(), true);  // Requests always come back on same transport
  msg.convert_routeset(out);
  free_txdata();

  // INVITE passed on to final destination
  SCOPED_TRACE("INVITE (4)");
  out = current_txdata()->msg;
  ASSERT_NO_FATAL_FAILURE(r1.matches(out));

  // INVITE passed to final destination, which is the final callee (who the call
  // was diverted twice to).
  tpDivertedToCallee.expect_target(current_txdata(), false);
  EXPECT_EQ("sip:andunnuvvawun@10.114.61.214:5061;transport=tcp;ob", r1.uri());
  EXPECT_EQ("", get_headers(out, "Route"));

  free_txdata();
}

// Test a simple MMTEL flow.
TEST_F(SCSCFTest, MmtelFlow)
{
  register_uri(_sdm, _hss_connection, "6505551234", "homedomain", "sip:wuntootreefower@10.114.61.213:5061;transport=tcp;ob");

  ServiceProfileBuilder service_profile_1 = ServiceProfileBuilder()
    .addIdentity("sip:6505551000@homedomain")
    .addIfc(1, {"<Method>INVITE</Method>"}, "sip:mmtel.homedomain");
  SubscriptionBuilder subscription_1 = SubscriptionBuilder()
    .addServiceProfile(service_profile_1);
  _hss_connection->set_impu_result("sip:6505551000@homedomain",
                                   "call",
                                   RegDataXMLUtils::STATE_REGISTERED,
                                   subscription_1.return_sub());
  _xdm_connection->put("sip:6505551000@homedomain",
                       R"(<?xml version="1.0" encoding="UTF-8"?>
                          <simservs xmlns="http://uri.etsi.org/ngn/params/xml/simservs/xcap" xmlns:cp="urn:ietf:params:xml:ns:common-policy">
                            <originating-identity-presentation active="true" />
                            <originating-identity-presentation-restriction active="true">
                              <default-behaviour>presentation-restricted</default-behaviour>
                            </originating-identity-presentation-restriction>
                            <communication-diversion active="false"/>
                            <incoming-communication-barring active="false"/>
                            <outgoing-communication-barring active="false"/>
                          </simservs>)");  // "

  ServiceProfileBuilder service_profile_2 = ServiceProfileBuilder()
    .addIdentity("sip:6505551234@homedomain")
    .addIfc(0, {"<Method>INVITE</Method>"}, "sip:5.2.3.4:56787;transport=UDP");
  SubscriptionBuilder subscription_2 = SubscriptionBuilder()
    .addServiceProfile(service_profile_2);
  _hss_connection->set_impu_result("sip:6505551234@homedomain",
                                   "call",
                                   RegDataXMLUtils::STATE_REGISTERED,
                                   subscription_2.return_sub());
  _hss_connection->set_result("/impu/sip%3A6505551234%40homedomain/location",
                              "{\"result-code\": 2001,"
                              " \"scscf\": \"sip:scscf.sprout.homedomain:5058;transport=TCP\"}");

  TransportFlow tpBono(TransportFlow::Protocol::TCP, stack_data.scscf_port, "10.99.88.11", 12345);
  TransportFlow tpAS1(TransportFlow::Protocol::UDP, stack_data.scscf_port, "5.2.3.4", 56787);
  TransportFlow tpCallee(TransportFlow::Protocol::TCP, stack_data.scscf_port, "10.114.61.213", 5061);

  // ---------- Send INVITE
  // We're within the trust boundary, so no stripping should occur.
  SCSCFMessage msg;
  msg._via = "10.99.88.11:12345;transport=TCP";
  msg._to = "6505551234@homedomain";
  msg._todomain = "";
  msg._route = "Route: <sip:sprout.homedomain;orig>";
  msg._requri = "sip:6505551234@homedomain";

  msg._method = "INVITE";
  inject_msg(msg.get_request(), &tpBono);
  poll();
  ASSERT_EQ(2, txdata_count());

  // 100 Trying goes back to bono
  pjsip_msg* out = current_txdata()->msg;
  RespMatcher(100).matches(out);
  tpBono.expect_target(current_txdata(), true);  // Requests always come back on same transport
  msg.convert_routeset(out);
  free_txdata();

  // Call should pass through MMTEL AS, and then proceed. This should
  // add a privacy header.

  // INVITE passed on to AS1
  SCOPED_TRACE("INVITE (S)");
  out = current_txdata()->msg;
  ReqMatcher r1("INVITE");
  ASSERT_NO_FATAL_FAILURE(r1.matches(out));

  tpAS1.expect_target(current_txdata(), false);
  EXPECT_EQ("sip:6505551234@homedomain", r1.uri());
  EXPECT_THAT(get_headers(out, "Route"),
              testing::MatchesRegex("Route: <sip:5\\.2\\.3\\.4:56787;transport=UDP;lr>\r\nRoute: <sip:odi_[+/A-Za-z0-9]+@127.0.0.1:5058;transport=UDP;lr;service=scscf>"));
  EXPECT_EQ("Privacy: id; header; user", get_headers(out, "Privacy"));

  // ---------- AS1 turns it around (acting as proxy)
  const pj_str_t STR_ROUTE = pj_str("Route");
  pjsip_hdr* hdr = (pjsip_hdr*)pjsip_msg_find_hdr_by_name(out, &STR_ROUTE, NULL);
  if (hdr)
  {
    pj_list_erase(hdr);
  }
  inject_msg(out, &tpAS1);
  free_txdata();

  // 100 Trying goes back to AS1
  out = current_txdata()->msg;
  RespMatcher(100).matches(out);
  tpAS1.expect_target(current_txdata(), true);  // Requests always come back on same transport
  msg.convert_routeset(out);
  free_txdata();

  // INVITE passed on to final destination
  SCOPED_TRACE("INVITE (4)");
  out = current_txdata()->msg;
  ASSERT_NO_FATAL_FAILURE(r1.matches(out));

  // INVITE passed to final destination, so to callee.
  tpCallee.expect_target(current_txdata(), false);
  EXPECT_EQ("sip:wuntootreefower@10.114.61.213:5061;transport=tcp;ob", r1.uri());
  EXPECT_EQ("", get_headers(out, "Route"));
  EXPECT_EQ("Privacy: id; header; user", get_headers(out, "Privacy"));

  free_txdata();
}

/// Test MMTEL-then-external-AS flows (both orig and term).
//
// Flow:
//
// * 6505551000 calls 6505551234
// * 6505551000 originating:
//     * MMTEL is invoked, applying privacy
//     * external AS1 (1.2.3.4:56789) is invoked
// * 6505551234 terminating:
//     * MMTEL is invoked, applying privacy
//     * external AS2 (5.2.3.4:56787) is invoked
// * call reaches registered contact for 6505551234.
//
TEST_F(SCSCFTest, MmtelThenExternal)
{
  register_uri(_sdm, _hss_connection, "6505551234", "homedomain", "sip:wuntootreefower@10.114.61.213:5061;transport=tcp;ob");

  ServiceProfileBuilder service_profile_1 = ServiceProfileBuilder()
    .addIdentity("sip:6505551000@homedomain")
    .addIfc(1, {"<Method>INVITE</Method>"}, "sip:mmtel.homedomain")
    .addIfc(2, {"<Method>INVITE</Method>"}, "sip:1.2.3.4:56789;transport=UDP");
  SubscriptionBuilder subscription_1 = SubscriptionBuilder()
    .addServiceProfile(service_profile_1);
  _hss_connection->set_impu_result("sip:6505551000@homedomain",
                                   "call",
                                   "UNREGISTERED",
                                   subscription_1.return_sub());
  _xdm_connection->put("sip:6505551000@homedomain",
                       R"(<?xml version="1.0" encoding="UTF-8"?>
                          <simservs xmlns="http://uri.etsi.org/ngn/params/xml/simservs/xcap" xmlns:cp="urn:ietf:params:xml:ns:common-policy">
                            <originating-identity-presentation active="true" />
                            <originating-identity-presentation-restriction active="true">
                              <default-behaviour>presentation-restricted</default-behaviour>
                            </originating-identity-presentation-restriction>
                            <communication-diversion active="false"/>
                            <incoming-communication-barring active="false"/>
                            <outgoing-communication-barring active="false"/>
                       </simservs>)");  // "

  ServiceProfileBuilder service_profile_2 = ServiceProfileBuilder()
    .addIdentity("sip:6505551234@homedomain")
    .addIfc(1, {"<Method>INVITE</Method>"}, "sip:mmtel.homedomain")
    .addIfc(2, {"<Method>INVITE</Method>"}, "sip:5.2.3.4:56787;transport=UDP");
  SubscriptionBuilder subscription_2 = SubscriptionBuilder()
    .addServiceProfile(service_profile_2);
  _hss_connection->set_impu_result("sip:6505551234@homedomain",
                                   "call",
                                   RegDataXMLUtils::STATE_REGISTERED,
                                   subscription_2.return_sub());
  _xdm_connection->put("sip:6505551234@homedomain",
                       R"(<?xml version="1.0" encoding="UTF-8"?>
                          <simservs xmlns="http://uri.etsi.org/ngn/params/xml/simservs/xcap" xmlns:cp="urn:ietf:params:xml:ns:common-policy">
                            <originating-identity-presentation active="true" />
                            <originating-identity-presentation-restriction active="true">
                              <default-behaviour>presentation-restricted</default-behaviour>
                            </originating-identity-presentation-restriction>
                            <communication-diversion active="false"/>
                            <incoming-communication-barring active="false"/>
                            <outgoing-communication-barring active="false"/>
                          </simservs>)");  // "
  _hss_connection->set_result("/impu/sip%3A6505551234%40homedomain/location",
                              "{\"result-code\": 2001,"
                              " \"scscf\": \"sip:scscf.sprout.homedomain:5058;transport=TCP\"}");

  TransportFlow tpBono(TransportFlow::Protocol::TCP, stack_data.scscf_port, "10.99.88.11", 12345);
  TransportFlow tpAS1(TransportFlow::Protocol::UDP, stack_data.scscf_port, "1.2.3.4", 56789);
  TransportFlow tpAS2(TransportFlow::Protocol::UDP, stack_data.scscf_port, "5.2.3.4", 56787);
  TransportFlow tpCallee(TransportFlow::Protocol::TCP, stack_data.scscf_port, "10.114.61.213", 5061);

  // ---------- Send INVITE
  // We're within the trust boundary, so no stripping should occur.
  SCSCFMessage msg;
  msg._via = "10.99.88.11:12345;transport=TCP";
  msg._to = "6505551234@homedomain";
  msg._todomain = "";
  msg._route = "Route: <sip:sprout.homedomain;orig>";
  msg._requri = "sip:6505551234@homedomain";

  msg._method = "INVITE";
  inject_msg(msg.get_request(), &tpBono);
  poll();
  ASSERT_EQ(2, txdata_count());

  // 100 Trying goes back to bono
  pjsip_msg* out = current_txdata()->msg;
  RespMatcher(100).matches(out);
  tpBono.expect_target(current_txdata(), true);  // Requests always come back on same transport
  msg.convert_routeset(out);
  free_txdata();

  // Call should pass through MMTEL AS, and then proceed. This should
  // add a privacy header.

  // INVITE passed on to AS1 (as originating).
  SCOPED_TRACE("INVITE (S)");
  out = current_txdata()->msg;
  ReqMatcher r1("INVITE");
  ASSERT_NO_FATAL_FAILURE(r1.matches(out));

  tpAS1.expect_target(current_txdata(), false);
  EXPECT_EQ("sip:6505551234@homedomain", r1.uri());
  EXPECT_THAT(get_headers(out, "Route"),
              testing::MatchesRegex("Route: <sip:1\\.2\\.3\\.4:56789;transport=UDP;lr>\r\nRoute: <sip:odi_[+/A-Za-z0-9]+@127.0.0.1:5058;transport=UDP;lr;orig;service=scscf>"));
  EXPECT_EQ("Privacy: id; header; user", get_headers(out, "Privacy"));
  EXPECT_THAT(get_headers(out, "P-Served-User"),
              testing::MatchesRegex("P-Served-User: <sip:6505551000@homedomain>;sescase=orig;regstate=unreg"));

  // ---------- AS1 turns it around (acting as proxy)
  const pj_str_t STR_ROUTE = pj_str("Route");
  pjsip_hdr* hdr = (pjsip_hdr*)pjsip_msg_find_hdr_by_name(out, &STR_ROUTE, NULL);
  if (hdr)
  {
    pj_list_erase(hdr);
  }
  inject_msg(out, &tpAS1);
  free_txdata();

  // 100 Trying goes back to AS1
  out = current_txdata()->msg;
  RespMatcher(100).matches(out);
  tpAS1.expect_target(current_txdata(), true);  // Requests always come back on same transport
  msg.convert_routeset(out);
  free_txdata();

  // Call should pass through MMTEL AS, and then proceed. This should
  // do nothing.

  // INVITE passed on to AS2 (as terminating).
  SCOPED_TRACE("INVITE (S2)");
  out = current_txdata()->msg;
  ASSERT_NO_FATAL_FAILURE(r1.matches(out));

  tpAS2.expect_target(current_txdata(), false);
  EXPECT_EQ("sip:6505551234@homedomain", r1.uri());
  EXPECT_THAT(get_headers(out, "Route"),
              testing::MatchesRegex("Route: <sip:5\\.2\\.3\\.4:56787;transport=UDP;lr>\r\nRoute: <sip:odi_[+/A-Za-z0-9]+@127.0.0.1:5058;transport=UDP;lr;service=scscf>"));
  EXPECT_THAT(get_headers(out, "P-Served-User"),
              testing::MatchesRegex("P-Served-User: <sip:6505551234@homedomain>;sescase=term;regstate=reg"));

  // ---------- AS2 turns it around (acting as proxy)
  hdr = (pjsip_hdr*)pjsip_msg_find_hdr_by_name(out, &STR_ROUTE, NULL);
  if (hdr)
  {
    pj_list_erase(hdr);
  }
  inject_msg(out, &tpAS2);
  free_txdata();

  // 100 Trying goes back to AS2
  out = current_txdata()->msg;
  RespMatcher(100).matches(out);
  tpAS2.expect_target(current_txdata(), true);  // Requests always come back on same transport
  msg.convert_routeset(out);
  free_txdata();

  // INVITE passed on to final destination
  SCOPED_TRACE("INVITE (4)");
  out = current_txdata()->msg;
  ASSERT_NO_FATAL_FAILURE(r1.matches(out));

  // INVITE passed to final destination, so to callee.
  tpCallee.expect_target(current_txdata(), false);
  EXPECT_EQ("sip:wuntootreefower@10.114.61.213:5061;transport=tcp;ob", r1.uri());
  EXPECT_EQ("", get_headers(out, "Route"));
  EXPECT_EQ("Privacy: id; header; user", get_headers(out, "Privacy"));

  free_txdata();
}


/// Test multiple-MMTEL flow.
// Flow:
//
// * 6505551000 calls 6505551234
// * 6505551000 originating:
//     * MMTEL is invoked, applying privacy
//     * MMTEL is invoked, applying privacy
// * 6505551234 terminating:
//     * MMTEL is invoked, applying privacy
//     * MMTEL is invoked, applying privacy
//     * external AS1 (5.2.3.4:56787) is invoked
// * call reaches registered contact for 6505551234.
//
TEST_F(SCSCFTest, MultipleMmtelFlow)
{
  register_uri(_sdm, _hss_connection, "6505551234", "homedomain", "sip:wuntootreefower@10.114.61.213:5061;transport=tcp;ob");
  ServiceProfileBuilder service_profile_1 = ServiceProfileBuilder()
    .addIdentity("sip:6505551000@homedomain")
    .addIfc(1, {"<Method>INVITE</Method>"}, "sip:mmtel.homedomain")
    .addIfc(2, {"<Method>INVITE</Method>"}, "sip:mmtel.homedomain");
  SubscriptionBuilder subscription_1 = SubscriptionBuilder()
    .addServiceProfile(service_profile_1);
  _hss_connection->set_impu_result("sip:6505551000@homedomain",
                                   "call",
                                   RegDataXMLUtils::STATE_REGISTERED,
                                   subscription_1.return_sub());
  _xdm_connection->put("sip:6505551000@homedomain",
                       R"(<?xml version="1.0" encoding="UTF-8"?>
                          <simservs xmlns="http://uri.etsi.org/ngn/params/xml/simservs/xcap" xmlns:cp="urn:ietf:params:xml:ns:common-policy">
                            <originating-identity-presentation active="true" />
                            <originating-identity-presentation-restriction active="true">
                              <default-behaviour>presentation-restricted</default-behaviour>
                            </originating-identity-presentation-restriction>
                            <communication-diversion active="false"/>
                            <incoming-communication-barring active="false"/>
                            <outgoing-communication-barring active="false"/>
                          </simservs>)");  // "
  ServiceProfileBuilder service_profile_2 = ServiceProfileBuilder()
    .addIdentity("sip:6505551234@homedomain")
    .addIfc(1, {"<Method>INVITE</Method>"}, "sip:mmtel.homedomain")
    .addIfc(2, {"<Method>INVITE</Method>"}, "sip:mmtel.homedomain")
    .addIfc(3, {"<Method>INVITE</Method>"}, "sip:5.2.3.4:56787;transport=UDP");
  SubscriptionBuilder subscription_2 = SubscriptionBuilder()
    .addServiceProfile(service_profile_2);
  _hss_connection->set_impu_result("sip:6505551234@homedomain",
                                   "call",
                                   RegDataXMLUtils::STATE_REGISTERED,
                                   subscription_2.return_sub());
  _xdm_connection->put("sip:6505551234@homedomain",
                       R"(<?xml version="1.0" encoding="UTF-8"?>
                          <simservs xmlns="http://uri.etsi.org/ngn/params/xml/simservs/xcap" xmlns:cp="urn:ietf:params:xml:ns:common-policy">
                            <originating-identity-presentation active="true" />
                            <originating-identity-presentation-restriction active="true">
                              <default-behaviour>presentation-restricted</default-behaviour>
                            </originating-identity-presentation-restriction>
                            <communication-diversion active="false"/>
                            <incoming-communication-barring active="false"/>
                            <outgoing-communication-barring active="false"/>
                          </simservs>)");  // "
  _hss_connection->set_result("/impu/sip%3A6505551234%40homedomain/location",
                              "{\"result-code\": 2001,"
                              " \"scscf\": \"sip:scscf.sprout.homedomain:5058;transport=TCP\"}");

  TransportFlow tpBono(TransportFlow::Protocol::TCP, stack_data.scscf_port, "10.99.88.11", 12345);
  TransportFlow tpAS1(TransportFlow::Protocol::UDP, stack_data.scscf_port, "5.2.3.4", 56787);
  TransportFlow tpCallee(TransportFlow::Protocol::TCP, stack_data.scscf_port, "10.114.61.213", 5061);

  // ---------- Send INVITE
  // We're within the trust boundary, so no stripping should occur.
  SCSCFMessage msg;
  msg._via = "10.99.88.11:12345;transport=TCP";
  msg._to = "6505551234@homedomain";
  msg._todomain = "";
  msg._route = "Route: <sip:sprout.homedomain;orig>";
  msg._requri = "sip:6505551234@homedomain";

  msg._method = "INVITE";
  inject_msg(msg.get_request(), &tpBono);
  poll();
  ASSERT_EQ(2, txdata_count());

  // 100 Trying goes back to bono
  pjsip_msg* out = current_txdata()->msg;
  RespMatcher(100).matches(out);
  tpBono.expect_target(current_txdata(), true);  // Requests always come back on same transport
  msg.convert_routeset(out);
  free_txdata();

  // Call should pass through MMTEL AS four times (!), and then
  // proceed. This should add a privacy header.

  // INVITE passed on to AS1
  SCOPED_TRACE("INVITE (S)");
  out = current_txdata()->msg;
  ReqMatcher r1("INVITE");
  ASSERT_NO_FATAL_FAILURE(r1.matches(out));

  tpAS1.expect_target(current_txdata(), false);
  EXPECT_EQ("sip:6505551234@homedomain", r1.uri());
  EXPECT_THAT(get_headers(out, "Route"),
              testing::MatchesRegex("Route: <sip:5\\.2\\.3\\.4:56787;transport=UDP;lr>\r\nRoute: <sip:odi_[+/A-Za-z0-9]+@127.0.0.1:5058;transport=UDP;lr;service=scscf>"));
  EXPECT_EQ("Privacy: id; header; user", get_headers(out, "Privacy"));

  // ---------- AS1 turns it around (acting as proxy)
  const pj_str_t STR_ROUTE = pj_str("Route");
  pjsip_hdr* hdr = (pjsip_hdr*)pjsip_msg_find_hdr_by_name(out, &STR_ROUTE, NULL);
  if (hdr)
  {
    pj_list_erase(hdr);
  }
  inject_msg(out, &tpAS1);
  free_txdata();

  // 100 Trying goes back to AS1
  out = current_txdata()->msg;
  RespMatcher(100).matches(out);
  tpAS1.expect_target(current_txdata(), true);  // Requests always come back on same transport
  msg.convert_routeset(out);
  free_txdata();

  // INVITE passed on to final destination
  SCOPED_TRACE("INVITE (4)");
  out = current_txdata()->msg;
  ASSERT_NO_FATAL_FAILURE(r1.matches(out));

  // INVITE passed to final destination, so to callee.
  tpCallee.expect_target(current_txdata(), false);
  EXPECT_EQ("sip:wuntootreefower@10.114.61.213:5061;transport=tcp;ob", r1.uri());
  EXPECT_EQ("", get_headers(out, "Route"));
  EXPECT_EQ("Privacy: id; header; user", get_headers(out, "Privacy"));

  free_txdata();
}


// Test basic ISC (AS) OPTIONS final acceptance flow (AS sinks request).
TEST_F(SCSCFTest, SimpleOptionsAccept)
{
  register_uri(_sdm, _hss_connection, "6505551234", "homedomain", "sip:wuntootreefower@10.114.61.213:5061;transport=tcp;ob");
  ServiceProfileBuilder service_profile = ServiceProfileBuilder()
    .addIdentity("sip:6505551234@homedomain")
    .addIfc(1, {"<Method>OPTIONS</Method>"}, "sip:1.2.3.4:56789;transport=UDP");
  SubscriptionBuilder subscription = SubscriptionBuilder()
    .addServiceProfile(service_profile);
  _hss_connection->set_impu_result("sip:6505551234@homedomain", "call", RegDataXMLUtils::STATE_REGISTERED, subscription.return_sub());
  _hss_connection->set_impu_result("sip:6505551000@homedomain", "call", RegDataXMLUtils::STATE_REGISTERED, "");
  _hss_connection->set_result("/impu/sip%3A6505551234%40homedomain/location",
                              "{\"result-code\": 2001,"
                              " \"scscf\": \"sip:scscf.sprout.homedomain:5058;transport=TCP\"}");

  TransportFlow tpBono(TransportFlow::Protocol::TCP, stack_data.scscf_port, "10.99.88.11", 12345);
  TransportFlow tpAS1(TransportFlow::Protocol::UDP, stack_data.scscf_port, "1.2.3.4", 56789);

  // ---------- Send OPTIONS
  // We're within the trust boundary, so no stripping should occur.
  SCSCFMessage msg;
  msg._via = "10.99.88.11:12345;transport=TCP";
  msg._to = "6505551234@homedomain";
  msg._todomain = "";
  msg._route = "Route: <sip:sprout.homedomain;orig>";
  msg._requri = "sip:6505551234@homedomain";

  msg._method = "OPTIONS";
  inject_msg(msg.get_request(), &tpBono);
  poll();
  ASSERT_EQ(1, txdata_count());

  // INVITE passed on to AS1
  SCOPED_TRACE("OPTIONS (S)");
  pjsip_msg* out = current_txdata()->msg;
  ReqMatcher r1("OPTIONS");
  ASSERT_NO_FATAL_FAILURE(r1.matches(out));

  tpAS1.expect_target(current_txdata(), false);
  EXPECT_EQ("sip:6505551234@homedomain", r1.uri());
  EXPECT_THAT(get_headers(out, "Route"),
              testing::MatchesRegex("Route: <sip:1\\.2\\.3\\.4:56789;transport=UDP;lr>\r\nRoute: <sip:odi_[+/A-Za-z0-9]+@127.0.0.1:5058;transport=UDP;lr;service=scscf>"));

  // ---------- AS1 accepts it with 200.
  string fresp = respond_to_txdata(current_txdata(), 200);
  free_txdata();
  inject_msg(fresp, &tpAS1);

  // 200 response goes back to bono
  SCOPED_TRACE("OK");
  out = current_txdata()->msg;
  RespMatcher(200).matches(out);
  tpBono.expect_target(current_txdata(), true);  // Requests always come back on same transport
  msg.convert_routeset(out);
  msg._cseq++;
  free_txdata();
}


// Test terminating call-diversion AS flow to external URI.
// Repros https://github.com/Metaswitch/sprout/issues/519.
TEST_F(SCSCFTest, TerminatingDiversionExternal)
{
  register_uri(_sdm, _hss_connection, "6505501234", "homedomain", "sip:wuntootreefower@10.114.61.213:5061;transport=tcp;ob");
  ServiceProfileBuilder service_profile = ServiceProfileBuilder()
    .addIdentity("sip:6505501234@homedomain")
    .addIfc(1, {"<Method>INVITE</Method>", "<SessionCase>1</SessionCase><!-- terminating-registered -->"}, "sip:1.2.3.4:56789;transport=UDP");
  SubscriptionBuilder subscription = SubscriptionBuilder()
    .addServiceProfile(service_profile);
  _hss_connection->set_impu_result("sip:6505501234@homedomain", "call", RegDataXMLUtils::STATE_REGISTERED, subscription.return_sub());
  _hss_connection->set_impu_result("sip:6505551000@homedomain", "call", RegDataXMLUtils::STATE_REGISTERED, "");
  _hss_connection->set_result("/impu/sip%3A6505501234%40homedomain/location",
                              "{\"result-code\": 2001,"
                              " \"scscf\": \"sip:scscf.sprout.homedomain:5058;transport=TCP\"}");

  add_host_mapping("ut.cw-ngv.com", "10.9.8.7");
  TransportFlow tpBono(TransportFlow::Protocol::UDP, stack_data.scscf_port, "10.99.88.11", 12345);
  TransportFlow tpAS(TransportFlow::Protocol::UDP, stack_data.scscf_port, "1.2.3.4", 56789);
  TransportFlow tpExternal(TransportFlow::Protocol::UDP, stack_data.scscf_port, "10.9.8.7", 5060);

  // ---------- Send INVITE
  // We're within the trust boundary, so no stripping should occur.
  SCSCFMessage msg;
  msg._via = "10.99.88.11:12345";
  msg._to = "6505501234@homedomain";
  msg._todomain = "";
  msg._route = "Route: <sip:sprout.homedomain;orig>";
  msg._requri = "sip:6505501234@homedomain";
  msg._method = "INVITE";
  inject_msg(msg.get_request(), &tpBono);
  poll();
  ASSERT_EQ(2, txdata_count());

  // 100 Trying goes back to bono
  pjsip_msg* out = current_txdata()->msg;
  RespMatcher(100).matches(out);
  tpBono.expect_target(current_txdata(), true);  // Requests always come back on same transport
  msg.convert_routeset(out);
  free_txdata();

  // INVITE passed on to AS1 (as terminating AS for Bob)
  SCOPED_TRACE("INVITE (S)");
  out = current_txdata()->msg;
  ReqMatcher r1("INVITE");
  ASSERT_NO_FATAL_FAILURE(r1.matches(out));

  tpAS.expect_target(current_txdata(), false);
  EXPECT_EQ("sip:6505501234@homedomain", r1.uri());
  EXPECT_THAT(get_headers(out, "Route"),
              testing::MatchesRegex("Route: <sip:1\\.2\\.3\\.4:56789;transport=UDP;lr>\r\nRoute: <sip:odi_[+/A-Za-z0-9]+@127.0.0.1:5058;transport=UDP;lr;service=scscf>"));
  EXPECT_THAT(get_headers(out, "P-Served-User"),
              testing::MatchesRegex("P-Served-User: <sip:6505501234@homedomain>;sescase=term;regstate=reg"));

  // ---------- AS1 sends a 100 Trying to indicate it has received the request.
  string fresp1 = respond_to_txdata(current_txdata(), 100);
  inject_msg(fresp1, &tpAS);

  // ---------- AS1 turns it around
  // (acting as routing B2BUA by adding a Via, removing the top Route and changing the target)
  const pj_str_t STR_VIA = pj_str("Via");
  pjsip_via_hdr* via_hdr = (pjsip_via_hdr*)pjsip_msg_find_hdr_by_name(out, &STR_VIA, NULL);
  if (via_hdr)
  {
    via_hdr->rport_param = via_hdr->sent_by.port;
  }
  via_hdr = pjsip_via_hdr_create(current_txdata()->pool);
  via_hdr->transport = pj_str("FAKE_UDP");
  via_hdr->sent_by.host = pj_str("1.2.3.4");
  via_hdr->sent_by.port = 56789;
  via_hdr->rport_param = 0;
  via_hdr->branch_param = pj_str("z9hG4bK1234567890");
  pjsip_msg_insert_first_hdr(out, (pjsip_hdr*)via_hdr);
  const pj_str_t STR_ROUTE = pj_str("Route");
  pjsip_hdr* hdr = (pjsip_hdr*)pjsip_msg_find_hdr_by_name(out, &STR_ROUTE, NULL);
  if (hdr)
  {
    pj_list_erase(hdr);
  }
  ((pjsip_sip_uri*)out->line.req.uri)->host = pj_str("ut.cw-ngv.com");
  inject_msg(out, &tpAS);
  free_txdata();

  // 100 Trying goes back to AS1
  out = current_txdata()->msg;
  RespMatcher(100).matches(out);
  tpAS.expect_target(current_txdata(), true);  // Requests always come back on same transport
  msg.convert_routeset(out);
  free_txdata();

  // INVITE passed externally
  SCOPED_TRACE("INVITE (2)");
  out = current_txdata()->msg;
  ASSERT_NO_FATAL_FAILURE(r1.matches(out));

  tpExternal.expect_target(current_txdata(), false);
  EXPECT_EQ("sip:6505501234@ut.cw-ngv.com", r1.uri());
  EXPECT_EQ("", get_headers(out, "Route"));

  // ---------- Externally accepted with 200.
  string fresp = respond_to_txdata(current_txdata(), 200);
  free_txdata();
  inject_msg(fresp, &tpExternal);

  // 200 OK goes back to AS1
  out = current_txdata()->msg;
  RespMatcher(200).matches(out);
  tpAS.expect_target(current_txdata(), true);  // Requests always come back on same transport
  msg.convert_routeset(out);

  // ---------- AS1 forwards 200 (stripping via)
  hdr = (pjsip_hdr*)pjsip_msg_find_hdr_by_name(out, &STR_VIA, NULL);
  if (hdr)
  {
    pj_list_erase(hdr);
  }
  inject_msg(out, &tpAS);
  free_txdata();

  // 200 OK goes back to bono
  out = current_txdata()->msg;
  RespMatcher(200).matches(out);
  tpBono.expect_target(current_txdata(), true);  // Requests always come back on same transport
  msg.convert_routeset(out);
  free_txdata();

  EXPECT_EQ(1, ((SNMP::FakeEventAccumulatorTable*)_scscf_sproutlet->_audio_session_setup_time_tbl)->_count);
  EXPECT_EQ(0, ((SNMP::FakeEventAccumulatorTable*)_scscf_sproutlet->_video_session_setup_time_tbl)->_count);
}


// Test originating AS handling for request to external URI.  Check that
// originating "user=phone" SIP URIs are looked up using the equivalent Tel URI
TEST_F(SCSCFTest, OriginatingExternal)
{
  register_uri(_sdm, _hss_connection, "6505501234", "homedomain", "sip:wuntootreefower@10.114.61.213:5061;transport=tcp;ob");
  ServiceProfileBuilder service_profile = ServiceProfileBuilder()
    .addIdentity("tel:6505551000")
    .addIfc(1, {"<Method>INVITE</Method>", "<SessionCase>0</SessionCase><!-- originating-registered -->"}, "sip:1.2.3.4:56789;transport=UDP");
  SubscriptionBuilder subscription = SubscriptionBuilder()
    .addServiceProfile(service_profile);
  _hss_connection->set_impu_result("tel:6505551000", "call", RegDataXMLUtils::STATE_REGISTERED, subscription.return_sub());
  _hss_connection->set_impu_result("sip:6505501234@homedomain", "call", RegDataXMLUtils::STATE_REGISTERED, "");

  add_host_mapping("ut.cw-ngv.com", "10.9.8.7");
  TransportFlow tpBono(TransportFlow::Protocol::UDP, stack_data.scscf_port, "10.99.88.11", 12345);
  TransportFlow tpAS(TransportFlow::Protocol::UDP, stack_data.scscf_port, "1.2.3.4", 56789);
  TransportFlow tpExternal(TransportFlow::Protocol::UDP, stack_data.scscf_port, "10.9.8.7", 5060);

  // ---------- Send INVITE
  // We're within the trust boundary, so no stripping should occur.
  SCSCFMessage msg;
  msg._via = "10.99.88.11:12345";
  msg._to = "6505501234@ut.cw-ngv.com";
  msg._extra = "P-Asserted-Identity: Andy <sip:6505551000@homedomain;user=phone>";
  msg._todomain = "";
  msg._route = "Route: <sip:sprout.homedomain;orig>";
  msg._requri = "sip:6505501234@ut.cw-ngv.com";
  msg._method = "INVITE";
  inject_msg(msg.get_request(), &tpBono);
  poll();
  ASSERT_EQ(2, txdata_count());

  // 100 Trying goes back to bono
  pjsip_msg* out = current_txdata()->msg;
  RespMatcher(100).matches(out);
  tpBono.expect_target(current_txdata(), true);  // Requests always come back on same transport
  msg.convert_routeset(out);
  free_txdata();

  // INVITE passed on to AS1 (as originating AS for Alice)
  SCOPED_TRACE("INVITE (S)");
  out = current_txdata()->msg;
  ReqMatcher r1("INVITE");
  ASSERT_NO_FATAL_FAILURE(r1.matches(out));

  tpAS.expect_target(current_txdata(), false);
  EXPECT_EQ("sip:6505501234@ut.cw-ngv.com", r1.uri());
  EXPECT_THAT(get_headers(out, "Route"),
              testing::MatchesRegex("Route: <sip:1\\.2\\.3\\.4:56789;transport=UDP;lr>\r\nRoute: <sip:odi_[+/A-Za-z0-9]+@127.0.0.1:5058;transport=UDP;lr;orig;service=scscf>"));
  EXPECT_THAT(get_headers(out, "P-Served-User"),
              testing::MatchesRegex("P-Served-User: <tel:6505551000>;sescase=orig;regstate=reg"));

  // ---------- AS1 sends a 100 Trying to indicate it has received the request.
  string fresp1 = respond_to_txdata(current_txdata(), 100);
  inject_msg(fresp1, &tpAS);

  // ---------- AS1 turns it around
  // (acting as routing B2BUA by adding a Via, removing the top Route and changing the target)
  const pj_str_t STR_VIA = pj_str("Via");
  pjsip_via_hdr* via_hdr = (pjsip_via_hdr*)pjsip_msg_find_hdr_by_name(out, &STR_VIA, NULL);
  if (via_hdr)
  {
    via_hdr->rport_param = via_hdr->sent_by.port;
  }
  via_hdr = pjsip_via_hdr_create(current_txdata()->pool);
  via_hdr->transport = pj_str("FAKE_UDP");
  via_hdr->sent_by.host = pj_str("1.2.3.4");
  via_hdr->sent_by.port = 56789;
  via_hdr->rport_param = 0;
  via_hdr->branch_param = pj_str("z9hG4bK1234567890");
  pjsip_msg_insert_first_hdr(out, (pjsip_hdr*)via_hdr);
  const pj_str_t STR_ROUTE = pj_str("Route");
  pjsip_hdr* hdr = (pjsip_hdr*)pjsip_msg_find_hdr_by_name(out, &STR_ROUTE, NULL);
  if (hdr)
  {
    pj_list_erase(hdr);
  }
  inject_msg(out, &tpAS);
  free_txdata();

  // 100 Trying goes back to AS1
  out = current_txdata()->msg;
  RespMatcher(100).matches(out);
  tpAS.expect_target(current_txdata(), true);  // Requests always come back on same transport
  msg.convert_routeset(out);
  free_txdata();

  // INVITE passed externally
  SCOPED_TRACE("INVITE (2)");
  out = current_txdata()->msg;
  ASSERT_NO_FATAL_FAILURE(r1.matches(out));

  tpExternal.expect_target(current_txdata(), false);
  EXPECT_EQ("sip:6505501234@ut.cw-ngv.com", r1.uri());
  EXPECT_EQ("", get_headers(out, "Route"));

  // ---------- Externally accepted with 200.
  string fresp = respond_to_txdata(current_txdata(), 200);
  free_txdata();
  inject_msg(fresp, &tpExternal);

  // 200 OK goes back to AS1
  out = current_txdata()->msg;
  RespMatcher(200).matches(out);
  tpAS.expect_target(current_txdata(), true);  // Requests always come back on same transport
  msg.convert_routeset(out);

  // ---------- AS1 forwards 200 (stripping via)
  hdr = (pjsip_hdr*)pjsip_msg_find_hdr_by_name(out, &STR_VIA, NULL);
  if (hdr)
  {
    pj_list_erase(hdr);
  }
  inject_msg(out, &tpAS);
  free_txdata();

  // 200 OK goes back to bono
  out = current_txdata()->msg;
  RespMatcher(200).matches(out);
  tpBono.expect_target(current_txdata(), true);  // Requests always come back on same transport
  msg.convert_routeset(out);
  free_txdata();

  // Finally, clear enforce_user_phone without setting user=phone on the PAI and check that the attempt to resend the INVITE
  // fails (it will attempt the lookup on the SIP URI, not the equivalent Tel URI).  We only do coercion if user=phone
  // is present, regardless of enforce_user_phone.
  URIClassifier::enforce_user_phone = false;

  SCSCFMessage msg2;
  msg2._via = "10.99.88.11:12345";
  msg2._to = "6505501234@ut.cw-ngv.com";
  msg2._extra = "P-Asserted-Identity: Andy <sip:6505551000@homedomain>";
  msg2._todomain = "";
  msg2._route = "Route: <sip:sprout.homedomain;orig>";
  msg2._requri = "sip:6505501234@ut.cw-ngv.com";
  msg2._method = "INVITE";
  inject_msg(msg2.get_request(), &tpBono);
  poll();
  ASSERT_EQ(2, txdata_count());

  // 100 and 404 go back to bono
  out = current_txdata()->msg;
  RespMatcher(100).matches(out);
  free_txdata();

  out = current_txdata()->msg;
  RespMatcher(404).matches(out);
  free_txdata();

  EXPECT_EQ(1, ((SNMP::FakeEventAccumulatorTable*)_scscf_sproutlet->_audio_session_setup_time_tbl)->_count);
  EXPECT_EQ(0, ((SNMP::FakeEventAccumulatorTable*)_scscf_sproutlet->_video_session_setup_time_tbl)->_count);
}

// Test local call with both originating and terminating ASs.
TEST_F(SCSCFTest, OriginatingTerminatingAS)
{
  register_uri(_sdm, _hss_connection, "6505551234", "homedomain", "sip:wuntootreefower@10.114.61.213:5061;transport=tcp;ob");

  ServiceProfileBuilder service_profile_1 = ServiceProfileBuilder()
    .addIdentity("sip:6505551234@homedomain")
    .addIfc(1, {"<Method>INVITE</Method>"}, "sip:1.2.3.4:56789;transport=UDP");
  SubscriptionBuilder subscription_1 = SubscriptionBuilder()
    .addServiceProfile(service_profile_1);
  _hss_connection->set_impu_result("sip:6505551234@homedomain",
                                   "call",
                                   RegDataXMLUtils::STATE_REGISTERED,
                                   subscription_1.return_sub());

  ServiceProfileBuilder service_profile_2 = ServiceProfileBuilder()
    .addIdentity("sip:6505551000@homedomain")
    .addIfc(1, {"<Method>INVITE</Method>"}, "sip:1.2.3.4:56789;transport=UDP");
  SubscriptionBuilder subscription_2 = SubscriptionBuilder()
    .addServiceProfile(service_profile_2);
  _hss_connection->set_impu_result("sip:6505551000@homedomain",
                                   "call",
                                   RegDataXMLUtils::STATE_REGISTERED,
                                   subscription_2.return_sub());
  _hss_connection->set_result("/impu/sip%3A6505551234%40homedomain/location",
                              "{\"result-code\": 2001,"
                              " \"scscf\": \"sip:scscf.sprout.homedomain:5058;transport=TCP\"}");

  TransportFlow tpBono(TransportFlow::Protocol::UDP, stack_data.scscf_port, "10.99.88.11", 12345);
  TransportFlow tpAS(TransportFlow::Protocol::UDP, stack_data.scscf_port, "1.2.3.4", 56789);
  TransportFlow tpCallee(TransportFlow::Protocol::UDP, stack_data.scscf_port, "10.114.61.213", 5061);

  // ---------- Send INVITE
  // We're within the trust boundary, so no stripping should occur.
  SCSCFMessage msg;
  msg._via = "10.99.88.11:12345";
  msg._to = "6505551234@homedomain";
  msg._todomain = "";
  msg._route = "Route: <sip:sprout.homedomain;orig>";
  msg._requri = "sip:6505551234@homedomain";
  msg._method = "INVITE";
  inject_msg(msg.get_request(), &tpBono);
  poll();
  ASSERT_EQ(2, txdata_count());

  // 100 Trying goes back to bono
  pjsip_msg* out = current_txdata()->msg;
  RespMatcher(100).matches(out);
  tpBono.expect_target(current_txdata(), true);  // Requests always come back on same transport
  msg.convert_routeset(out);
  free_txdata();

  // INVITE passed on to AS1 (as originating AS for 6505551000)
  SCOPED_TRACE("INVITE (S)");
  out = current_txdata()->msg;
  ReqMatcher r1("INVITE");
  ASSERT_NO_FATAL_FAILURE(r1.matches(out));

  tpAS.expect_target(current_txdata(), false);
  EXPECT_EQ("sip:6505551234@homedomain", r1.uri());
  EXPECT_THAT(get_headers(out, "Route"),
              testing::MatchesRegex("Route: <sip:1\\.2\\.3\\.4:56789;transport=UDP;lr>\r\nRoute: <sip:odi_[+/A-Za-z0-9]+@127.0.0.1:5058;transport=UDP;lr;orig;service=scscf>"));
  EXPECT_THAT(get_headers(out, "P-Served-User"),
              testing::MatchesRegex("P-Served-User: <sip:6505551000@homedomain>;sescase=orig;regstate=reg"));

  // ---------- AS1 sends a 100 Trying to indicate it has received the request.
  string fresp1 = respond_to_txdata(current_txdata(), 100);
  inject_msg(fresp1, &tpAS);

  // ---------- AS1 turns it around
  // (acting as routing B2BUA by adding a Via, and removing the top Route.)
  const pj_str_t STR_VIA = pj_str("Via");
  pjsip_via_hdr* via_hdr = (pjsip_via_hdr*)pjsip_msg_find_hdr_by_name(out, &STR_VIA, NULL);
  if (via_hdr)
  {
    via_hdr->rport_param = via_hdr->sent_by.port;
  }
  via_hdr = pjsip_via_hdr_create(current_txdata()->pool);
  via_hdr->transport = pj_str("FAKE_UDP");
  via_hdr->sent_by.host = pj_str("1.2.3.4");
  via_hdr->sent_by.port = 56789;
  via_hdr->rport_param = 0;
  via_hdr->branch_param = pj_str("z9hG4bK1234567890");
  pjsip_msg_insert_first_hdr(out, (pjsip_hdr*)via_hdr);
  const pj_str_t STR_ROUTE = pj_str("Route");
  pjsip_hdr* hdr = (pjsip_hdr*)pjsip_msg_find_hdr_by_name(out, &STR_ROUTE, NULL);
  if (hdr)
  {
    pj_list_erase(hdr);
  }
  inject_msg(out, &tpAS);
  free_txdata();

  // 100 Trying goes back to AS1
  out = current_txdata()->msg;
  RespMatcher(100).matches(out);
  tpAS.expect_target(current_txdata(), true);  // Requests always come back on same transport
  msg.convert_routeset(out);
  free_txdata();

  // INVITE passed on to AS1 (as terminating AS for 6505551234)
  SCOPED_TRACE("INVITE (S)");
  out = current_txdata()->msg;
  r1 = ReqMatcher("INVITE");
  ASSERT_NO_FATAL_FAILURE(r1.matches(out));

  tpAS.expect_target(current_txdata(), false);
  EXPECT_EQ("sip:6505551234@homedomain", r1.uri());
  EXPECT_THAT(get_headers(out, "Route"),
              testing::MatchesRegex("Route: <sip:1\\.2\\.3\\.4:56789;transport=UDP;lr>\r\nRoute: <sip:odi_[+/A-Za-z0-9]+@127.0.0.1:5058;transport=UDP;lr;service=scscf>"));
  EXPECT_THAT(get_headers(out, "P-Served-User"),
              testing::MatchesRegex("P-Served-User: <sip:6505551234@homedomain>;sescase=term;regstate=reg"));

  // ---------- AS1 sends a 100 Trying to indicate it has received the request.
  string fresp2 = respond_to_txdata(current_txdata(), 100);
  inject_msg(fresp2, &tpAS);

  // ---------- AS1 turns it around
  // (acting as routing B2BUA by adding a Via, and removing the top Route.)
  via_hdr = (pjsip_via_hdr*)pjsip_msg_find_hdr_by_name(out, &STR_VIA, NULL);
  if (via_hdr)
  {
    via_hdr->rport_param = via_hdr->sent_by.port;
  }
  via_hdr = pjsip_via_hdr_create(current_txdata()->pool);
  via_hdr->transport = pj_str("FAKE_UDP");
  via_hdr->sent_by.host = pj_str("1.2.3.4");
  via_hdr->sent_by.port = 56789;
  via_hdr->rport_param = 0;
  via_hdr->branch_param = pj_str("z9hG4bK1234567891"); // Must differ from previous branch
  pjsip_msg_insert_first_hdr(out, (pjsip_hdr*)via_hdr);
  hdr = (pjsip_hdr*)pjsip_msg_find_hdr_by_name(out, &STR_ROUTE, NULL);
  if (hdr)
  {
    pj_list_erase(hdr);
  }
  inject_msg(out, &tpAS);
  free_txdata();

  // 100 Trying goes back to AS1
  out = current_txdata()->msg;
  RespMatcher(100).matches(out);
  tpAS.expect_target(current_txdata(), true);  // Requests always come back on same transport
  msg.convert_routeset(out);
  free_txdata();

  // INVITE passed to terminating UE
  SCOPED_TRACE("INVITE (2)");
  out = current_txdata()->msg;
  ASSERT_NO_FATAL_FAILURE(r1.matches(out));

  // INVITE passed to terminating UE (callee).
  tpCallee.expect_target(current_txdata(), false);
  EXPECT_EQ("sip:wuntootreefower@10.114.61.213:5061;transport=tcp;ob", r1.uri());
  EXPECT_EQ("", get_headers(out, "Route"));

  string fresp = respond_to_txdata(current_txdata(), 200);
  free_txdata();
  inject_msg(fresp, &tpBono);

  // 200 OK goes back to AS1
  out = current_txdata()->msg;
  RespMatcher(200).matches(out);
  tpAS.expect_target(current_txdata(), true);  // Requests always come back on same transport
  msg.convert_routeset(out);

  // ---------- AS1 forwards 200 (stripping via)
  hdr = (pjsip_hdr*)pjsip_msg_find_hdr_by_name(out, &STR_VIA, NULL);
  if (hdr)
  {
    pj_list_erase(hdr);
  }
  inject_msg(out, &tpAS);
  free_txdata();

  // 200 OK goes back to AS1 (terminating)
  out = current_txdata()->msg;
  RespMatcher(200).matches(out);
  tpAS.expect_target(current_txdata(), true);  // Requests always come back on same transport
  msg.convert_routeset(out);

  // ---------- AS1 forwards 200 (stripping via)
  hdr = (pjsip_hdr*)pjsip_msg_find_hdr_by_name(out, &STR_VIA, NULL);
  if (hdr)
  {
    pj_list_erase(hdr);
  }
  inject_msg(out, &tpAS);
  free_txdata();

  // 200 OK goes back to bono
  out = current_txdata()->msg;
  RespMatcher(200).matches(out);
  tpBono.expect_target(current_txdata(), true);  // Requests always come back on same transport
  msg.convert_routeset(out);
  free_txdata();

  EXPECT_EQ(1, ((SNMP::FakeEventAccumulatorTable*)_scscf_sproutlet->_audio_session_setup_time_tbl)->_count);
  EXPECT_EQ(0, ((SNMP::FakeEventAccumulatorTable*)_scscf_sproutlet->_video_session_setup_time_tbl)->_count);

  // Make sure that we haven't sent a request to homestead with 127.0.0.1 as the
  // domain of the S-CSCF URI.
  // This used to happen when a request was routed to an App Server and back,
  // and resulted in Homestead making a request to the HSS with the wrong S-CSCF
  // URI
  bool found_wrong_uri = false;
  for (FakeHSSConnection::UrlBody body : _hss_connection->_calls)
  {
    found_wrong_uri |= (!(body.second.find("127.0.0.1") == std::string::npos));
  }

  EXPECT_FALSE(found_wrong_uri);
}


// Test local call with both originating and terminating ASs where terminating UE doesn't respond.
TEST_F(SCSCFTest, OriginatingTerminatingASTimeout)
{
  TransportFlow tpBono(TransportFlow::Protocol::UDP, stack_data.scscf_port, "10.99.88.11", 12345);
  TransportFlow tpAS(TransportFlow::Protocol::UDP, stack_data.scscf_port, "1.2.3.4", 56789);
  TransportFlow tpCallee(TransportFlow::Protocol::TCP, stack_data.scscf_port, "10.114.61.213", 5061);

  register_uri(_sdm, _hss_connection, "6505551234", "homedomain", "sip:wuntootreefower@10.114.61.213:5061;transport=tcp;ob");

  ServiceProfileBuilder service_profile_1 = ServiceProfileBuilder()
    .addIdentity("sip:6505551234@homedomain")
    .addIfc(1, {"<Method>INVITE</Method>"}, "sip:1.2.3.4:56789;transport=TCP");
  SubscriptionBuilder subscription_1 = SubscriptionBuilder()
    .addServiceProfile(service_profile_1);
  _hss_connection->set_impu_result("sip:6505551234@homedomain", "call", RegDataXMLUtils::STATE_REGISTERED, subscription_1.return_sub());

  ServiceProfileBuilder service_profile_2 = ServiceProfileBuilder()
    .addIdentity("sip:6505551000@homedomain")
    .addIfc(1, {"<Method>INVITE</Method>"}, "sip:1.2.3.4:56789;transport=TCP");
  SubscriptionBuilder subscription_2 = SubscriptionBuilder()
    .addServiceProfile(service_profile_2);
  _hss_connection->set_impu_result("sip:6505551000@homedomain", "call", RegDataXMLUtils::STATE_REGISTERED, subscription_2.return_sub());

  _hss_connection->set_result("/impu/sip%3A6505551234%40homedomain/location",
                              "{\"result-code\": 2001,"
                              " \"scscf\": \"sip:scscf.sprout.homedomain:5058;transport=TCP\"}");

  // ---------- Send INVITE
  // We're within the trust boundary, so no stripping should occur.
  SCSCFMessage msg;
  msg._via = "10.99.88.11:12345";
  msg._branch = "1111111111";
  msg._to = "6505551234@homedomain";
  msg._todomain = "";
  msg._route = "Route: <sip:sprout.homedomain;orig>";
  msg._requri = "sip:6505551234@homedomain";
  msg._method = "INVITE";
  inject_msg(msg.get_request(), &tpBono);
  poll();
  ASSERT_EQ(2, txdata_count());

  // 100 Trying goes back to bono
  pjsip_msg* out = current_txdata()->msg;
  RespMatcher(100).matches(out);
  tpBono.expect_target(current_txdata(), true);  // Requests always come back on same transport
  msg.convert_routeset(out);
  free_txdata();

  // INVITE passed on to AS1 (as originating AS for 6505551000)
  SCOPED_TRACE("INVITE (S)");
  pjsip_tx_data* invite_txdata = pop_txdata();
  out = invite_txdata->msg;
  ReqMatcher r1("INVITE");
  ASSERT_NO_FATAL_FAILURE(r1.matches(out));
  tpAS.expect_target(invite_txdata, false);
  EXPECT_EQ("sip:6505551234@homedomain", r1.uri());
  EXPECT_THAT(get_headers(out, "Route"),
              testing::MatchesRegex("Route: <sip:1\\.2\\.3\\.4:56789;transport=TCP;lr>\r\nRoute: <sip:odi_[+/A-Za-z0-9]+@127.0.0.1:5058;transport=TCP;lr;orig;service=scscf>"));
  EXPECT_THAT(get_headers(out, "P-Served-User"),
              testing::MatchesRegex("P-Served-User: <sip:6505551000@homedomain>;sescase=orig;regstate=reg"));

  // AS1 sends an immediate 100 Trying
  inject_msg(respond_to_txdata(invite_txdata, 100), &tpAS);

  // ---------- AS1 turns INVITE around
  // (acting as routing B2BUA by adding a Via, and removing the top Route.)
  const pj_str_t STR_VIA = pj_str("Via");
  pjsip_via_hdr* via_hdr = (pjsip_via_hdr*)pjsip_msg_find_hdr_by_name(out, &STR_VIA, NULL);
  if (via_hdr)
  {
    via_hdr->rport_param = via_hdr->sent_by.port;
  }
  via_hdr = pjsip_via_hdr_create(invite_txdata->pool);
  via_hdr->transport = pj_str("FAKE_UDP");
  via_hdr->sent_by.host = pj_str("1.2.3.4");
  via_hdr->sent_by.port = 56789;
  via_hdr->rport_param = 0;
  via_hdr->branch_param = pj_str("z9hG4bK2222222222");
  pjsip_msg_insert_first_hdr(out, (pjsip_hdr*)via_hdr);
  const pj_str_t STR_ROUTE = pj_str("Route");
  pjsip_hdr* hdr = (pjsip_hdr*)pjsip_msg_find_hdr_by_name(out, &STR_ROUTE, NULL);
  if (hdr)
  {
    pj_list_erase(hdr);
  }
  inject_msg(out, &tpAS);

  // 100 Trying goes back to AS1
  out = current_txdata()->msg;
  RespMatcher(100).matches(out);
  tpAS.expect_target(current_txdata(), true);  // Requests always come back on same transport
  msg.convert_routeset(out);
  free_txdata();

  // INVITE passed on to AS1 (as terminating AS for 6505551234)
  SCOPED_TRACE("INVITE (S)");
  invite_txdata = pop_txdata();
  out = invite_txdata->msg;
  r1 = ReqMatcher("INVITE");
  ASSERT_NO_FATAL_FAILURE(r1.matches(out));
  tpAS.expect_target(invite_txdata, false);
  EXPECT_EQ("sip:6505551234@homedomain", r1.uri());
  EXPECT_THAT(get_headers(out, "Route"),
              testing::MatchesRegex("Route: <sip:1\\.2\\.3\\.4:56789;transport=TCP;lr>\r\nRoute: <sip:odi_[+/A-Za-z0-9]+@127.0.0.1:5058;transport=TCP;lr;service=scscf>"));
  EXPECT_THAT(get_headers(out, "P-Served-User"),
              testing::MatchesRegex("P-Served-User: <sip:6505551234@homedomain>;sescase=term;regstate=reg"));

  // AS1 sends an immediate 100 Trying
  inject_msg(respond_to_txdata(invite_txdata, 100), &tpAS);

  // ---------- AS1 turns INVITE around
  // (acting as routing B2BUA by adding a Via, and removing the top Route.)
  via_hdr = (pjsip_via_hdr*)pjsip_msg_find_hdr_by_name(out, &STR_VIA, NULL);
  if (via_hdr)
  {
    via_hdr->rport_param = via_hdr->sent_by.port;
  }
  via_hdr = pjsip_via_hdr_create(invite_txdata->pool);
  via_hdr->transport = pj_str("FAKE_UDP");
  via_hdr->sent_by.host = pj_str("1.2.3.4");
  via_hdr->sent_by.port = 56789;
  via_hdr->rport_param = 0;
  via_hdr->branch_param = pj_str("z9hG4bK3333333333"); // Must differ from previous branch
  pjsip_msg_insert_first_hdr(out, (pjsip_hdr*)via_hdr);
  hdr = (pjsip_hdr*)pjsip_msg_find_hdr_by_name(out, &STR_ROUTE, NULL);
  if (hdr)
  {
    pj_list_erase(hdr);
  }
  inject_msg(out, &tpAS);

  // 100 Trying goes back to AS1
  out = current_txdata()->msg;
  RespMatcher(100).matches(out);
  tpAS.expect_target(current_txdata(), true);  // Requests always come back on same transport
  msg.convert_routeset(out);
  free_txdata();

  // INVITE passed to terminating UE
  SCOPED_TRACE("INVITE (2)");
  out = current_txdata()->msg;
  ASSERT_NO_FATAL_FAILURE(r1.matches(out));

  // INVITE passed to terminating UE (callee).
  tpCallee.expect_target(current_txdata(), false);
  EXPECT_EQ("sip:wuntootreefower@10.114.61.213:5061;transport=tcp;ob", r1.uri());
  EXPECT_EQ("", get_headers(out, "Route"));

  // Save the request for later.
  pjsip_tx_data* target_rq = pop_txdata();

  // Bono sends an immediate 100 Trying response.
  inject_msg(respond_to_txdata(target_rq, 100), &tpBono);

  // The terminating UE doesn't respond so eventually the transaction will time
  // out.  To force this to happen in the right way, we send a CANCEL chasing
  // the original transaction (which is what Bono will do if the transaction
  // times out).
  msg._method = "CANCEL";
  msg._via = "10.99.88.11:12345";
  msg._branch = "1111111111";
  msg._to = "6505551234@homedomain";
  msg._todomain = "";
  msg._route = "Route: <sip:sprout.homedomain;orig>";
  msg._requri = "sip:6505551234@homedomain";
  inject_msg(msg.get_request(), &tpBono);

  // CANCEL gets OK'd
  ASSERT_EQ(2, txdata_count());
  RespMatcher(200).matches(current_txdata()->msg);
  free_txdata();

  // The CANCEL is forwarded to AS1 (as originating AS)
  ReqMatcher("CANCEL").matches(current_txdata()->msg);

  // AS1 responds to the CANCEL.
  inject_msg(respond_to_current_txdata(200), &tpAS);
  free_txdata();

  // AS1 forwards the CANCEL back to Sprout.
  msg._branch = "2222222222";
  inject_msg(msg.get_request(), &tpAS);

  // CANCEL gets OK'd
  ASSERT_EQ(2, txdata_count());
  RespMatcher(200).matches(current_txdata()->msg);
  free_txdata();

  // The CANCEL is forwarded to AS1 (as terminating AS)
  ReqMatcher("CANCEL").matches(current_txdata()->msg);

  // AS2 responds to the CANCEL.
  inject_msg(respond_to_current_txdata(200), &tpAS);
  free_txdata();

  // AS1 forwards the CANCEL back to Sprout.
  msg._branch = "3333333333";
  inject_msg(msg.get_request(), &tpAS);

  // CANCEL gets OK'd
  ASSERT_EQ(2, txdata_count());
  RespMatcher(200).matches(current_txdata()->msg);
  free_txdata();

  // The CANCEL is forwarded to the terminating UE
  ReqMatcher("CANCEL").matches(current_txdata()->msg);

  // UE responds to the CANCEL.
  inject_msg(respond_to_current_txdata(200), &tpAS);
  free_txdata();

  // UE sends a 487 response which is ACKed and forwarded to AS1 (as terminating AS)
  inject_msg(respond_to_txdata(target_rq, 487));
  ASSERT_EQ(2, txdata_count());
  ReqMatcher("ACK").matches(current_txdata()->msg);
  free_txdata();
  ASSERT_EQ(1, txdata_count());
  RespMatcher(487).matches(current_txdata()->msg);

  // AS1 ACKs the response and forwards it back to Sprout removing the top Via header.
  msg._method = "ACK";
  msg._branch = "3333333333";
  inject_msg(msg.get_request(), &tpAS);
  out = current_txdata()->msg;
  hdr = (pjsip_hdr*)pjsip_msg_find_hdr_by_name(out, &STR_VIA, NULL);
  if (hdr)
  {
    pj_list_erase(hdr);
  }
  inject_msg(out, &tpAS);
  free_txdata();

  // Sprout ACKs the response and forwards it to AS1 (as originating AS).
  ASSERT_EQ(2, txdata_count());
  ReqMatcher("ACK").matches(current_txdata()->msg);
  free_txdata();
  ASSERT_EQ(1, txdata_count());
  RespMatcher(487).matches(current_txdata()->msg);

  // AS1 ACKs the response and forwards it back to Sprout removing the top Via header.
  msg._method = "ACK";
  msg._branch = "2222222222";
  inject_msg(msg.get_request(), &tpAS);
  out = current_txdata()->msg;
  hdr = (pjsip_hdr*)pjsip_msg_find_hdr_by_name(out, &STR_VIA, NULL);
  if (hdr)
  {
    pj_list_erase(hdr);
  }
  inject_msg(out, &tpAS);
  free_txdata();

  // Sprout ACKs the response and forwards it back to the originating UE.
  ASSERT_EQ(2, txdata_count());
  ReqMatcher("ACK").matches(current_txdata()->msg);
  free_txdata();
  ASSERT_EQ(1, txdata_count());
  RespMatcher(487).matches(current_txdata()->msg);
  free_txdata();

  // UE ACKs the response.
  msg._method = "ACK";
  msg._branch = "2222222222";
  inject_msg(msg.get_request(), &tpAS);

  // Session didn't get set up successfully so no session setup time will be
  // tracked.
  EXPECT_EQ(0, ((SNMP::FakeEventAccumulatorTable*)_scscf_sproutlet->_audio_session_setup_time_tbl)->_count);
  EXPECT_EQ(0, ((SNMP::FakeEventAccumulatorTable*)_scscf_sproutlet->_video_session_setup_time_tbl)->_count);
}


// Test local MESSAGE request with both originating and terminating ASs where terminating UE doesn't respond.
TEST_F(SCSCFTest, OriginatingTerminatingMessageASTimeout)
{
  TransportFlow tpBono(TransportFlow::Protocol::TCP, stack_data.scscf_port, "10.99.88.11", 12345);
  TransportFlow tpAS(TransportFlow::Protocol::TCP, stack_data.scscf_port, "1.2.3.4", 56789);
  TransportFlow tpUE2(TransportFlow::Protocol::TCP, stack_data.scscf_port, "10.114.61.213", 5061);

  register_uri(_sdm, _hss_connection, "6505551234", "homedomain", "sip:wuntootreefower@10.114.61.213:5061;transport=tcp;ob");

  ServiceProfileBuilder service_profile_1 = ServiceProfileBuilder()
    .addIdentity("sip:6505551234@homedomain")
    .addIfc(1, {"<Method>MESSAGE</Method>"}, "sip:1.2.3.4:56789;transport=TCP");
  SubscriptionBuilder subscription_1 = SubscriptionBuilder()
    .addServiceProfile(service_profile_1);
  _hss_connection->set_impu_result("sip:6505551234@homedomain", "call", RegDataXMLUtils::STATE_REGISTERED, subscription_1.return_sub());

  ServiceProfileBuilder service_profile_2 = ServiceProfileBuilder()
    .addIdentity("sip:6505551000@homedomain")
    .addIfc(1, {"<Method>MESSAGE</Method>"}, "sip:1.2.3.4:56789;transport=TCP");
  SubscriptionBuilder subscription_2 = SubscriptionBuilder()
    .addServiceProfile(service_profile_2);
  _hss_connection->set_impu_result("sip:6505551000@homedomain", "call", RegDataXMLUtils::STATE_REGISTERED, subscription_2.return_sub());
  _hss_connection->set_result("/impu/sip%3A6505551234%40homedomain/location",
                              "{\"result-code\": 2001,"
                              " \"scscf\": \"sip:scscf.sprout.homedomain:5058;transport=TCP\"}");

  // ---------- Send MESSAGE
  // We're within the trust boundary, so no stripping should occur.
  SCSCFMessage msg;
  msg._method = "MESSAGE";
  msg._via = "10.99.88.11:12345";
  msg._branch = "1111111111";
  msg._to = "6505551234@homedomain";
  msg._todomain = "";
  msg._route = "Route: <sip:sprout.homedomain;orig>";
  msg._requri = "sip:6505551234@homedomain";
  inject_msg(msg.get_request(), &tpBono);
  poll();

  // MESSAGE passed on to AS1 (as originating AS for 6505551000)
  ASSERT_EQ(1, txdata_count());
  pjsip_tx_data* message_txdata = pop_txdata();
  pjsip_msg* out = message_txdata->msg;
  ReqMatcher r1("MESSAGE");
  ASSERT_NO_FATAL_FAILURE(r1.matches(out));
  tpAS.expect_target(message_txdata, false);
  EXPECT_EQ("sip:6505551234@homedomain", r1.uri());
  EXPECT_THAT(get_headers(out, "Route"),
              testing::MatchesRegex("Route: <sip:1\\.2\\.3\\.4:56789;transport=TCP;lr>\r\nRoute: <sip:odi_[+/A-Za-z0-9]+@127.0.0.1:5058;transport=TCP;lr;orig;service=scscf>"));
  EXPECT_THAT(get_headers(out, "P-Served-User"),
              testing::MatchesRegex("P-Served-User: <sip:6505551000@homedomain>;sescase=orig;regstate=reg"));

  // AS1 sends an immediate 100 Trying response.  This isn't realistic as the
  // response should be delayed by 3.5 seconds, but it stops the script
  // having to handle MESSAGE retransmits.
  inject_msg(respond_to_txdata(message_txdata, 100), &tpAS);

  // Advance time by a second so we have good enough control over the order
  // the transactions time out.
  cwtest_advance_time_ms(1000L);

  // ---------- AS1 turns MESSAGE around
  // (acting as routing B2BUA by adding a Via, and removing the top Route.)
  const pj_str_t STR_VIA = pj_str("Via");
  pjsip_via_hdr* via_hdr = (pjsip_via_hdr*)pjsip_msg_find_hdr_by_name(out, &STR_VIA, NULL);
  if (via_hdr)
  {
    via_hdr->rport_param = via_hdr->sent_by.port;
  }
  via_hdr = pjsip_via_hdr_create(message_txdata->pool);
  via_hdr->transport = pj_str("TCP");
  via_hdr->sent_by.host = pj_str("1.2.3.4");
  via_hdr->sent_by.port = 56789;
  via_hdr->rport_param = 0;
  via_hdr->branch_param = pj_str("z9hG4bK2222222222");
  pjsip_msg_insert_first_hdr(out, (pjsip_hdr*)via_hdr);
  const pj_str_t STR_ROUTE = pj_str("Route");
  pjsip_hdr* hdr = (pjsip_hdr*)pjsip_msg_find_hdr_by_name(out, &STR_ROUTE, NULL);
  if (hdr)
  {
    pj_list_erase(hdr);
  }
  inject_msg(out, &tpAS);
  pjsip_tx_data_dec_ref(message_txdata);

  // MESSAGE passed on to AS1 (as terminating AS for 6505551234)
  ASSERT_EQ(1, txdata_count());
  message_txdata = pop_txdata();
  out = message_txdata->msg;
  ASSERT_NO_FATAL_FAILURE(r1.matches(out));
  tpAS.expect_target(message_txdata, false);
  EXPECT_EQ("sip:6505551234@homedomain", r1.uri());
  EXPECT_THAT(get_headers(out, "Route"),
              testing::MatchesRegex("Route: <sip:1\\.2\\.3\\.4:56789;transport=TCP;lr>\r\nRoute: <sip:odi_[+/A-Za-z0-9]+@127.0.0.1:5058;transport=TCP;lr;service=scscf>"));
  EXPECT_THAT(get_headers(out, "P-Served-User"),
              testing::MatchesRegex("P-Served-User: <sip:6505551234@homedomain>;sescase=term;regstate=reg"));

  // AS1 sends an immediate 100 Trying response.  This isn't realistic as the
  // response should be delayed by 3.5 seconds, but it stops the script
  // having to handle MESSAGE retransmits.
  inject_msg(respond_to_txdata(message_txdata, 100), &tpAS);

  // Advance time by a second so we have good enough control over the order
  // the transactions time out.
  cwtest_advance_time_ms(1000L);

  // ---------- AS1 turns MESSAGE around
  // (acting as routing B2BUA by adding a Via, and removing the top Route.)
  via_hdr = (pjsip_via_hdr*)pjsip_msg_find_hdr_by_name(out, &STR_VIA, NULL);
  if (via_hdr)
  {
    via_hdr->rport_param = via_hdr->sent_by.port;
  }
  via_hdr = pjsip_via_hdr_create(message_txdata->pool);
  via_hdr->transport = pj_str("TCP");
  via_hdr->sent_by.host = pj_str("1.2.3.4");
  via_hdr->sent_by.port = 56789;
  via_hdr->rport_param = 0;
  via_hdr->branch_param = pj_str("z9hG4bK3333333333"); // Must differ from previous branch
  pjsip_msg_insert_first_hdr(out, (pjsip_hdr*)via_hdr);
  hdr = (pjsip_hdr*)pjsip_msg_find_hdr_by_name(out, &STR_ROUTE, NULL);
  if (hdr)
  {
    pj_list_erase(hdr);
  }
  inject_msg(out, &tpAS);
  pjsip_tx_data_dec_ref(message_txdata);

  // MESSAGE passed to terminating UE.
  ASSERT_EQ(1, txdata_count());
  out = current_txdata()->msg;
  ASSERT_NO_FATAL_FAILURE(r1.matches(out));

  // MESSAGE passed to terminating UE (UE2).
  tpUE2.expect_target(current_txdata(), false);
  EXPECT_EQ("sip:wuntootreefower@10.114.61.213:5061;transport=tcp;ob", r1.uri());
  EXPECT_EQ("", get_headers(out, "Route"));

  // UE sends an immediate 100 Trying response.  This isn't realistic as the
  // response should be delayed by 3.5 seconds, but it stops the script
  // having to handle MESSAGE retransmits.
  inject_msg(respond_to_current_txdata(100), &tpBono);

  // Advance the time so the delayed 100 Trying responses are sent by Sprout
  // (should happen 3.5 seconds after the MESSAGE was first received, so we'll
  // advance to just over that time).
  cwtest_advance_time_ms(3500L);
  poll();
  ASSERT_EQ(3, txdata_count());
  RespMatcher(100).matches(current_txdata()->msg);
  tpBono.expect_target(current_txdata(), true);
  free_txdata();
  ASSERT_EQ(2, txdata_count());
  RespMatcher(100).matches(current_txdata()->msg);
  tpAS.expect_target(current_txdata(), true);
  free_txdata();
  ASSERT_EQ(1, txdata_count());
  RespMatcher(100).matches(current_txdata()->msg);
  tpAS.expect_target(current_txdata(), true);
  free_txdata();

  // Now advance the time so the first transaction times out.  This should
  // happen 64*T1=32 seconds after the initial request.  Since we've already
  // advanced time by just over 5.5 seconds, we just need to advance by
  // another 26.5 seconds.
  cwtest_advance_time_ms(26500L);
  poll();

  // Sprout should send a 408 response on the original transaction.
  ASSERT_EQ(1, txdata_count());
  RespMatcher(408).matches(current_txdata()->msg);
  tpBono.expect_target(current_txdata(), true);
  free_txdata();

  // Advance the time by another second so the second hop transaction times out.
  cwtest_advance_time_ms(1000L);
  poll();

  // Sprout should send a 408 response to AS1.
  ASSERT_EQ(1, txdata_count());
  RespMatcher(408).matches(current_txdata()->msg);
  tpAS.expect_target(current_txdata(), true);
  free_txdata();

  // Advance the time by another second so the third hop transaction times out.
  cwtest_advance_time_ms(1000L);
  poll();

  // Sprout should send a 408 response to AS1.
  ASSERT_EQ(1, txdata_count());
  RespMatcher(408).matches(current_txdata()->msg);
  tpAS.expect_target(current_txdata(), true);
  free_txdata();
}


// Test terminating call-diversion AS flow to external URI, with orig-cdiv enabled too.
TEST_F(SCSCFTest, TerminatingDiversionExternalOrigCdiv)
{
  TransportFlow tpBono(TransportFlow::Protocol::UDP, stack_data.scscf_port, "10.99.88.11", 12345);
  TransportFlow tpAS(TransportFlow::Protocol::UDP, stack_data.scscf_port, "1.2.3.4", 56789);
  TransportFlow tpExternal(TransportFlow::Protocol::UDP, stack_data.scscf_port, "10.9.8.7", 5060);

  register_uri(_sdm, _hss_connection, "6505501234", "homedomain", "sip:wuntootreefower@10.114.61.213:5061;transport=tcp;ob");
  ServiceProfileBuilder service_profile = ServiceProfileBuilder()
    .addIdentity("sip:6505501234@homedomain")
    .addIfc(1, {"<Method>INVITE</Method>"}, "sip:1.2.3.4:56789;transport=UDP");
  SubscriptionBuilder subscription = SubscriptionBuilder()
    .addServiceProfile(service_profile);
  _hss_connection->set_impu_result("sip:6505501234@homedomain", "call", RegDataXMLUtils::STATE_REGISTERED, subscription.return_sub());
  _hss_connection->set_impu_result("sip:6505551000@homedomain", "call", RegDataXMLUtils::STATE_REGISTERED, "");
  _hss_connection->set_result("/impu/sip%3A6505501234%40homedomain/location",
                              "{\"result-code\": 2001,"
                              " \"scscf\": \"sip:scscf.sprout.homedomain:5058;transport=TCP\"}");

  add_host_mapping("ut.cw-ngv.com", "10.9.8.7");

  // ---------- Send INVITE
  // We're within the trust boundary, so no stripping should occur.
  SCSCFMessage msg;
  msg._via = "10.99.88.11:12345";
  msg._to = "6505501234@homedomain";
  msg._todomain = "";
  msg._route = "Route: <sip:sprout.homedomain;orig>";
  msg._requri = "sip:6505501234@homedomain";
  msg._method = "INVITE";
  inject_msg(msg.get_request(), &tpBono);
  poll();
  ASSERT_EQ(2, txdata_count());

  // 100 Trying goes back to bono
  pjsip_msg* out = current_txdata()->msg;
  RespMatcher(100).matches(out);
  tpBono.expect_target(current_txdata(), true);  // Requests always come back on same transport
  msg.convert_routeset(out);
  free_txdata();

  // INVITE passed on to AS1 (as terminating AS for Bob)
  SCOPED_TRACE("INVITE (S)");
  out = current_txdata()->msg;
  ReqMatcher r1("INVITE");
  ASSERT_NO_FATAL_FAILURE(r1.matches(out));

  tpAS.expect_target(current_txdata(), false);
  EXPECT_EQ("sip:6505501234@homedomain", r1.uri());
  EXPECT_THAT(get_headers(out, "Route"),
              testing::MatchesRegex("Route: <sip:1\\.2\\.3\\.4:56789;transport=UDP;lr>\r\nRoute: <sip:odi_[+/A-Za-z0-9]+@127.0.0.1:5058;transport=UDP;lr;service=scscf>"));
  EXPECT_THAT(get_headers(out, "P-Served-User"),
              testing::MatchesRegex("P-Served-User: <sip:6505501234@homedomain>;sescase=term;regstate=reg"));

  // ---------- AS1 sends a 100 Trying to indicate it has received the request.
  string fresp1 = respond_to_txdata(current_txdata(), 100);
  inject_msg(fresp1, &tpAS);

  // ---------- AS1 turns it around
  // (acting as routing B2BUA by adding a Via, removing the top Route and changing the target)
  const pj_str_t STR_VIA = pj_str("Via");
  pjsip_via_hdr* via_hdr = (pjsip_via_hdr*)pjsip_msg_find_hdr_by_name(out, &STR_VIA, NULL);
  if (via_hdr)
  {
    via_hdr->rport_param = via_hdr->sent_by.port;
  }
  via_hdr = pjsip_via_hdr_create(current_txdata()->pool);
  via_hdr->transport = pj_str("FAKE_UDP");
  via_hdr->sent_by.host = pj_str("1.2.3.4");
  via_hdr->sent_by.port = 56789;
  via_hdr->rport_param = 0;
  via_hdr->branch_param = pj_str("z9hG4bK1234567890");
  pjsip_msg_insert_first_hdr(out, (pjsip_hdr*)via_hdr);
  const pj_str_t STR_ROUTE = pj_str("Route");
  pjsip_hdr* hdr = (pjsip_hdr*)pjsip_msg_find_hdr_by_name(out, &STR_ROUTE, NULL);
  if (hdr)
  {
    pj_list_erase(hdr);
  }
  ((pjsip_sip_uri*)out->line.req.uri)->host = pj_str("ut2.cw-ngv.com");
  inject_msg(out, &tpAS);
  free_txdata();

  // 100 Trying goes back to AS1
  out = current_txdata()->msg;
  RespMatcher(100).matches(out);
  tpAS.expect_target(current_txdata(), true);  // Requests always come back on same transport
  msg.convert_routeset(out);
  free_txdata();

  // INVITE passed on to AS1 (as originating-cdiv AS for Bob)
  SCOPED_TRACE("INVITE (S)");
  out = current_txdata()->msg;
  r1 = ReqMatcher("INVITE");
  ASSERT_NO_FATAL_FAILURE(r1.matches(out));

  tpAS.expect_target(current_txdata(), false);
  EXPECT_EQ("sip:6505501234@ut2.cw-ngv.com", r1.uri());
  EXPECT_THAT(get_headers(out, "Route"),
              testing::MatchesRegex("Route: <sip:1\\.2\\.3\\.4:56789;transport=UDP;lr>\r\nRoute: <sip:odi_[+/A-Za-z0-9]+@127.0.0.1:5058;transport=UDP;lr;orig;service=scscf>"));
  EXPECT_THAT(get_headers(out, "P-Served-User"),
              testing::MatchesRegex("P-Served-User: <sip:6505501234@homedomain>;orig-cdiv"));

  // ---------- AS2 sends a 100 Trying to indicate it has received the request.
  string fresp2 = respond_to_txdata(current_txdata(), 100);
  inject_msg(fresp2, &tpAS);

  // ---------- AS1 turns it around
  // (acting as routing B2BUA by adding a Via, removing the top Route and changing the target)
  via_hdr = (pjsip_via_hdr*)pjsip_msg_find_hdr_by_name(out, &STR_VIA, NULL);
  if (via_hdr)
  {
    via_hdr->rport_param = via_hdr->sent_by.port;
  }
  via_hdr = pjsip_via_hdr_create(current_txdata()->pool);
  via_hdr->transport = pj_str("FAKE_UDP");
  via_hdr->sent_by.host = pj_str("1.2.3.4");
  via_hdr->sent_by.port = 56789;
  via_hdr->rport_param = 0;
  via_hdr->branch_param = pj_str("z9hG4bK1234567891"); // Must differ from previous branch
  pjsip_msg_insert_first_hdr(out, (pjsip_hdr*)via_hdr);
  hdr = (pjsip_hdr*)pjsip_msg_find_hdr_by_name(out, &STR_ROUTE, NULL);
  if (hdr)
  {
    pj_list_erase(hdr);
  }
  ((pjsip_sip_uri*)out->line.req.uri)->host = pj_str("ut.cw-ngv.com");
  inject_msg(out, &tpAS);
  free_txdata();

  // 100 Trying goes back to AS1
  out = current_txdata()->msg;
  RespMatcher(100).matches(out);
  tpAS.expect_target(current_txdata(), true);  // Requests always come back on same transport
  msg.convert_routeset(out);
  free_txdata();

  // INVITE passed externally
  SCOPED_TRACE("INVITE (2)");
  out = current_txdata()->msg;
  ASSERT_NO_FATAL_FAILURE(r1.matches(out));

  tpExternal.expect_target(current_txdata(), false);
  EXPECT_EQ("sip:6505501234@ut.cw-ngv.com", r1.uri());
  EXPECT_EQ("", get_headers(out, "Route"));

  // ---------- Externally accepted with 200.
  string fresp = respond_to_txdata(current_txdata(), 200);
  free_txdata();
  inject_msg(fresp, &tpExternal);

  // 200 OK goes back to AS1 (orig-cdiv)
  out = current_txdata()->msg;
  RespMatcher(200).matches(out);
  tpAS.expect_target(current_txdata(), true);  // Requests always come back on same transport
  msg.convert_routeset(out);

  // ---------- AS1 forwards 200 (stripping via)
  hdr = (pjsip_hdr*)pjsip_msg_find_hdr_by_name(out, &STR_VIA, NULL);
  if (hdr)
  {
    pj_list_erase(hdr);
  }
  inject_msg(out, &tpAS);
  free_txdata();

  // 200 OK goes back to AS1 (terminating)
  out = current_txdata()->msg;
  RespMatcher(200).matches(out);
  tpAS.expect_target(current_txdata(), true);  // Requests always come back on same transport
  msg.convert_routeset(out);

  // ---------- AS1 forwards 200 (stripping via)
  hdr = (pjsip_hdr*)pjsip_msg_find_hdr_by_name(out, &STR_VIA, NULL);
  if (hdr)
  {
    pj_list_erase(hdr);
  }
  inject_msg(out, &tpAS);
  free_txdata();

  // 200 OK goes back to bono
  out = current_txdata()->msg;
  RespMatcher(200).matches(out);
  tpBono.expect_target(current_txdata(), true);  // Requests always come back on same transport
  msg.convert_routeset(out);
  free_txdata();

  //  We should have tracked the session setup time for just the original session.
  EXPECT_EQ(1, ((SNMP::FakeEventAccumulatorTable*)_scscf_sproutlet->_audio_session_setup_time_tbl)->_count);
  EXPECT_EQ(0, ((SNMP::FakeEventAccumulatorTable*)_scscf_sproutlet->_video_session_setup_time_tbl)->_count);
}

// This tests that a INVITE with a P-Profile-Key header sends
// a request to Homestead with the correct wildcard entry
TEST_F(SCSCFTest, TestInvitePProfileKey)
{
  SCOPED_TRACE("");
  std::string wildcard = "sip:650![0-9]+!@homedomain";

  // This UT is unrealistic as we're using the same P-Profile-Key header for
  // both the originating and the terminating side; this is OK though for what
  // we're testing
  ServiceProfileBuilder service_profile_1 = ServiceProfileBuilder()
    .addIdentity("sip:6515551000@homedomain")
    .addIdentity("tel:6515551000");
  SubscriptionBuilder subscription_1 = SubscriptionBuilder()
    .addServiceProfile(service_profile_1);
  _hss_connection->set_impu_result("sip:6515551000@homedomain",
                                   "call",
                                   RegDataXMLUtils::STATE_REGISTERED,
                                   subscription_1.return_sub(),
                                   "",
                                   wildcard);
  ServiceProfileBuilder service_profile_2 = ServiceProfileBuilder()
    .addIdentity("sip:6505551000@homedomain")
    .addIdentity("tel:6505551000");
  SubscriptionBuilder subscription_2 = SubscriptionBuilder()
    .addServiceProfile(service_profile_2);
  _hss_connection->set_impu_result("sip:6505551000@homedomain",
                                   "call",
                                   RegDataXMLUtils::STATE_REGISTERED,
                                   subscription_2.return_sub(),
                                   "",
                                   wildcard);
  _hss_connection->set_result("/impu/sip%3A6515551000%40homedomain/location",
                              "{\"result-code\": 2001,"
                              " \"scscf\": \"sip:scscf.sprout.homedomain:5058;transport=TCP\"}");
  register_uri(_sdm, _hss_connection, "6515551000", "homedomain", "sip:wuntootreefower@10.114.61.213:5061;transport=tcp;ob");

  SCSCFMessage msg;
  msg._route = "Route: <sip:sprout.homedomain;orig>";
  msg._extra = "P-Profile-Key: <" + PJUtils::escape_string_for_uri(wildcard) + ">";
  msg._to = "6515551000";
  msg._requri = "sip:6515551000@homedomain";
  list<HeaderMatcher> hdrs;
  doSuccessfulFlow(msg, testing::MatchesRegex(".*wuntootreefower.*"), hdrs, false);
}

TEST_F(SCSCFTest, TestAddSecondTelPAIHdr)
{
  SCOPED_TRACE("");
  register_uri(_sdm, _hss_connection, "6505551234", "homedomain", "sip:wuntootreefower@10.114.61.213:5061;transport=tcp;ob");
  ServiceProfileBuilder service_profile = ServiceProfileBuilder()
    .addIdentity("sip:6505551000@homedomain")
    .addIdentity("tel:6505551000");
  SubscriptionBuilder subscription = SubscriptionBuilder()
    .addServiceProfile(service_profile);
  _hss_connection->set_impu_result("sip:6505551000@homedomain",
                                   "call",
                                   RegDataXMLUtils::STATE_REGISTERED,
                                   subscription.return_sub());
  _hss_connection->set_result("/impu/sip%3A6505551234%40homedomain/location",
                              "{\"result-code\": 2001,"
                              " \"scscf\": \"sip:scscf.sprout.homedomain:5058;transport=TCP\"}");
  SCSCFMessage msg;
  msg._route = "Route: <sip:sprout.homedomain;orig>";
  msg._extra = "P-Asserted-Identity: Andy <sip:6505551000@homedomain>";
  list<HeaderMatcher> hdrs;
  hdrs.push_back(HeaderMatcher("P-Asserted-Identity", "P-Asserted-Identity: \"Andy\" <sip:6505551000@homedomain>", "P-Asserted-Identity: \"Andy\" <tel:6505551000>"));
  doSuccessfulFlow(msg, testing::MatchesRegex(".*wuntootreefower.*"), hdrs, false);
}

// Checks that a tel URI alias is added to the P-Asserted-Identity header even
// when the username is different from the sip URI.
TEST_F(SCSCFTest, TestAddSecondTelPAIHdrWithAlias)
{
  SCOPED_TRACE("");
  register_uri(_sdm, _hss_connection, "6505551234", "homedomain", "sip:wuntootreefower@10.114.61.213:5061;transport=tcp;ob");
  ServiceProfileBuilder service_profile = ServiceProfileBuilder()
    .addIdentity("sip:6505551000@homedomain")
    .addIdentity("tel:6505551001");
  SubscriptionBuilder subscription = SubscriptionBuilder()
    .addServiceProfile(service_profile);
  _hss_connection->set_impu_result("sip:6505551000@homedomain",
                                   "call",
                                   RegDataXMLUtils::STATE_REGISTERED,
                                   subscription.return_sub());
  _hss_connection->set_result("/impu/sip%3A6505551234%40homedomain/location",
                              "{\"result-code\": 2001,"
                              " \"scscf\": \"sip:scscf.sprout.homedomain:5058;transport=TCP\"}");
  SCSCFMessage msg;
  msg._route = "Route: <sip:sprout.homedomain;orig>";
  msg._extra = "P-Asserted-Identity: Andy <sip:6505551000@homedomain>";
  list<HeaderMatcher> hdrs;
  hdrs.push_back(HeaderMatcher("P-Asserted-Identity", "P-Asserted-Identity: \"Andy\" <sip:6505551000@homedomain>", "P-Asserted-Identity: \"Andy\" <tel:6505551001>"));
  doSuccessfulFlow(msg, testing::MatchesRegex(".*wuntootreefower.*"), hdrs, false);
}

// Checks if we have multiple aliases and none of them matches the SIP URI
// supplied that we add the first tel URI on the alias list to the
// P-Asserted-Identity header.
TEST_F(SCSCFTest, TestAddSecondTelPAIHdrMultipleAliasesNoMatch)
{
  SCOPED_TRACE("");
  register_uri(_sdm, _hss_connection, "6505551234", "homedomain", "sip:wuntootreefower@10.114.61.213:5061;transport=tcp;ob");
  ServiceProfileBuilder service_profile = ServiceProfileBuilder()
    .addIdentity("sip:6505551000@homedomain")
    .addIdentity("tel:6505551003")
    .addIdentity("tel:6505551002");
  SubscriptionBuilder subscription = SubscriptionBuilder()
    .addServiceProfile(service_profile);
  _hss_connection->set_impu_result("sip:6505551000@homedomain",
                                   "call",
                                   RegDataXMLUtils::STATE_REGISTERED,
                                   subscription.return_sub());
  _hss_connection->set_result("/impu/sip%3A6505551234%40homedomain/location",
                              "{\"result-code\": 2001,"
                              " \"scscf\": \"sip:scscf.sprout.homedomain:5058;transport=TCP\"}");
  SCSCFMessage msg;
  msg._route = "Route: <sip:sprout.homedomain;orig>";
  msg._extra = "P-Asserted-Identity: Andy <sip:6505551000@homedomain>";
  list<HeaderMatcher> hdrs;
  hdrs.push_back(HeaderMatcher("P-Asserted-Identity", "P-Asserted-Identity: \"Andy\" <sip:6505551000@homedomain>", "P-Asserted-Identity: \"Andy\" <tel:6505551003>"));
  doSuccessfulFlow(msg, testing::MatchesRegex(".*wuntootreefower.*"), hdrs, false);
}

// Checks if we have multiple aliases and one of them matches the SIP URI
// supplied that we add the matching alias even if it's not the first on the
// alias list.
TEST_F(SCSCFTest, TestAddSecondTelPAIHdrMultipleAliases)
{
  SCOPED_TRACE("");
  register_uri(_sdm, _hss_connection, "6505551234", "homedomain", "sip:wuntootreefower@10.114.61.213:5061;transport=tcp;ob");
  ServiceProfileBuilder service_profile = ServiceProfileBuilder()
    .addIdentity("sip:6505551000@homedomain")
    .addIdentity("tel:6505551003")
    .addIdentity("tel:6505551000");
  SubscriptionBuilder subscription = SubscriptionBuilder()
    .addServiceProfile(service_profile);
  _hss_connection->set_impu_result("sip:6505551000@homedomain",
                                   "call",
                                   RegDataXMLUtils::STATE_REGISTERED,
                                   subscription.return_sub());
  _hss_connection->set_result("/impu/sip%3A6505551234%40homedomain/location",
                              "{\"result-code\": 2001,"
                              " \"scscf\": \"sip:scscf.sprout.homedomain:5058;transport=TCP\"}");
  SCSCFMessage msg;
  msg._route = "Route: <sip:sprout.homedomain;orig>";
  msg._extra = "P-Asserted-Identity: Andy <sip:6505551000@homedomain>";
  list<HeaderMatcher> hdrs;
  hdrs.push_back(HeaderMatcher("P-Asserted-Identity", "P-Asserted-Identity: \"Andy\" <sip:6505551000@homedomain>", "P-Asserted-Identity: \"Andy\" <tel:6505551000>"));
  doSuccessfulFlow(msg, testing::MatchesRegex(".*wuntootreefower.*"), hdrs, false);
}
TEST_F(SCSCFTest, TestAddSecondSIPPAIHdr)
{
  SCOPED_TRACE("");
  register_uri(_sdm, _hss_connection, "6505551234", "homedomain", "sip:wuntootreefower@10.114.61.213:5061;transport=tcp;ob");
  ServiceProfileBuilder service_profile = ServiceProfileBuilder()
    .addIdentity("sip:6505551000@homedomain")
    .addIdentity("tel:6505551000");
  SubscriptionBuilder subscription = SubscriptionBuilder()
    .addServiceProfile(service_profile);
  _hss_connection->set_impu_result("tel:6505551000",
                                   "call",
                                   RegDataXMLUtils::STATE_REGISTERED,
                                   subscription.return_sub());
  _hss_connection->set_result("/impu/sip%3A6505551234%40homedomain/location",
                              "{\"result-code\": 2001,"
                              " \"scscf\": \"sip:scscf.sprout.homedomain:5058;transport=TCP\"}");
  SCSCFMessage msg;
  msg._route = "Route: <sip:sprout.homedomain;orig>";
  msg._extra = "P-Asserted-Identity: Andy <tel:6505551000>";
  list<HeaderMatcher> hdrs;
  hdrs.push_back(HeaderMatcher("P-Asserted-Identity", "P-Asserted-Identity: \"Andy\" <tel:6505551000>", "P-Asserted-Identity: \"Andy\" <sip:6505551000@homedomain;user=phone>"));
  doSuccessfulFlow(msg, testing::MatchesRegex(".*wuntootreefower.*"), hdrs, false);
}

// Checks that a matching SIP URI is added to the P-Asserted-Identity header
// even when there is no alias of the original tel URI.
TEST_F(SCSCFTest, TestAddSecondSIPPAIHdrNoSIPUri)
{
  SCOPED_TRACE("");
  register_uri(_sdm, _hss_connection, "6505551234", "homedomain", "sip:wuntootreefower@10.114.61.213:5061;transport=tcp;ob");
  ServiceProfileBuilder service_profile = ServiceProfileBuilder()
    .addIdentity("tel:6505551000");
  SubscriptionBuilder subscription = SubscriptionBuilder()
    .addServiceProfile(service_profile);
  _hss_connection->set_impu_result("tel:6505551000",
                                   "call",
                                   RegDataXMLUtils::STATE_REGISTERED,
                                   subscription.return_sub());
  _hss_connection->set_result("/impu/sip%3A6505551234%40homedomain/location",
                              "{\"result-code\": 2001,"
                              " \"scscf\": \"sip:scscf.sprout.homedomain:5058;transport=TCP\"}");
  SCSCFMessage msg;
  msg._route = "Route: <sip:sprout.homedomain;orig>";
  msg._extra = "P-Asserted-Identity: Andy <tel:6505551000>";
  list<HeaderMatcher> hdrs;
  hdrs.push_back(HeaderMatcher("P-Asserted-Identity", "P-Asserted-Identity: \"Andy\" <tel:6505551000>", "P-Asserted-Identity: \"Andy\" <sip:6505551000@homedomain;user=phone>"));
  doSuccessfulFlow(msg, testing::MatchesRegex(".*wuntootreefower.*"), hdrs, false);
}

TEST_F(SCSCFTest, TestTwoPAIHdrsAlready)
{
  SCOPED_TRACE("");
  register_uri(_sdm, _hss_connection, "6505551234", "homedomain", "sip:wuntootreefower@10.114.61.213:5061;transport=tcp;ob");
  ServiceProfileBuilder service_profile = ServiceProfileBuilder()
    .addIdentity("sip:6505551000@homedomain")
    .addIdentity("tel:6505551000");
  SubscriptionBuilder subscription = SubscriptionBuilder()
    .addServiceProfile(service_profile);
  _hss_connection->set_impu_result("sip:6505551000@homedomain",
                                   "call",
                                   RegDataXMLUtils::STATE_REGISTERED,
                                   subscription.return_sub());
  _hss_connection->set_result("/impu/sip%3A6505551234%40homedomain/location",
                              "{\"result-code\": 2001,"
                              " \"scscf\": \"sip:scscf.sprout.homedomain:5058;transport=TCP\"}");
  SCSCFMessage msg;
  msg._route = "Route: <sip:sprout.homedomain;orig>";
  msg._extra = "P-Asserted-Identity: Andy <sip:6505551000@homedomain>\nP-Asserted-Identity: Andy <tel:6505551111>";
  list<HeaderMatcher> hdrs;
  hdrs.push_back(HeaderMatcher("P-Asserted-Identity", "P-Asserted-Identity: \"Andy\" <sip:6505551000@homedomain>", "P-Asserted-Identity: \"Andy\" <tel:6505551111>"));
  doSuccessfulFlow(msg, testing::MatchesRegex(".*wuntootreefower.*"), hdrs, false);
}

TEST_F(SCSCFTest, TestNoPAIHdrs)
{
  SCOPED_TRACE("");
  register_uri(_sdm, _hss_connection, "6505551234", "homedomain", "sip:wuntootreefower@10.114.61.213:5061;transport=tcp;ob");
  ServiceProfileBuilder service_profile = ServiceProfileBuilder()
    .addIdentity("sip:6505551000@homedomain")
    .addIdentity("tel:6505551000");
  SubscriptionBuilder subscription = SubscriptionBuilder()
    .addServiceProfile(service_profile);
  _hss_connection->set_impu_result("sip:6505551000@homedomain",
                                   "call",
                                   RegDataXMLUtils::STATE_REGISTERED,
                                   subscription.return_sub());
  _hss_connection->set_result("/impu/sip%3A6505551234%40homedomain/location",
                              "{\"result-code\": 2001,"
                              " \"scscf\": \"sip:scscf.sprout.homedomain:5058;transport=TCP\"}");
  SCSCFMessage msg;
  msg._route = "Route: <sip:sprout.homedomain;orig>";
  list<HeaderMatcher> hdrs;
  hdrs.push_back(HeaderMatcher("P-Asserted-Identity"));
  doSuccessfulFlow(msg, testing::MatchesRegex(".*wuntootreefower.*"), hdrs, false);
}

TEST_F(SCSCFTest, TestPAIHdrODIToken)
{
  SCOPED_TRACE("");
  register_uri(_sdm, _hss_connection, "6505551234", "homedomain", "sip:wuntootreefower@10.114.61.213:5061;transport=tcp;ob");
  ServiceProfileBuilder service_profile = ServiceProfileBuilder()
    .addIdentity("sip:6505551000@homedomain")
    .addIdentity("tel:6505551000");
  SubscriptionBuilder subscription = SubscriptionBuilder()
    .addServiceProfile(service_profile);
  _hss_connection->set_impu_result("sip:6505551000@homedomain",
                                   "call",
                                   RegDataXMLUtils::STATE_REGISTERED,
                                   subscription.return_sub());
  _hss_connection->set_result("/impu/sip%3A6505551234%40homedomain/location",
                              "{\"result-code\": 2001,"
                              " \"scscf\": \"sip:scscf.sprout.homedomain:5058;transport=TCP\"}");
  SCSCFMessage msg;
  msg._route = "Route: <sip:odi_dgds89gd8gdshds@127.0.0.1;orig>";
  msg._extra = "P-Asserted-Identity: Andy <sip:6505551000@homedomain>";
  list<HeaderMatcher> hdrs;
  hdrs.push_back(HeaderMatcher("P-Asserted-Identity", "P-Asserted-Identity: \"Andy\" <sip:6505551000@homedomain>"));
  doSuccessfulFlow(msg, testing::MatchesRegex(".*wuntootreefower.*"), hdrs, false);
}

TEST_F(SCSCFTest, TestNoSecondPAIHdrTerm)
{
  SCOPED_TRACE("");
  register_uri(_sdm, _hss_connection, "6505551234", "homedomain", "sip:wuntootreefower@10.114.61.213:5061;transport=tcp;ob");
  ServiceProfileBuilder service_profile = ServiceProfileBuilder()
    .addIdentity("sip:6505551000@homedomain")
    .addIdentity("tel:6505551000");
  SubscriptionBuilder subscription = SubscriptionBuilder()
    .addServiceProfile(service_profile);
  _hss_connection->set_impu_result("sip:6505551000@homedomain",
                                   "call",
                                   RegDataXMLUtils::STATE_REGISTERED,
                                   subscription.return_sub());
  SCSCFMessage msg;
  msg._extra = "P-Asserted-Identity: Andy <sip:6505551000@homedomain>";
  list<HeaderMatcher> hdrs;
  hdrs.push_back(HeaderMatcher("P-Asserted-Identity", "P-Asserted-Identity: \"Andy\" <sip:6505551000@homedomain>"));
  doSuccessfulFlow(msg, testing::MatchesRegex(".*wuntootreefower.*"), hdrs, false);
}

/// Test handling of 430 Flow Failed response
TEST_F(SCSCFTest, FlowFailedResponse)
{
  TransportFlow tpBono(TransportFlow::Protocol::UDP, stack_data.scscf_port, "10.99.88.11", 12345);
  //TransportFlow tpExternal(TransportFlow::Protocol::UDP, stack_data.scscf_port, "10.9.8.7", 5060);
  TransportFlow tpAS(TransportFlow::Protocol::UDP, stack_data.scscf_port, "1.2.3.4", 56789);

  std::string user = "sip:6505550231@homedomain";
  register_uri(_sdm, _hss_connection, "6505550231", "homedomain", "sip:f5cc3de4334589d89c661a7acf228ed7@10.114.61.213", 30);

  ServiceProfileBuilder service_profile = ServiceProfileBuilder()
    .addIdentity("sip:6505550231@homedomain")
    .addIfc(1, {"<Method>REGISTER</Method>"}, "sip:1.2.3.4:56789;transport=UDP", 0, 1);
  SubscriptionBuilder subscription = SubscriptionBuilder()
    .addServiceProfile(service_profile);

  _hss_connection->set_impu_result("sip:6505551000@homedomain", "call", RegDataXMLUtils::STATE_REGISTERED, "");
  _hss_connection->set_impu_result("sip:6505550231@homedomain", "dereg-timeout", RegDataXMLUtils::STATE_REGISTERED, subscription.return_sub());
  _hss_connection->set_result("/impu/sip%3A6505550231%40homedomain/location",
                              "{\"result-code\": 2001,"
                              " \"scscf\": \"sip:scscf.sprout.homedomain:5058;transport=TCP\"}");

  // ---------- Send INVITE
  // We're within the trust boundary, so no stripping should occur.
  SCSCFMessage msg;
  msg._via = "10.99.88.11:12345";
  msg._to = "65055502314@homedomain";
  msg._todomain = "";
  msg._route = "Route: <sip:sprout.homedomain;orig>";
  msg._requri = "sip:6505550231@homedomain";
  msg._method = "INVITE";
  inject_msg(msg.get_request(), &tpBono);
  poll();
  ASSERT_EQ(2, txdata_count());

  // 100 Trying goes back to bono
  pjsip_msg* out = current_txdata()->msg;
  RespMatcher(100).matches(out);
  tpBono.expect_target(current_txdata(), true);
  msg.convert_routeset(out);
  free_txdata();

  // INVITE passed externally
  out = current_txdata()->msg;
  ASSERT_NO_FATAL_FAILURE(ReqMatcher("INVITE").matches(out));

  // Send 430 Flow Failed response.
  string fresp = respond_to_current_txdata(430);
  free_txdata();
  inject_msg(fresp);

  // Sprout ACKs the response.
  ASSERT_EQ(3, txdata_count());
  ReqMatcher("ACK").matches(current_txdata()->msg);
  free_txdata();

  // Sprout deletes the binding.
  AoRPair* aor_data = _sdm->get_aor_data(user, 0);
  ASSERT_TRUE(aor_data != NULL);
  EXPECT_EQ(0u, aor_data->get_current()->_bindings.size());
  delete aor_data; aor_data = NULL;

  // Because there are no remaining bindings, Sprout sends a deregister to the
  // HSS and a third-party deREGISTER to the AS.
  ASSERT_EQ(2, txdata_count());
  out = current_txdata()->msg;
  ASSERT_NO_FATAL_FAILURE(ReqMatcher("REGISTER").matches(out));
  EXPECT_EQ(NULL, out->body);

  // Send a 200 OK response from the AS.
  fresp = respond_to_current_txdata(200);
  //free_txdata();
  inject_msg(fresp, &tpAS);

  // Catch the forwarded 430 response.
  ASSERT_EQ(1, txdata_count());
  out = current_txdata()->msg;
  RespMatcher(430).matches(out);
  free_txdata();

  // UE ACKs the response.
  msg._method = "ACK";
  inject_msg(msg.get_request(), &tpBono);
}

// Check that if an AS supplies a preloaded route when routing back to the
// S-CSCF, we follow the route and record route ourselves. This is needed for
// routing to non-registering PBXs, where the AS preloads the path to the PBX.

// Check that sprout follows a preloaded route when the AS has changed the
// request URI.
TEST_F(SCSCFTest, PreloadedRouteChangedReqUri)
{
  register_uri(_sdm, _hss_connection, "6505551234", "homedomain", "sip:wuntootreefower@10.114.61.213:5061;transport=tcp;ob");
  ServiceProfileBuilder service_profile = ServiceProfileBuilder()
    .addIdentity("sip:6505551234@homedomain")
    .addIfc(0, {"<Method>INVITE</Method>", "<SessionCase>1</SessionCase><!-- terminating-registered -->"}, "sip:5.2.3.4:56787;transport=UDP");
  SubscriptionBuilder subscription = SubscriptionBuilder()
    .addServiceProfile(service_profile);
  _hss_connection->set_impu_result("sip:6505551234@homedomain",
                                   "call",
                                   RegDataXMLUtils::STATE_REGISTERED,
                                   subscription.return_sub());

  TransportFlow tpBono(TransportFlow::Protocol::TCP, stack_data.scscf_port, "10.99.88.11", 12345);
  TransportFlow tpAS1(TransportFlow::Protocol::UDP, stack_data.scscf_port, "5.2.3.4", 56787);

  // ---------- Send INVITE
  // We're within the trust boundary, so no stripping should occur.
  SCSCFMessage msg;
  msg._via = "10.99.88.11:12345;transport=TCP";
  msg._to = "6505551234@homedomain";
  msg._todomain = "";
  msg._route = "Route: <sip:sprout.homedomain>";
  msg._requri = "sip:6505551234@homedomain";

  msg._method = "INVITE";
  inject_msg(msg.get_request(), &tpBono);
  poll();
  ASSERT_EQ(2, txdata_count());

  // 100 Trying goes back to bono
  pjsip_msg* out = current_txdata()->msg;
  RespMatcher(100).matches(out);
  tpBono.expect_target(current_txdata(), true);  // Requests always come back on same transport
  msg.convert_routeset(out);
  free_txdata();

  // INVITE passed on to AS1 (as terminating AS for Bob)
  SCOPED_TRACE("INVITE (S)");
  out = current_txdata()->msg;
  ReqMatcher r1("INVITE");
  ASSERT_NO_FATAL_FAILURE(r1.matches(out));

  tpAS1.expect_target(current_txdata(), false);
  EXPECT_EQ("sip:6505551234@homedomain", r1.uri());

  // ---------- AS1 sends a 100 Trying to indicate it has received the request.
  string fresp1 = respond_to_txdata(current_txdata(), 100);
  inject_msg(fresp1, &tpAS1);

  // ---------- AS1 sends the request back top the S-CSCF. It changes the
  // request URI and pre-loads a route.
  const pj_str_t STR_ROUTE = pj_str("Route");
  pjsip_hdr* hdr = (pjsip_hdr*)pjsip_msg_find_hdr_by_name(out, &STR_ROUTE, NULL);
  if (hdr)
  {
    pj_list_erase(hdr);
  }

  char preloaded_route[80] = "sip:3.3.3.3:5060;transport=TCP;lr";
  pjsip_route_hdr* hroute = pjsip_route_hdr_create(current_txdata()->pool);
  hroute->name_addr.uri =
    (pjsip_uri*)pjsip_parse_uri(current_txdata()->pool,
                                preloaded_route,
                                strlen(preloaded_route),
                                0);
  pjsip_msg_add_hdr(out, (pjsip_hdr*)hroute);

  ((pjsip_sip_uri*)out->line.req.uri)->user = pj_str("newtarget");
  ((pjsip_sip_uri*)out->line.req.uri)->host = pj_str("2.2.2.2");

  inject_msg(out, &tpAS1);
  free_txdata();

  // 100 Trying goes back to AS1
  out = current_txdata()->msg;
  RespMatcher(100).matches(out);
  tpAS1.expect_target(current_txdata(), true);  // Requests always come back on same transport
  msg.convert_routeset(out);
  free_txdata();

  // INVITE passed on to final destination
  SCOPED_TRACE("INVITE (4)");
  out = current_txdata()->msg;
  ASSERT_NO_FATAL_FAILURE(r1.matches(out));

  tpBono.expect_target(current_txdata(), false);
  // Sprout has preserved the target and route.
  EXPECT_EQ("sip:newtarget@2.2.2.2", r1.uri());
  EXPECT_EQ(get_headers(out, "Route"),
            "Route: <sip:3.3.3.3:5060;transport=TCP;lr>");
  // Sprout has also record-routed itself.
  EXPECT_THAT(get_headers(out, "Record-Route"),
              MatchesRegex("Record-Route: <sip:scscf.sprout.homedomain:5058;.*billing-role=charge-term.*>"));

  EXPECT_EQ(1, ((SNMP::FakeCounterTable*)_scscf_sproutlet->_routed_by_preloaded_route_tbl)->_count);
  free_txdata();
}


// Check that sprout follows a preloaded route when the AS has NOT changed the
// request URI.
TEST_F(SCSCFTest, PreloadedRoutePreserveReqUri)
{
  register_uri(_sdm, _hss_connection, "6505551234", "homedomain", "sip:wuntootreefower@10.114.61.213:5061;transport=tcp;ob");
  ServiceProfileBuilder service_profile = ServiceProfileBuilder()
    .addIdentity("sip:6505551234@homedomain")
    .addIfc(0, {"<Method>INVITE</Method>", "<SessionCase>1</SessionCase><!-- terminating-registered -->"}, "sip:5.2.3.4:56787;transport=UDP");
  SubscriptionBuilder subscription = SubscriptionBuilder()
    .addServiceProfile(service_profile);
  _hss_connection->set_impu_result("sip:6505551234@homedomain",
                                   "call",
                                   RegDataXMLUtils::STATE_REGISTERED,
                                   subscription.return_sub());

  TransportFlow tpBono(TransportFlow::Protocol::TCP, stack_data.scscf_port, "10.99.88.11", 12345);
  TransportFlow tpAS1(TransportFlow::Protocol::UDP, stack_data.scscf_port, "5.2.3.4", 56787);

  // ---------- Send INVITE
  // We're within the trust boundary, so no stripping should occur.
  SCSCFMessage msg;
  msg._via = "10.99.88.11:12345;transport=TCP";
  msg._to = "6505551234@homedomain";
  msg._todomain = "";
  msg._route = "Route: <sip:sprout.homedomain>";
  msg._requri = "sip:6505551234@homedomain";

  msg._method = "INVITE";
  inject_msg(msg.get_request(), &tpBono);
  poll();
  ASSERT_EQ(2, txdata_count());

  // 100 Trying goes back to bono
  pjsip_msg* out = current_txdata()->msg;
  RespMatcher(100).matches(out);
  tpBono.expect_target(current_txdata(), true);  // Requests always come back on same transport
  msg.convert_routeset(out);
  free_txdata();

  // ---------- AS1 sends a 100 Trying to indicate it has received the request.
  string fresp1 = respond_to_txdata(current_txdata(), 100);
  inject_msg(fresp1, &tpAS1);

  // INVITE passed on to AS1 (as terminating AS for Bob)
  SCOPED_TRACE("INVITE (S)");
  out = current_txdata()->msg;
  ReqMatcher r1("INVITE");
  ASSERT_NO_FATAL_FAILURE(r1.matches(out));

  tpAS1.expect_target(current_txdata(), false);
  EXPECT_EQ("sip:6505551234@homedomain", r1.uri());

  // ---------- AS1 sends the request back top the S-CSCF. It preserves the
  // request URI but pre-loads a route.
  const pj_str_t STR_ROUTE = pj_str("Route");
  pjsip_hdr* hdr = (pjsip_hdr*)pjsip_msg_find_hdr_by_name(out, &STR_ROUTE, NULL);
  if (hdr)
  {
    pj_list_erase(hdr);
  }

  char preloaded_route[80] = "sip:3.3.3.3:5060;transport=TCP;lr";
  pjsip_route_hdr* hroute = pjsip_route_hdr_create(current_txdata()->pool);
  hroute->name_addr.uri =
    (pjsip_uri*)pjsip_parse_uri(current_txdata()->pool,
                                preloaded_route,
                                strlen(preloaded_route),
                                0);
  pjsip_msg_add_hdr(out, (pjsip_hdr*)hroute);

  inject_msg(out, &tpAS1);
  free_txdata();

  // 100 Trying goes back to AS1
  out = current_txdata()->msg;
  RespMatcher(100).matches(out);
  tpAS1.expect_target(current_txdata(), true);  // Requests always come back on same transport
  msg.convert_routeset(out);
  free_txdata();

  // INVITE passed on to final destination
  SCOPED_TRACE("INVITE (4)");
  out = current_txdata()->msg;
  ASSERT_NO_FATAL_FAILURE(r1.matches(out));

  tpBono.expect_target(current_txdata(), false);
  EXPECT_EQ("sip:6505551234@homedomain", r1.uri());
  // Sprout has preserved the target and route.
  EXPECT_EQ(get_headers(out, "Route"),
            "Route: <sip:3.3.3.3:5060;transport=TCP;lr>");
  // Sprout has also record-routed itself.
  EXPECT_THAT(get_headers(out, "Record-Route"),
              MatchesRegex("Record-Route: <sip:scscf.sprout.homedomain:5058;.*billing-role=charge-term.*>"));

  EXPECT_EQ(1, ((SNMP::FakeCounterTable*)_scscf_sproutlet->_routed_by_preloaded_route_tbl)->_count);
  free_txdata();
}


// Check that sprout follows a preloaded route even when there are more ASs in
// the chain.
TEST_F(SCSCFTest, PreloadedRouteNotLastAs)
{
  register_uri(_sdm, _hss_connection, "6505551234", "homedomain", "sip:wuntootreefower@10.114.61.213:5061;transport=tcp;ob");
  ServiceProfileBuilder service_profile = ServiceProfileBuilder()
    .addIdentity("sip:6505551234@homedomain")
    .addIfc(0, {"<Method>INVITE</Method>", "<SessionCase>1</SessionCase><!-- terminating-registered -->"}, "sip:5.2.3.4:56787;transport=UDP")
    .addIfc(1, {"<Method>INVITE</Method>", "<SessionCase>1</SessionCase><!-- terminating-registered -->"}, "sip:1.2.3.4:56787;transport=UDP");
  SubscriptionBuilder subscription = SubscriptionBuilder()
    .addServiceProfile(service_profile);
  _hss_connection->set_impu_result("sip:6505551234@homedomain",
                                   "call",
                                   RegDataXMLUtils::STATE_REGISTERED,
                                   subscription.return_sub());

  TransportFlow tpBono(TransportFlow::Protocol::TCP, stack_data.scscf_port, "10.99.88.11", 12345);
  TransportFlow tpAS1(TransportFlow::Protocol::UDP, stack_data.scscf_port, "5.2.3.4", 56787);

  // ---------- Send INVITE
  // We're within the trust boundary, so no stripping should occur.
  SCSCFMessage msg;
  msg._via = "10.99.88.11:12345;transport=TCP";
  msg._to = "6505551234@homedomain";
  msg._todomain = "";
  msg._route = "Route: <sip:sprout.homedomain>";
  msg._requri = "sip:6505551234@homedomain";

  msg._method = "INVITE";
  inject_msg(msg.get_request(), &tpBono);
  poll();
  ASSERT_EQ(2, txdata_count());

  // 100 Trying goes back to bono
  pjsip_msg* out = current_txdata()->msg;
  RespMatcher(100).matches(out);
  tpBono.expect_target(current_txdata(), true);  // Requests always come back on same transport
  msg.convert_routeset(out);
  free_txdata();

  // INVITE passed on to AS1 (as terminating AS for Bob)
  SCOPED_TRACE("INVITE (S)");
  out = current_txdata()->msg;
  ReqMatcher r1("INVITE");
  ASSERT_NO_FATAL_FAILURE(r1.matches(out));

  tpAS1.expect_target(current_txdata(), false);
  EXPECT_EQ("sip:6505551234@homedomain", r1.uri());

  // ---------- AS1 sends a 100 Trying to indicate it has received the request.
  string fresp1 = respond_to_txdata(current_txdata(), 100);
  inject_msg(fresp1, &tpAS1);

  // ---------- AS1 sends the request back top the S-CSCF. It changes the
  // request URI and pre-loads a route.
  const pj_str_t STR_ROUTE = pj_str("Route");
  pjsip_hdr* hdr = (pjsip_hdr*)pjsip_msg_find_hdr_by_name(out, &STR_ROUTE, NULL);
  if (hdr)
  {
    pj_list_erase(hdr);
  }

  char preloaded_route[80] = "sip:3.3.3.3:5060;transport=TCP;lr";
  pjsip_route_hdr* hroute = pjsip_route_hdr_create(current_txdata()->pool);
  hroute->name_addr.uri =
    (pjsip_uri*)pjsip_parse_uri(current_txdata()->pool,
                                preloaded_route,
                                strlen(preloaded_route),
                                0);
  pjsip_msg_add_hdr(out, (pjsip_hdr*)hroute);

  // Re-target the request to a new user. Use the domain "newdomain" as this
  // will be routed off net by the BGCF.
  ((pjsip_sip_uri*)out->line.req.uri)->user = pj_str("newtarget");
  ((pjsip_sip_uri*)out->line.req.uri)->host = pj_str("2.2.2.2");
  inject_msg(out, &tpAS1);
  free_txdata();

  // 100 Trying goes back to AS1
  out = current_txdata()->msg;
  RespMatcher(100).matches(out);
  tpAS1.expect_target(current_txdata(), true);  // Requests always come back on same transport
  msg.convert_routeset(out);
  free_txdata();

  // INVITE passed on to final destination
  SCOPED_TRACE("INVITE (4)");
  out = current_txdata()->msg;
  ASSERT_NO_FATAL_FAILURE(r1.matches(out));

  tpBono.expect_target(current_txdata(), false);
  EXPECT_EQ("sip:newtarget@2.2.2.2", r1.uri());
  // Sprout has preserved the target and route.
  EXPECT_EQ(get_headers(out, "Route"),
            "Route: <sip:3.3.3.3:5060;transport=TCP;lr>");
  // Sprout has also record-routed itself.
  EXPECT_THAT(get_headers(out, "Record-Route"),
              MatchesRegex("Record-Route: <sip:scscf.sprout.homedomain:5058;.*billing-role=charge-term.*>"));

  EXPECT_EQ(1, ((SNMP::FakeCounterTable*)_scscf_sproutlet->_routed_by_preloaded_route_tbl)->_count);
  free_txdata();
}

TEST_F(SCSCFTest, AutomaticRegistration)
{
  SCOPED_TRACE("");

  // Create an originating request that has a proxy-authorization header and
  // requires automatic registration.
  SCSCFMessage msg;
  msg._to = "newuser";
  msg._todomain = "domainvalid";
  msg._route = "Route: <sip:sprout.homedomain;orig;auto-reg>";
  msg._extra = "Proxy-Authorization: Digest username=\"kermit\", realm=\"homedomain\", uri=\"sip:6505551000@homedomain\", algorithm=MD5";

  // The HSS expects to be invoked with a request type of "reg" and with the
  // right private ID.
  _hss_connection->set_impu_result("sip:6505551000@homedomain", "reg", RegDataXMLUtils::STATE_REGISTERED, "", "?private_id=kermit");

  add_host_mapping("domainvalid", "10.9.8.7");
  list<HeaderMatcher> hdrs;
  hdrs.push_back(HeaderMatcher("Route", "Route: <sip:10.0.0.1:5060;transport=TCP;lr>"));
  doSuccessfulFlow(msg, testing::MatchesRegex("sip:newuser@domainvalid"), hdrs);
}

TEST_F(SCSCFTest, AutomaticRegistrationDerivedIMPI)
{
  SCOPED_TRACE("");

  // Create an originating request that requires automatic registration.
  SCSCFMessage msg;
  msg._to = "newuser";
  msg._todomain = "domainvalid";
  msg._route = "Route: <sip:sprout.homedomain;orig;auto-reg>";

  // The HSS expects to be invoked with a request type of "reg". No
  // Proxy-Authorization present, so derive the IMPI from the IMPU.
  _hss_connection->set_impu_result("sip:6505551000@homedomain", "reg", RegDataXMLUtils::STATE_REGISTERED, "", "?private_id=6505551000%40homedomain");

  add_host_mapping("domainvalid", "10.9.8.7");
  list<HeaderMatcher> hdrs;
  hdrs.push_back(HeaderMatcher("Route", "Route: <sip:10.0.0.1:5060;transport=TCP;lr>"));
  doSuccessfulFlow(msg, testing::MatchesRegex("sip:newuser@domainvalid"), hdrs);
}

TEST_F(SCSCFTest, TestSessionExpires)
{
  SCOPED_TRACE("");
  register_uri(_sdm, _hss_connection, "6505551234", "homedomain", "sip:wuntootreefower@10.114.61.213:5061;transport=tcp;ob");
  _hss_connection->set_impu_result("sip:6505551000@homedomain", "call", RegDataXMLUtils::STATE_REGISTERED, "");

  // Send an INVITE where the client supports session timers. This means that
  // if the server does not support timers, there should still be a
  // Session-Expires header on the response.
  //
  // Most of the session timer logic is tested in
  // `session_expires_helper_test.cpp`. This is just to check that the S-CSCF
  // invokes the logic correctly.
  SCSCFMessage msg;
  msg._extra = "Session-Expires: 600\r\nSupported: timer";
  list<HeaderMatcher> hdrs;
  hdrs.push_back(HeaderMatcher("Session-Expires", "Session-Expires:.*"));
  list<HeaderMatcher> rsp_hdrs;
  rsp_hdrs.push_back(HeaderMatcher("Session-Expires", "Session-Expires: .*"));
  doSuccessfulFlow(msg, testing::MatchesRegex(".*wuntootreefower.*"), hdrs, false, rsp_hdrs);
}

TEST_F(SCSCFTest, TestSessionExpiresInDialog)
{
  SCOPED_TRACE("");
  register_uri(_sdm, _hss_connection, "6505551234", "homedomain", "sip:wuntootreefower@10.114.61.213:5061;transport=tcp;ob");
  _hss_connection->set_impu_result("sip:6505551000@homedomain", "call", RegDataXMLUtils::STATE_REGISTERED, "");

  // Send an UPDATE in-dialog request to which we should always add RR and SE.
  // Then check that if the UAS strips the SE, that Sprout tells the UAC to be
  // the refresher. This ensures that our response processing is correct.
  SCSCFMessage msg;
  msg._extra = "Supported: timer";
  msg._in_dialog = true;

  list<HeaderMatcher> hdrs;
  hdrs.push_back(HeaderMatcher("Record-Route"));
  hdrs.push_back(HeaderMatcher("Session-Expires", "Session-Expires:.*"));

  list<HeaderMatcher> rsp_hdrs;
  rsp_hdrs.push_back(HeaderMatcher("Session-Expires", "Session-Expires:.*;refresher=uac"));
  rsp_hdrs.push_back(HeaderMatcher("Record-Route"));

  doSuccessfulFlow(msg, testing::MatchesRegex(".*homedomain.*"), hdrs, false, rsp_hdrs);
}

// The following five tests use logging to check if different billing roles are
// found in in_dialog message. It's a fragile way of testing, but we can't check
// the real effect of billing role in ACR as the ACR response is faked.
TEST_F(SCSCFTest, TestSessionExpiresInDialogBillingTerm)
{
  SCSCFMessage msg;
  msg._in_dialog = true;
  msg._route = "Route: <sip:homedomain;transport=tcp;lr;billing-role=charge-term>";
  list<HeaderMatcher> hdrs;
  CapturingTestLogger log;

  doSuccessfulFlow(msg, testing::MatchesRegex(".*homedomain.*"), hdrs, false);
  EXPECT_TRUE(log.contains("Charging role is terminating"));
}

TEST_F(SCSCFTest, TestSessionExpiresInDialogBillingOrig)
{
  SCSCFMessage msg;
  msg._in_dialog = true;
  msg._route = "Route: <sip:homedomain;transport=tcp;lr;billing-role=charge-orig>";
  list<HeaderMatcher> hdrs;
  CapturingTestLogger log;

  doSuccessfulFlow(msg, testing::MatchesRegex(".*homedomain.*"), hdrs, false);
  EXPECT_TRUE(log.contains("Charging role is originating"));
}

TEST_F(SCSCFTest, TestSessionExpiresInDialogBillingNone)
{
  SCSCFMessage msg;
  msg._in_dialog = true;
  msg._route = "Route: <sip:homedomain;transport=tcp;lr;billing-role=charge-none>";
  list<HeaderMatcher> hdrs;
  CapturingTestLogger log;

  doSuccessfulFlow(msg, testing::MatchesRegex(".*homedomain.*"), hdrs, false);
  EXPECT_TRUE(log.contains("Charging role is none"));
}


TEST_F(SCSCFTest, TestSessionExpiresInDialogBillingUnknown)
{
  SCSCFMessage msg;
  msg._in_dialog = true;
  msg._route = "Route: <sip:homedomain;transport=tcp;lr;billing-role=unknown-string>";
  list<HeaderMatcher> hdrs;
  CapturingTestLogger log;

  doSuccessfulFlow(msg, testing::MatchesRegex(".*homedomain.*"), hdrs, false);
  EXPECT_TRUE(log.contains("Unknown charging role"));
}

TEST_F(SCSCFTest, TestSessionExpiresInDialogBillingNotFound)
{
  SCSCFMessage msg;
  msg._in_dialog = true;
  msg._route = "Route: <sip:homedomain;transport=tcp;lr>";
  list<HeaderMatcher> hdrs;
  CapturingTestLogger log;

  doSuccessfulFlow(msg, testing::MatchesRegex(".*homedomain.*"), hdrs, false);
  EXPECT_TRUE(log.contains("No charging role in Route header, assume originating"));
}

TEST_F(SCSCFTest, TestSessionExpiresInDialogRouteHeaderEmpty)
{
  SCSCFMessage msg;
  msg._in_dialog = true;
  msg._route = "";
  list<HeaderMatcher> hdrs;
  CapturingTestLogger log;

  doSuccessfulFlow(msg, testing::MatchesRegex(".*homedomain.*"), hdrs, false);
  EXPECT_TRUE(log.contains("Cannot determine charging role as no Route header, assume originating"));
}

TEST_F(SCSCFTest, TestSessionExpiresWhenNoRecordRoute)
{
  SCOPED_TRACE("");
  register_uri(_sdm, _hss_connection, "6505551234", "homedomain", "sip:wuntootreefower@10.114.61.213:5061;transport=tcp;ob");
  ServiceProfileBuilder service_profile = ServiceProfileBuilder()
    .addIdentity("sip:6505551000@homedomain")
    .addIfc(2, {"<Method>INVITE</Method>"}, "sip:4.2.3.4:56788;transport=UDP")
    .addIfc(1, {"<Method>INVITE</Method>"}, "sip:1.2.3.4:56789;transport=UDP");
  SubscriptionBuilder subscription = SubscriptionBuilder()
    .addServiceProfile(service_profile);
  _hss_connection->set_impu_result("sip:6505551000@homedomain",
                                   "call",
                                   RegDataXMLUtils::STATE_REGISTERED,
                                   subscription.return_sub());

  TransportFlow tpAS1(TransportFlow::Protocol::UDP, stack_data.scscf_port, "1.2.3.4", 56789);
  TransportFlow tpAS2(TransportFlow::Protocol::UDP, stack_data.scscf_port, "4.2.3.4", 56788);


  // Send an INVITE
  SCSCFMessage msg;
  msg._via = "10.99.88.11:12345;transport=TCP";
  msg._to = "6505551234@homedomain";
  msg._todomain = "";
  msg._route = "Route: <sip:sprout.homedomain;orig>";
  msg._requri = "sip:6505551234@homedomain";
  msg._method = "INVITE";

  pjsip_msg* out;
  inject_msg(msg.get_request());

  // INVITE passed to AS1
  SCOPED_TRACE("INVITE (1)");
  ASSERT_EQ(2, txdata_count());
  free_txdata();
  out = current_txdata()->msg;
  ReqMatcher r1("INVITE");
  ASSERT_NO_FATAL_FAILURE(r1.matches(out));

  ASSERT_TRUE(!get_headers(out, "Record-Route").empty());
  ASSERT_TRUE(!get_headers(out, "Session-Expires").empty());


  // AS proxies INVITE back.
  const pj_str_t STR_ROUTE = pj_str("Route");
  const pj_str_t STR_REC_ROUTE = pj_str("Record-Route");
  const pj_str_t STR_SESS_EXP = pj_str("Session-Expires");
  pjsip_hdr* hdr = (pjsip_hdr*)pjsip_msg_find_hdr_by_name(out, &STR_ROUTE, NULL);
  pjsip_hdr* rr_hdr = (pjsip_hdr*)pjsip_msg_find_hdr_by_name(out, &STR_REC_ROUTE, NULL);
  pjsip_hdr* se_hdr = (pjsip_hdr*)pjsip_msg_find_hdr_by_name(out, &STR_SESS_EXP, NULL);
  pj_list_erase(rr_hdr);
  pj_list_erase(se_hdr);

  if (hdr)
  {
    pj_list_erase(hdr);
  }

  inject_msg(out, &tpAS1);
  free_txdata();

  // 100 Trying goes back to AS1
  out = current_txdata()->msg;
  RespMatcher(100).matches(out);
  tpAS1.expect_target(current_txdata(), true);  // Requests always come back on same transport
  msg.convert_routeset(out);
  free_txdata();

  // INVITE passed on to AS2
  SCOPED_TRACE("INVITE (2)");
  out = current_txdata()->msg;
  ASSERT_NO_FATAL_FAILURE(r1.matches(out));
  tpAS2.expect_target(current_txdata(), false);

  // Should not RR between AS's and therefore shouldn't SE
  ASSERT_TRUE(get_headers(out, "Record-Route").empty());
  ASSERT_TRUE(get_headers(out, "Session-Expires").empty());
}


// Test that getting a 503 error from homestead when looking up iFCs results in
// sprout sending a 504 error.
TEST_F(SCSCFTest, HSSTimeoutOnPutRegData)
{
  // Send originating INVITE
  SCSCFMessage msg;
  msg._route = "Route: <sip:sprout.homedomain;orig>";

  // HSS will return a 503
  _hss_connection->set_rc("/impu/sip%3A6505551000%40homedomain/reg-data", 503);

  inject_msg(msg.get_request());

  // 100 Trying goes out
  pjsip_msg* out = current_txdata()->msg;
  RespMatcher(100).matches(out);
  free_txdata();

  // Followed by a 504
  out = current_txdata()->msg;
  EXPECT_EQ(504, out->line.status.code);
  EXPECT_EQ("Server Timeout", str_pj(out->line.status.reason));

  _hss_connection->delete_rc("/impu/sip%3A6505551000%40homedomain/reg-data");
}


// Test that a failure to get iFCs due to a 503 error from homestead during Call
// Diversion results in sprout sending a 504
TEST_F(SCSCFTest, HSSTimeoutOnCdiv)
{
  ServiceProfileBuilder service_profile = ServiceProfileBuilder()
    .addIdentity("sip:6505551234@homedomain")
    .addIfc(2, {"<SessionCase>4</SessionCase><!-- originating-cdiv -->", "<Method>INVITE</Method>"}, "sip:1.2.3.4:56789;transport=UDP")
    .addIfc(0, {"<Method>INVITE</Method>", "<SessionCase>1</SessionCase><!-- terminating-registered -->"}, "sip:5.2.3.4:56787;transport=UDP");
  SubscriptionBuilder subscription = SubscriptionBuilder()
    .addServiceProfile(service_profile);
  _hss_connection->set_impu_result("sip:6505551234@homedomain",
                                   "call",
                                   RegDataXMLUtils::STATE_REGISTERED,
                                   subscription.return_sub());

  TransportFlow tpBono(TransportFlow::Protocol::TCP, stack_data.scscf_port, "10.99.88.11", 12345);
  TransportFlow tpAS1(TransportFlow::Protocol::UDP, stack_data.scscf_port, "5.2.3.4", 56787);

  // ---------- Send INVITE
  // We're within the trust boundary, so no stripping should occur.
  SCSCFMessage msg;
  msg._via = "10.99.88.11:12345;transport=TCP";
  msg._to = "6505551234@homedomain";
  msg._todomain = "";
  msg._route = "Route: <sip:sprout.homedomain>";
  msg._requri = "sip:6505551234@homedomain";

  msg._method = "INVITE";
  inject_msg(msg.get_request(), &tpBono);
  poll();
  ASSERT_EQ(2, txdata_count());

  // 100 Trying goes back to bono
  pjsip_msg* out = current_txdata()->msg;
  RespMatcher(100).matches(out);
  tpBono.expect_target(current_txdata(), true);  // Requests always come back on same transport
  msg.convert_routeset(out);
  free_txdata();

  // INVITE passed on to AS1 (as terminating AS for Bob)
  SCOPED_TRACE("INVITE (S)");
  out = current_txdata()->msg;
  ReqMatcher r1("INVITE");
  ASSERT_NO_FATAL_FAILURE(r1.matches(out));

  tpAS1.expect_target(current_txdata(), false);
  EXPECT_EQ("sip:6505551234@homedomain", r1.uri());
  EXPECT_THAT(get_headers(out, "Route"),
              testing::MatchesRegex("Route: <sip:5\\.2\\.3\\.4:56787;transport=UDP;lr>\r\nRoute: <sip:odi_[+/A-Za-z0-9]+@127.0.0.1:5058;transport=UDP;lr;service=scscf>"));
  EXPECT_THAT(get_headers(out, "P-Served-User"),
              testing::MatchesRegex("P-Served-User: <sip:6505551234@homedomain>;sescase=term;regstate=reg"));

  // ---------- AS1 sends a 100 Trying to indicate it has received the request.
  string fresp1 = respond_to_txdata(current_txdata(), 100);
  inject_msg(fresp1, &tpAS1);

  // The next request to the HSS will get a 503 response
  _hss_connection->delete_result("sip:6505551234@homedomain");
  _hss_connection->set_rc("/impu/sip%3A6505551234%40homedomain/reg-data", 503);

  // ---------- AS1 turns it around (acting as routing B2BUA by changing the target)
  const pj_str_t STR_ROUTE = pj_str("Route");
  pjsip_hdr* hdr = (pjsip_hdr*)pjsip_msg_find_hdr_by_name(out, &STR_ROUTE, NULL);
  if (hdr)
  {
    pj_list_erase(hdr);
  }
  ((pjsip_sip_uri*)out->line.req.uri)->user = pj_str("6505555678");
  inject_msg(out, &tpAS1);
  free_txdata();

  // 100 Trying goes back to AS1
  out = current_txdata()->msg;
  RespMatcher(100).matches(out);
  tpAS1.expect_target(current_txdata(), true);  // Requests always come back on same transport
  msg.convert_routeset(out);
  free_txdata();

  // Followed by a 504 (since the iFC lookup has got a 503)
  out = current_txdata()->msg;
  RespMatcher(504).matches(out);
  tpAS1.expect_target(current_txdata(), true);  // Requests always come back on same transport
  free_txdata();

  _hss_connection->delete_rc("/impu/sip%3A6505551000%40homedomain/reg-data");
}


// Test that a failure to get iFCs due to a 404 error from homestead during Call
// Diversion result in AS sending a 404 error
TEST_F(SCSCFTest, HSSNotFoundOnCdiv)
{
  ServiceProfileBuilder service_profile = ServiceProfileBuilder()
    .addIdentity("sip:6505551234@homedomain")
    .addIfc(2, {"<SessionCase>4</SessionCase><!-- originating-cdiv -->", "<Method>INVITE</Method>"}, "sip:1.2.3.4:56789;transport=UDP")
    .addIfc(0, {"<Method>INVITE</Method>", "<SessionCase>1</SessionCase><!-- terminating-registered -->"}, "sip:5.2.3.4:56787;transport=UDP");
  SubscriptionBuilder subscription = SubscriptionBuilder()
    .addServiceProfile(service_profile);
  _hss_connection->set_impu_result("sip:6505551234@homedomain",
                                   "call",
                                   RegDataXMLUtils::STATE_REGISTERED,
                                   subscription.return_sub());

  TransportFlow tpBono(TransportFlow::Protocol::TCP, stack_data.scscf_port, "10.99.88.11", 12345);
  TransportFlow tpAS1(TransportFlow::Protocol::UDP, stack_data.scscf_port, "5.2.3.4", 56787);

  // ---------- Send INVITE
  // We're within the trust boundary, so no stripping should occur.
  SCSCFMessage msg;
  msg._via = "10.99.88.11:12345;transport=TCP";
  msg._to = "6505551234@homedomain";
  msg._todomain = "";
  msg._route = "Route: <sip:sprout.homedomain>";
  msg._requri = "sip:6505551234@homedomain";

  msg._method = "INVITE";
  inject_msg(msg.get_request(), &tpBono);
  poll();
  ASSERT_EQ(2, txdata_count());

  // 100 Trying goes back to bono
  pjsip_msg* out = current_txdata()->msg;
  RespMatcher(100).matches(out);
  tpBono.expect_target(current_txdata(), true);  // Requests always come back on same transport
  msg.convert_routeset(out);
  free_txdata();

  // INVITE passed on to AS1 (as terminating AS for Bob)
  SCOPED_TRACE("INVITE (S)");
  out = current_txdata()->msg;
  ReqMatcher r1("INVITE");
  ASSERT_NO_FATAL_FAILURE(r1.matches(out));

  tpAS1.expect_target(current_txdata(), false);
  EXPECT_EQ("sip:6505551234@homedomain", r1.uri());
  EXPECT_THAT(get_headers(out, "Route"),
              testing::MatchesRegex("Route: <sip:5\\.2\\.3\\.4:56787;transport=UDP;lr>\r\nRoute: <sip:odi_[+/A-Za-z0-9]+@127.0.0.1:5058;transport=UDP;lr;service=scscf>"));
  EXPECT_THAT(get_headers(out, "P-Served-User"),
              testing::MatchesRegex("P-Served-User: <sip:6505551234@homedomain>;sescase=term;regstate=reg"));

  // ---------- AS1 sends a 100 Trying to indicate it has received the request.
  string fresp1 = respond_to_txdata(current_txdata(), 100);
  inject_msg(fresp1, &tpAS1);

  // The next request to the HSS will get a 404 response
  _hss_connection->delete_result("sip:6505551234@homedomain");
  _hss_connection->set_rc("/impu/sip%3A6505551234%40homedomain/reg-data", 404);

  // ---------- AS1 turns it around (acting as routing B2BUA by changing the target)
  const pj_str_t STR_ROUTE = pj_str("Route");
  pjsip_hdr* hdr = (pjsip_hdr*)pjsip_msg_find_hdr_by_name(out, &STR_ROUTE, NULL);
  if (hdr)
  {
    pj_list_erase(hdr);
  }
  ((pjsip_sip_uri*)out->line.req.uri)->user = pj_str("6505555678");
  inject_msg(out, &tpAS1);
  free_txdata();

  // 100 Trying goes back to AS1
  out = current_txdata()->msg;
  RespMatcher(100).matches(out);
  tpAS1.expect_target(current_txdata(), true);  // Requests always come back on same transport
  msg.convert_routeset(out);
  free_txdata();

  // Followed by a 404 due to the iFC lookup
  out = current_txdata()->msg;
  RespMatcher(404).matches(out);
  tpAS1.expect_target(current_txdata(), true);  // Requests always come back on same transport
  free_txdata();

  _hss_connection->delete_rc("/impu/sip%3A6505551000%40homedomain/reg-data");
}

TEST_F(SCSCFTest, TestAddStoredPathHeader)
{
  add_host_mapping("ut.cw-ngv.com", "10.9.8.7");
  SCOPED_TRACE("");

  // Add a binding with the _path_headers and _path_uris set.
  string uri("sip:6505551234@homedomain");
  string contact("sip:wuntootreefower@10.114.61.213:5061;transport=tcp;ob");
  _hss_connection->set_impu_result(uri, "call", RegDataXMLUtils::STATE_REGISTERED, "");
  AoRPair* aor = _sdm->get_aor_data(uri, 0);
  Binding* binding = aor->get_current()->get_binding(contact);
  binding->_uri = contact;
  binding->_cid = "1";
  binding->_cseq = 1;
  binding->_path_uris.push_back(std::string("sip:abcdefgh@ut.cw-ngv.com;lr"));
  binding->_path_headers.push_back(std::string("\"Bob\" <sip:abcdefgh@ut.cw-ngv.com;lr>;tag=6ht7"));
  binding->_expires = time(NULL) + 300;
  binding->_priority = 1000;
  binding->_emergency_registration = false;
  AssociatedURIs associated_uris = {};
  associated_uris.add_uri(uri, false);
  bool ret = _sdm->set_aor_data(uri, SubscriberDataManager::EventTrigger::USER, aor, 0);
  delete aor;
  EXPECT_TRUE(ret);

  // Check that the Route header contains the full path header form the binding.
  SCSCFMessage msg;
  list<HeaderMatcher> hdrs;
  hdrs.push_back(HeaderMatcher("Route", "Route: \"Bob\" <sip:abcdefgh@ut.cw-ngv.com;lr>;tag=6ht7"));
  doSuccessfulFlow(msg, testing::MatchesRegex(".*wuntootreefower.*"), hdrs);
}

TEST_F(SCSCFTest, TestAddStoredPathURI)
{
  add_host_mapping("ut.cw-ngv.com", "10.9.8.7");
  SCOPED_TRACE("");

  // Add a binding with only _path_uris set.
  string uri("sip:6505551234@homedomain");
  string contact("sip:wuntootreefower@10.114.61.213:5061;transport=tcp;ob");
  _hss_connection->set_impu_result(uri, "call", RegDataXMLUtils::STATE_REGISTERED, "");
  AoRPair* aor = _sdm->get_aor_data(uri, 0);
  Binding* binding = aor->get_current()->get_binding(contact);
  binding->_uri = contact;
  binding->_cid = "1";
  binding->_cseq = 1;
  binding->_path_uris.push_back(std::string("sip:abcdefgh@ut.cw-ngv.com;lr"));
  binding->_expires = time(NULL) + 300;
  binding->_priority = 1000;
  binding->_emergency_registration = false;
  AssociatedURIs associated_uris = {};
  associated_uris.add_uri(uri, false);
  bool ret = _sdm->set_aor_data(uri, SubscriberDataManager::EventTrigger::USER, aor, 0);
  delete aor;
  EXPECT_TRUE(ret);

  // Check that the Route header contains the URI part of the path header.
  SCSCFMessage msg;
  list<HeaderMatcher> hdrs;
  hdrs.push_back(HeaderMatcher("Route", "Route: <sip:abcdefgh@ut.cw-ngv.com;lr>"));
  doSuccessfulFlow(msg, testing::MatchesRegex(".*wuntootreefower.*"), hdrs);
}

TEST_F(SCSCFTest, TestCallerNotBarred)
{
  SCOPED_TRACE("");
  register_uri(_sdm, _hss_connection, "6505551234", "homedomain", "sip:wuntootreefower@10.114.61.213:5061;transport=tcp;ob");

  // The primary IMPU is barred, but this shouldn't stop us making a call since
  // we are calling from one of the other IMPUs.
  ServiceProfileBuilder service_profile = ServiceProfileBuilder()
    .addIdentity("sip:6505551001@homedomain")
    .addBarringIndication("sip:6505551001@homedomain", "1")
    .addIdentity("sip:6505551000@homedomain")
    .addIfc(1, {"<Method>INVITE</Method>"}, "sip:1.2.3.4:56789;transport=UDP", 1);
  SubscriptionBuilder subscription = SubscriptionBuilder()
    .addServiceProfile(service_profile);
  _hss_connection->set_impu_result("sip:6505551000@homedomain",
                                   "call",
                                   "REGISTERED",
                                   subscription.return_sub());
  _hss_connection->set_result("/impu/sip%3A6505551234%40homedomain/location",
                              "{\"result-code\": 2001,"
                              " \"scscf\": \"sip:scscf.sprout.homedomain:5058;transport=TCP\"}");

  SCSCFMessage msg;
  msg._route = "Route: <sip:sprout.homedomain;orig>";
  list<HeaderMatcher> hdrs;
  doSuccessfulFlow(msg, testing::MatchesRegex(".*wuntootreefower.*"), hdrs);
}

TEST_F(SCSCFTest, TestCalleeNotBarred)
{
  SCOPED_TRACE("");

  // Need to use the first unbarred identity since that is the key used in memcached.
  register_uri(_sdm, _hss_connection, "6505551234", "homedomain", "sip:wuntootreefower@10.114.61.213:5061;transport=tcp;ob");

  // The primary IMPU is barred, but this shouldn't stop us making a call since
  // we are calling one of the other IMPUs.
  ServiceProfileBuilder service_profile = ServiceProfileBuilder()
    .addIdentity("sip:6505551235@homedomain")
    .addBarringIndication("sip:6505551235@homedomain", "1")
    .addIdentity("sip:6505551234@homedomain")
    .addIfc(1, {"<Method>INVITE</Method>"}, "sip:1.2.3.4:56789;transport=UDP", 1);
  SubscriptionBuilder subscription = SubscriptionBuilder()
    .addServiceProfile(service_profile);
  _hss_connection->set_impu_result("sip:6505551234@homedomain",
                                   "call",
                                   "REGISTERED",
                                   subscription.return_sub());

  SCSCFMessage msg;
  list<HeaderMatcher> hdrs;
  doSuccessfulFlow(msg, testing::MatchesRegex(".*wuntootreefower.*"), hdrs);
}

// Test emergency registrations receive calls when barred.
TEST_F(SCSCFTest, TestEmergencyCalleeNotBarred)
{
  SCOPED_TRACE("");
  register_uri(_sdm, _hss_connection, "6505551234", "homedomain", "sip:wuntootreefower@10.114.61.213:5061;transport=tcp;sos;ob", 3600, "", true);
  ServiceProfileBuilder service_profile = ServiceProfileBuilder()
    .addIdentity("sip:6505551234@homedomain")
    .addBarringIndication("sip:6505551234@homedomain", "1")
    .addIfc(1, {"<Method>INVITE</Method>"}, "sip:1.2.3.4:56789;transport=UDP", 1);
  SubscriptionBuilder subscription = SubscriptionBuilder()
    .addServiceProfile(service_profile);
  _hss_connection->set_impu_result("sip:6505551234@homedomain",
                                   "call",
                                   "REGISTERED",
                                   subscription.return_sub());

  SCSCFMessage msg;
  list<HeaderMatcher> hdrs;
  doSuccessfulFlow(msg, testing::MatchesRegex(".*wuntootreefower.*"), hdrs);
}

// Test only emergency registrations in an implicit registration set receive
// calls to barred IMPUs.
TEST_F(SCSCFTest, TestEmergencyMultipleBindings)
{
  SCOPED_TRACE("");
  register_uri(_sdm, _hss_connection, "6505551234", "homedomain", "sip:wuntootreefower@10.114.61.213:5061;transport=tcp;sos;ob", 3600, "", true);
  register_uri(_sdm, _hss_connection, "6505551234", "homedomain", "sip:fowertreetoowun@10.114.61.213:5061;transport=tcp;ob", 3600, "", false);
  ServiceProfileBuilder service_profile = ServiceProfileBuilder()
    .addIdentity("sip:6505551234@homedomain")
    .addBarringIndication("sip:6505551234@homedomain", "1")
    .addIfc(1, {"<Method>INVITE</Method>"}, "sip:1.2.3.4:56789;transport=UDP", 1);
  SubscriptionBuilder subscription = SubscriptionBuilder()
    .addServiceProfile(service_profile);
  _hss_connection->set_impu_result("sip:6505551234@homedomain",
                                   "call",
                                   "REGISTERED",
                                   subscription.return_sub());

  SCSCFMessage msg;
  list<HeaderMatcher> hdrs;
  doSuccessfulFlow(msg, testing::MatchesRegex(".*wuntootreefower.*"), hdrs);
}

// Check that a request with no matching iFCs is rejected on originating side.
TEST_F(SCSCFTest, NoMatchingiFCsRejectOrig)
{
  _scscf_sproutlet->_ifc_configuration._reject_if_no_matching_ifcs = true;
  ServiceProfileBuilder service_profile = ServiceProfileBuilder()
    .addIdentity("sip:6505551000@homedomain")
    .addIfc(0, {"<Method>PUBLISH</Method>"}, "sip:DUMMY_AS");
  SubscriptionBuilder subscription = SubscriptionBuilder()
    .addServiceProfile(service_profile);
  _hss_connection->set_impu_result("sip:6505551000@homedomain",
                                   "call",
                                   "UNREGISTERED",
                                   subscription.return_sub());

  TransportFlow tpBono(TransportFlow::Protocol::TCP, stack_data.scscf_port, "10.99.88.11", 12345);

  // ---------- Send INVITE
  // We're within the trust boundary, so no stripping should occur.
  SCSCFMessage msg;
  msg._to = "6505551234@homedomain";
  msg._route = "Route: <sip:sprout.homedomain;orig>";
  msg._todomain = "";
  msg._requri = "sip:6505551234@homedomain";

  msg._method = "INVITE";
  inject_msg(msg.get_request(), &tpBono);
  poll();
  ASSERT_EQ(2, txdata_count());

  // 100 Trying goes back to bono
  pjsip_msg* out = current_txdata()->msg;
  RespMatcher(100).matches(out);
  free_txdata();

  // Request is rejected with a 400.
  out = current_txdata()->msg;
  RespMatcher(400).matches(out);
  tpBono.expect_target(current_txdata(), true);
  free_txdata();
}

// Check that a request with no matching iFCs is rejected on terminating side.
TEST_F(SCSCFTest, NoMatchingiFCsRejectTerm)
{
  _scscf_sproutlet->_ifc_configuration._reject_if_no_matching_ifcs = true;
  ServiceProfileBuilder service_profile = ServiceProfileBuilder()
    .addIdentity("sip:6505551234@homedomain")
    .addIfc(0, {"<Method>PUBLISH</Method>"}, "sip:DUMMY_AS");
  SubscriptionBuilder subscription = SubscriptionBuilder()
    .addServiceProfile(service_profile);
  _hss_connection->set_impu_result("sip:6505551234@homedomain", "call", "UNREGISTERED", subscription.return_sub());

  TransportFlow tpBono(TransportFlow::Protocol::TCP, stack_data.scscf_port, "10.99.88.11", 12345);

  // ---------- Send INVITE
  // We're within the trust boundary, so no stripping should occur.
  SCSCFMessage msg;
  msg._to = "6505551234@homedomain";
  msg._route = "Route: <sip:sprout.homedomain>";
  msg._todomain = "";
  msg._requri = "sip:6505551234@homedomain";

  msg._method = "INVITE";
  inject_msg(msg.get_request(), &tpBono);
  poll();
  ASSERT_EQ(2, txdata_count());

  // 100 Trying goes back to bono
  pjsip_msg* out = current_txdata()->msg;
  RespMatcher(100).matches(out);
  free_txdata();

  // Request is rejected with a 400.
  out = current_txdata()->msg;
  RespMatcher(400).matches(out);
  tpBono.expect_target(current_txdata(), true);
  free_txdata();
}

// Test that we use fallback iFCs if there are no matching iFCs, and that the
// application server flows are as expected.
TEST_F(SCSCFTest, NoMatchingStandardiFCsUseFallbackiFCs)
{
  register_uri(_sdm, _hss_connection, "6505551234", "homedomain", "sip:wuntootreefower@10.114.61.213:5061;transport=tcp;ob");
  _scscf_sproutlet->_ifc_configuration._apply_fallback_ifcs = true;
  ServiceProfileBuilder service_profile = ServiceProfileBuilder()
    .addIdentity("sip:6505551000@homedomain")
    .addIfc(0, {"<Method>PUBLISH</Method>"}, "sip:1.2.3.5:56789;transport=UDP");
  SubscriptionBuilder subscription = SubscriptionBuilder()
    .addServiceProfile(service_profile);
  _hss_connection->set_impu_result("sip:6505551000@homedomain",
                                   "call",
                                   "UNREGISTERED",
                                   subscription.return_sub());
  _hss_connection->set_result("/impu/sip%3A6505551234%40homedomain/location",
                              "{\"result-code\": 2001,"
                              " \"scscf\": \"sip:scscf.sprout.homedomain:5058;transport=TCP\"}");

  TransportFlow tpBono(TransportFlow::Protocol::TCP, stack_data.scscf_port, "10.99.88.11", 12345);
  TransportFlow tpAS1(TransportFlow::Protocol::UDP, stack_data.scscf_port, "1.2.3.5", 56789);
  TransportFlow tpCallee(TransportFlow::Protocol::TCP, stack_data.scscf_port, "10.114.61.213", 5061);

  // ---------- Send INVITE
  // We're within the trust boundary, so no stripping should occur.
  SCSCFMessage msg;
  msg._to = "6505551234@homedomain";
  msg._route = "Route: <sip:sprout.homedomain;orig>";
  msg._todomain = "";
  msg._requri = "sip:6505551234@homedomain";

  msg._method = "INVITE";
  inject_msg(msg.get_request(), &tpBono);
  poll();
  ASSERT_EQ(2, txdata_count());

  // 100 Trying goes back to bono
  pjsip_msg* out = current_txdata()->msg;
  RespMatcher(100).matches(out);
  free_txdata();

  // INVITE passed on to AS1
  out = current_txdata()->msg;
  ReqMatcher r1("INVITE");
  ASSERT_NO_FATAL_FAILURE(r1.matches(out));

  tpAS1.expect_target(current_txdata(), false);

  // ---------- AS1 sends a 100 Trying to indicate it has received the request.
  string fresp = respond_to_txdata(current_txdata(), 100);
  inject_msg(fresp, &tpAS1);

  // ---------- AS1 turns it around (acting as proxy)
  const pj_str_t STR_ROUTE = pj_str("Route");
  pjsip_hdr* hdr = (pjsip_hdr*)pjsip_msg_find_hdr_by_name(out, &STR_ROUTE, NULL);
  if (hdr)
  {
    pj_list_erase(hdr);
  }
  inject_msg(out, &tpAS1);
  free_txdata();

  // 100 Trying goes back to AS1
  out = current_txdata()->msg;
  RespMatcher(100).matches(out);
  msg.convert_routeset(out);
  free_txdata();

  // INVITE passed on to AS1
  out = current_txdata()->msg;
  ReqMatcher r2("INVITE");
  ASSERT_NO_FATAL_FAILURE(r2.matches(out));

  tpAS1.expect_target(current_txdata(), false);

  // ---------- AS1 sends a 100 Trying to indicate it has received the request.
  fresp = respond_to_txdata(current_txdata(), 100);
  inject_msg(fresp, &tpAS1);

  // ---------- AS1 turns it around (acting as proxy)
  hdr = (pjsip_hdr*)pjsip_msg_find_hdr_by_name(out, &STR_ROUTE, NULL);
  if (hdr)
  {
    pj_list_erase(hdr);
  }
  inject_msg(out, &tpAS1);
  free_txdata();

  // 100 Trying goes back to AS1
  out = current_txdata()->msg;
  RespMatcher(100).matches(out);
  msg.convert_routeset(out);
  free_txdata();

  // INVITE passed on to final destination
  out = current_txdata()->msg;
  ReqMatcher r3("INVITE");
  ASSERT_NO_FATAL_FAILURE(r3.matches(out));

  // INVITE passed to final destination, so to callee.
  tpCallee.expect_target(current_txdata(), false);

  // Target sends back 100 Trying
  inject_msg(respond_to_txdata(current_txdata(), 100), &tpBono);
  pjsip_tx_data* txdata = pop_txdata();

  // Send a 200 ringing back down the chain to finish the transaction. This is a
  // more realistic test of AS communication tracking.
  send_response_back_through_dialog(respond_to_txdata(txdata, 200), 200, 2);
  pjsip_tx_data_dec_ref(txdata); txdata = NULL;
}

// Test that we use fallback iFCs if there are no matching iFCs, and that the
// application server flows are as expected. In this case we don't have any
// standard iFCs at all.
TEST_F(SCSCFTest, NoStandardiFCsUseFallbackiFCs)
{
  register_uri(_sdm, _hss_connection, "6505551234", "homedomain", "sip:wuntootreefower@10.114.61.213:5061;transport=tcp;ob");
  _scscf_sproutlet->_ifc_configuration._apply_fallback_ifcs = true;
  ServiceProfileBuilder service_profile = ServiceProfileBuilder()
    .addIdentity("sip:6505551000@homedomain");
  SubscriptionBuilder subscription = SubscriptionBuilder()
    .addServiceProfile(service_profile);
  _hss_connection->set_impu_result("sip:6505551000@homedomain",
                                   "call",
                                   "UNREGISTERED",
                                   subscription.return_sub());
  _hss_connection->set_result("/impu/sip%3A6505551234%40homedomain/location",
                              "{\"result-code\": 2001,"
                              " \"scscf\": \"sip:scscf.sprout.homedomain:5058;transport=TCP\"}");

  TransportFlow tpBono(TransportFlow::Protocol::TCP, stack_data.scscf_port, "10.99.88.11", 12345);
  TransportFlow tpAS1(TransportFlow::Protocol::UDP, stack_data.scscf_port, "1.2.3.5", 56789);
  TransportFlow tpCallee(TransportFlow::Protocol::TCP, stack_data.scscf_port, "10.114.61.213", 5061);

  // ---------- Send INVITE
  // We're within the trust boundary, so no stripping should occur.
  SCSCFMessage msg;
  msg._to = "6505551234@homedomain";
  msg._route = "Route: <sip:homedomain;orig>";
  msg._todomain = "";
  msg._requri = "sip:6505551234@homedomain";

  msg._method = "INVITE";
  inject_msg(msg.get_request(), &tpBono);
  poll();
  ASSERT_EQ(2, txdata_count());

  // 100 Trying goes back to bono
  pjsip_msg* out = current_txdata()->msg;
  RespMatcher(100).matches(out);
  free_txdata();

  // INVITE passed on to AS1
  out = current_txdata()->msg;
  ReqMatcher r1("INVITE");
  ASSERT_NO_FATAL_FAILURE(r1.matches(out));

  tpAS1.expect_target(current_txdata(), false);

  // ---------- AS1 sends a 100 Trying to indicate it has received the request.
  string fresp = respond_to_txdata(current_txdata(), 100);
  inject_msg(fresp, &tpAS1);

  // ---------- AS1 turns it around (acting as proxy)
  const pj_str_t STR_ROUTE = pj_str("Route");
  pjsip_hdr* hdr = (pjsip_hdr*)pjsip_msg_find_hdr_by_name(out, &STR_ROUTE, NULL);
  if (hdr)
  {
    pj_list_erase(hdr);
  }
  inject_msg(out, &tpAS1);
  free_txdata();

  // 100 Trying goes back to AS1
  out = current_txdata()->msg;
  RespMatcher(100).matches(out);
  msg.convert_routeset(out);
  free_txdata();

  // INVITE passed on to AS1
  out = current_txdata()->msg;
  ReqMatcher r2("INVITE");
  ASSERT_NO_FATAL_FAILURE(r2.matches(out));

  tpAS1.expect_target(current_txdata(), false);

  // ---------- AS1 sends a 100 Trying to indicate it has received the request.
  fresp = respond_to_txdata(current_txdata(), 100);
  inject_msg(fresp, &tpAS1);

  // ---------- AS1 turns it around (acting as proxy)
  hdr = (pjsip_hdr*)pjsip_msg_find_hdr_by_name(out, &STR_ROUTE, NULL);
  if (hdr)
  {
    pj_list_erase(hdr);
  }
  inject_msg(out, &tpAS1);
  free_txdata();

  // 100 Trying goes back to AS1
  out = current_txdata()->msg;
  RespMatcher(100).matches(out);
  msg.convert_routeset(out);
  free_txdata();

  // INVITE passed on to final destination
  out = current_txdata()->msg;
  ReqMatcher r3("INVITE");
  ASSERT_NO_FATAL_FAILURE(r3.matches(out));

  // INVITE passed to final destination, so to callee.
  tpCallee.expect_target(current_txdata(), false);

  // Target sends back 100 Trying
  inject_msg(respond_to_txdata(current_txdata(), 100), &tpBono);
  pjsip_tx_data* txdata = pop_txdata();

  // Send a 200 ringing back down the chain to finish the transaction. This is a
  // more realistic test of AS communication tracking.
  send_response_back_through_dialog(respond_to_txdata(txdata, 200), 200, 2);
  pjsip_tx_data_dec_ref(txdata); txdata = NULL;
}

// Test that if a user only has dummy application servers, then no application
// servers are triggered.
TEST_F(SCSCFTest, OnlyDummyApplicationServers)
{
  ServiceProfileBuilder service_profile = ServiceProfileBuilder()
    .addIdentity("sip:6505551000@homedomain")
    .addIfc(0, {"<Method>INVITE</Method>"}, "sip:DUMMY_AS")
    .addIfc(1, {"<Method>INVITE</Method>"}, "sip:DUMMY_AS");
  SubscriptionBuilder subscription = SubscriptionBuilder()
    .addServiceProfile(service_profile);
  _hss_connection->set_impu_result("sip:6505551000@homedomain",
                                   "call",
                                   "UNREGISTERED",
                                   subscription.return_sub());

  TransportFlow tpBono(TransportFlow::Protocol::TCP, stack_data.scscf_port, "10.99.88.11", 12345);

  // ---------- Send INVITE
  // We're within the trust boundary, so no stripping should occur.
  SCSCFMessage msg;
  msg._to = "6505551234@homedomain";
  msg._route = "Route: <sip:sprout.homedomain;orig>";
  msg._todomain = "";
  msg._requri = "sip:6505551234@homedomain";

  msg._method = "INVITE";
  inject_msg(msg.get_request(), &tpBono);
  poll();
  ASSERT_EQ(2, txdata_count());

  // 100 Trying goes back to bono
  pjsip_msg* out = current_txdata()->msg;
  RespMatcher(100).matches(out);
  free_txdata();

  // Check that there's a 404 - no attempt to send via an application server
  // (it's a 404 as the terminating subscriber isn't registered to make this UT
  // simpler).
  out = current_txdata()->msg;
  RespMatcher(404).matches(out);
  tpBono.expect_target(current_txdata(), true);
  free_txdata();
}

// Test that if a user has a mix of real and dummy application servers, only
// the real application servers are triggered.
TEST_F(SCSCFTest, MixedRealAndDummyApplicationServer)
{
  register_uri(_sdm, _hss_connection, "6505551234", "homedomain", "sip:wuntootreefower@10.114.61.213:5061;transport=tcp;ob");
  ServiceProfileBuilder service_profile = ServiceProfileBuilder()
    .addIdentity("sip:6505551000@homedomain")
    .addIfc(0, {"<Method>INVITE</Method>"}, "sip:DUMMY_AS")
    .addIfc(1, {"<Method>INVITE</Method>"}, "sip:1.2.3.4:56789;transport=UDP")
    .addIfc(2, {"<Method>INVITE</Method>"}, "sip:DUMMY_AS");
  SubscriptionBuilder subscription = SubscriptionBuilder()
    .addServiceProfile(service_profile);
  _hss_connection->set_impu_result("sip:6505551000@homedomain",
                                   "call",
                                   "UNREGISTERED",
                                   subscription.return_sub());
  _hss_connection->set_result("/impu/sip%3A6505551234%40homedomain/location",
                              "{\"result-code\": 2001,"
                              " \"scscf\": \"sip:scscf.sprout.homedomain:5058;transport=TCP\"}");
  EXPECT_CALL(*_sess_cont_comm_tracker, on_success(StrEq("sip:1.2.3.4:56789;transport=UDP")));

  TransportFlow tpBono(TransportFlow::Protocol::TCP, stack_data.scscf_port, "10.99.88.11", 12345);
  TransportFlow tpAS1(TransportFlow::Protocol::UDP, stack_data.scscf_port, "1.2.3.4", 56789);
  TransportFlow tpCallee(TransportFlow::Protocol::TCP, stack_data.scscf_port, "10.114.61.213", 5061);

  // ---------- Send INVITE
  // We're within the trust boundary, so no stripping should occur.
  SCSCFMessage msg;
  msg._to = "6505551234@homedomain";
  msg._route = "Route: <sip:sprout.homedomain;orig>";
  msg._todomain = "";
  msg._requri = "sip:6505551234@homedomain";

  msg._method = "INVITE";
  inject_msg(msg.get_request(), &tpBono);
  poll();
  ASSERT_EQ(2, txdata_count());

  // 100 Trying goes back to bono
  pjsip_msg* out = current_txdata()->msg;
  RespMatcher(100).matches(out);
  msg.convert_routeset(out);
  free_txdata();

  // INVITE passed on to AS1
  out = current_txdata()->msg;
  ReqMatcher r1("INVITE");
  ASSERT_NO_FATAL_FAILURE(r1.matches(out));

  tpAS1.expect_target(current_txdata(), false);

  // ---------- AS1 sends a 100 Trying to indicate it has received the request.
  string fresp = respond_to_txdata(current_txdata(), 100);
  inject_msg(fresp, &tpAS1);

  // ---------- AS1 turns it around (acting as proxy)
  const pj_str_t STR_ROUTE = pj_str("Route");
  pjsip_hdr* hdr = (pjsip_hdr*)pjsip_msg_find_hdr_by_name(out, &STR_ROUTE, NULL);
  if (hdr)
  {
    pj_list_erase(hdr);
  }
  inject_msg(out, &tpAS1);
  free_txdata();

  // 100 Trying goes back to AS1
  out = current_txdata()->msg;
  RespMatcher(100).matches(out);
  msg.convert_routeset(out);
  free_txdata();

  // INVITE passed on to final destination
  out = current_txdata()->msg;
  ReqMatcher r2("INVITE");
  ASSERT_NO_FATAL_FAILURE(r2.matches(out));

  // INVITE passed to final destination, so to callee.
  tpCallee.expect_target(current_txdata(), false);

  // Target sends back 100 Trying
  inject_msg(respond_to_txdata(current_txdata(), 100), &tpBono);
  pjsip_tx_data* txdata = pop_txdata();

  // Send a 200 ringing back down the chain to finish the transaction. This is a
  // more realistic test of AS communication tracking.
  send_response_back_through_dialog(respond_to_txdata(txdata, 200), 200, 2);
  pjsip_tx_data_dec_ref(txdata); txdata = NULL;
}

// Test that a MESSAGE containing "urn:service:service" in the Request URI is
// handled.
TEST_F(SCSCFTest, SCSCFHandlesUrnUri)
{
  SCOPED_TRACE("");

  pjsip_msg* out;

  TransportFlow tpAS(TransportFlow::Protocol::TCP, stack_data.scscf_port, "1.2.3.4", 56789);

  // Set up the subscription for the caller, to contain an iFC that will be
  // triggered on originating calls, if the RequestURI contains "sos".
  register_uri(_sdm, _hss_connection, "650550100", "homedomain", "sip:wuntootreefower@10.114.61.213:5061;transport=tcp;ob");
  ServiceProfileBuilder service_profile =  ServiceProfileBuilder()
    .addIdentity("sip:6505551000@homedomain")
    .addIfc(1, {"<RequestURI>sos</RequestURI>", "<SessionCase>0</SessionCase><!-- originating-registered -->"}, "sip:1.2.3.4:56789;transport=TCP");
  SubscriptionBuilder subscription = SubscriptionBuilder()
    .addServiceProfile(service_profile);
  _hss_connection->set_impu_result("sip:6505551000@homedomain", "call", RegDataXMLUtils::STATE_REGISTERED, subscription.return_sub());

  // Create a MESSAGE containing the URI "urn:service:sos".
  Message msg;
  msg._method = "MESSAGE";
  msg._requri = "urn:service:sos";
  msg._full_to_header = "To: <urn:service:sos>";
  msg._route = "Route: <sip:sprout.homedomain;orig>";
  std::string p_asserted_id = "P-Asserted-Identity: <sip:";
  p_asserted_id.append(msg._from).append("@").append(msg._fromdomain).append(">");
  msg._extra = p_asserted_id;

  // Send the MESSAGE into the S-CSCF.
  SCOPED_TRACE("MESSAGE");
  inject_msg(msg.get_request(), _tp_default);
  poll();

  // Check the MESSAGE is passed on to the AS (originating AS for 6505551000).
  ASSERT_EQ(1, txdata_count());
  out = current_txdata()->msg;
  ReqMatcher r1("MESSAGE");
  ASSERT_NO_FATAL_FAILURE(r1.matches(out));
  tpAS.expect_target(current_txdata(), false);
  EXPECT_EQ("urn:service:sos", r1.uri());
  EXPECT_THAT(get_headers(current_txdata()->msg, "To"),
              testing::MatchesRegex("To: <urn:service:sos>"));

  // In this specific case, the AS should terminate the MESSAGE, and send back a
  // 200 OK.
  SCOPED_TRACE("200 OK (MESSAGE)");
  inject_msg(respond_to_txdata(current_txdata(), 200), &tpAS);
  free_txdata();

  // Check the 200 OK is forwarded back to the source.
  ASSERT_EQ(1, txdata_count());
  out = current_txdata()->msg;
  RespMatcher(200).matches(out);
  _tp_default->expect_target(current_txdata(), true);
  free_txdata();
}

TEST_F(SCSCFTest, SCSCFHandlesInvalidUri)
{
  // Tests that if the SCSCF receives an originating request with an unrouteable
  // URI after originating processing has finished, it rejects it with a 400
  SCOPED_TRACE("");
  register_uri(_sdm, _hss_connection, "6505551000", "homedomain", "sip:wuntootreefower@10.114.61.213:5061;transport=tcp;ob");

  // Create a MESSAGE containing the req-URI "urn:service:sos".
  SCSCFMessage msg;
  msg._method = "MESSAGE";
  msg._requri = "urn:service:sos";
  msg._full_to_header = "To: <urn:service:sos>";
  msg._route = "Route: <sip:sprout.homedomain;orig>";
  std::string p_asserted_id = "P-Asserted-Identity: <sip:";
  p_asserted_id.append(msg._from).append("@").append(msg._fromdomain).append(">");
  msg._extra = p_asserted_id;

  // Send the MESSAGE into the S-CSCF.
  SCOPED_TRACE("MESSAGE");
  inject_msg(msg.get_request(), _tp_default);
  poll();

  // Check that we get a 400 error
  ASSERT_EQ(1, txdata_count());
  pjsip_msg* out = current_txdata()->msg;
  RespMatcher(400).matches(out);
  _tp_default->expect_target(current_txdata(), true);
  free_txdata();
}

TEST_F(SCSCFTest, SCSCFHandlesInvalidUriWithoutEnum)
{
  // Tests that if the SCSCF without ENUM configured receives an originating
  // request with an unrouteable URI after originating processing has finished,
  // it rejects it with a 400
  SCOPED_TRACE("");
  register_uri(_sdm, _hss_connection, "6505551000", "homedomain", "sip:wuntootreefower@10.114.61.213:5061;transport=tcp;ob");

  // Disable ENUM
  _scscf_sproutlet->_enum_service = NULL;

  // Create a MESSAGE containing the req-URI "urn:service:sos".
  SCSCFMessage msg;
  msg._method = "MESSAGE";
  msg._requri = "urn:service:sos";
  msg._full_to_header = "To: <urn:service:sos>";
  msg._route = "Route: <sip:sprout.homedomain;orig>";
  std::string p_asserted_id = "P-Asserted-Identity: <sip:";
  p_asserted_id.append(msg._from).append("@").append(msg._fromdomain).append(">");
  msg._extra = p_asserted_id;

  // Send the MESSAGE into the S-CSCF.
  SCOPED_TRACE("MESSAGE");
  inject_msg(msg.get_request(), _tp_default);
  poll();

  // Check that we get a 400 error
  ASSERT_EQ(1, txdata_count());
  pjsip_msg* out = current_txdata()->msg;
  RespMatcher(400).matches(out);
  _tp_default->expect_target(current_txdata(), true);
  free_txdata();
}

TEST_F(SCSCFTest, SCSCFHandlesInvalidUriTerm)
{
  // Tests that if the SCSCF receives a terminating request with an unrouteable
  // URI as the next hop, it rejects it with a 400
  SCOPED_TRACE("");

  // Create a MESSAGE containing the URI "urn:service:sos".
  SCSCFMessage msg;
  msg._method = "MESSAGE";
  msg._requri = "urn:service:sos";
  msg._full_to_header = "To: <urn:service:sos>";
  msg._route = "Route: <sip:sprout.homedomain>";
  std::string p_asserted_id = "P-Asserted-Identity: <sip:";
  p_asserted_id.append(msg._from).append("@").append(msg._fromdomain).append(">");
  msg._extra = p_asserted_id;

  // Send the MESSAGE into the S-CSCF.
  SCOPED_TRACE("MESSAGE");
  inject_msg(msg.get_request(), _tp_default);
  poll();

  // Check that we get a 400 error
  ASSERT_EQ(1, txdata_count());
  pjsip_msg* out = current_txdata()->msg;
  RespMatcher(400).matches(out);
  _tp_default->expect_target(current_txdata(), true);
  free_txdata();
}


class SCSCFTestWithoutICSCF : public SCSCFTestBase
{
  static void SetUpTestCase()
  {
    SCSCFTestBase::SetUpTestCase();
  }
  static void TearDownTestCase()
  {
    SCSCFTestBase::TearDownTestCase();
  }

  SCSCFTestWithoutICSCF() : SCSCFTestBase()
  {
    // Create the S-CSCF Sproutlet.
    IFCConfiguration ifc_configuration(false, false, "sip:DUMMY_AS", NULL, NULL);
    _scscf_sproutlet = new SCSCFSproutlet("scscf",
                                          "scscf",
                                          "sip:scscf.sprout.homedomain:5058;transport=TCP",
                                          "sip:127.0.0.1:5058",
                                          "",
                                          "sip:bgcf@homedomain:5058",
                                          5058,
                                          "sip:scscf.sprout.homedomain:5058;transport=TCP",
                                          "scscf",
                                          "",
                                          _sm,
                                          _enum_service,
                                          _acr_factory,
                                          &SNMP::FAKE_INCOMING_SIP_TRANSACTIONS_TABLE,
                                          &SNMP::FAKE_OUTGOING_SIP_TRANSACTIONS_TABLE,
                                          false,
                                          _fifc_service,
                                          ifc_configuration,
                                          3000, // Session continue timeout - different from default
                                          6000, // Session terminated timeout - different from default
                                          _sess_term_comm_tracker,
                                          _sess_cont_comm_tracker
                                          );
    _scscf_sproutlet->init();

    // Create the I-CSCF Sproutlets.
    _scscf_selector = new SCSCFSelector("sip:scscf.sprout.homedomain",
                                        string(UT_DIR).append("/test_icscf.json"));
    _icscf_sproutlet = new ICSCFSproutlet("icscf",
                                          "sip:bgcf@homedomain:5058",
                                          5059,
                                          "sip:icscf.sprout.homedomain:5059;transport=TCP",
                                          "icscf",
                                          "",
                                          _hss_connection,
                                          _acr_factory,
                                          _scscf_selector,
                                          _enum_service,
                                          &SNMP::FAKE_INCOMING_SIP_TRANSACTIONS_TABLE,
                                          &SNMP::FAKE_OUTGOING_SIP_TRANSACTIONS_TABLE,
                                          false,
                                          5059
                                          );
    _icscf_sproutlet->init();

    // Add common sproutlet to the list for Proxy use
    std::list<Sproutlet*> sproutlets;
    sproutlets.push_back(_scscf_sproutlet);
    sproutlets.push_back(_bgcf_sproutlet);
    sproutlets.push_back(_mmtel_sproutlet);

    // Add additional home domain for Proxy use
    std::unordered_set<std::string> additional_home_domains;
    additional_home_domains.insert("sprout.homedomain");
    additional_home_domains.insert("sprout-site2.homedomain");
    additional_home_domains.insert("127.0.0.1");

    _proxy = new SproutletProxy(stack_data.endpt,
                                PJSIP_MOD_PRIORITY_UA_PROXY_LAYER+1,
                                "homedomain",
                                additional_home_domains,
                                sproutlets,
                                std::set<std::string>());
  }

  ~SCSCFTestWithoutICSCF()
  {
  }
};


// Test routing directly to local SCSCF when ICSCF is disabled
TEST_F(SCSCFTestWithoutICSCF, TestRouteWithoutICSCF)
{
  SCOPED_TRACE("");
  _hss_connection->set_impu_result("sip:+16505551000@homedomain", "call", RegDataXMLUtils::STATE_REGISTERED, "");

  URIClassifier::enforce_user_phone = true;
  SCSCFMessage msg;
  msg._to = "+15108580271";
  msg._route = "Route: <sip:sprout.homedomain;orig>";
  msg._extra = "Record-Route: <sip:homedomain>\nP-Asserted-Identity: <sip:+16505551000@homedomain>";

  list<HeaderMatcher> hdrs;
  // TODO:Route hdr should contain SCSCF URI rather than ICSCF URI, not checked here
  doSlowFailureFlow(msg, 404);
}

class SCSCFTestWithRemoteSDM : public SCSCFTestBase
{
  static void SetUpTestCase()
  {
    SCSCFTestBase::SetUpTestCase();
    // Do I need something here? I don't expect to.. Can prob delete line above
    // as well...
  }

  static void TearDownTestCase()
  {
    SCSCFTestBase::TearDownTestCase();
  }

  SCSCFTestWithRemoteSDM() : SCSCFTestBase()
  {
    // Create the S-CSCF Sproutlet.
    IFCConfiguration ifc_configuration(false, false, "sip:DUMMY_AS", NULL, NULL);
    _scscf_sproutlet = new SCSCFSproutlet("scscf",
                                          "scscf",
                                          "sip:scscf.sprout.homedomain:5058;transport=TCP",
                                          "sip:127.0.0.1:5058",
                                          "sip:icscf.sprout.homedomain:5059;transport=TCP",
                                          "sip:bgcf@homedomain:5058",
                                          5058,
                                          "sip:scscf.sprout.homedomain:5058;transport=TCP",
                                          "scscf",
                                          "",
                                          _sm,
                                          _enum_service,
                                          _acr_factory,
                                          &SNMP::FAKE_INCOMING_SIP_TRANSACTIONS_TABLE,
                                          &SNMP::FAKE_OUTGOING_SIP_TRANSACTIONS_TABLE,
                                          false,
                                          _fifc_service,
                                          ifc_configuration,
                                          3000, // Session continue timeout - different from default
                                          6000, // Session terminated timeout - different from default
                                          _sess_term_comm_tracker,
                                          _sess_cont_comm_tracker
                                          );
    _scscf_sproutlet->init();

    // Create the I-CSCF Sproutlets.
    _scscf_selector = new SCSCFSelector("sip:scscf.sprout.homedomain",
                                        string(UT_DIR).append("/test_icscf.json"));
    _icscf_sproutlet = new ICSCFSproutlet("icscf",
                                          "sip:bgcf@homedomain:5058",
                                          5059,
                                          "sip:icscf.sprout.homedomain:5059;transport=TCP",
                                          "icscf",
                                          "",
                                          _hss_connection,
                                          _acr_factory,
                                          _scscf_selector,
                                          _enum_service,
                                          &SNMP::FAKE_INCOMING_SIP_TRANSACTIONS_TABLE,
                                          &SNMP::FAKE_OUTGOING_SIP_TRANSACTIONS_TABLE,
                                          false,
                                          5059
                                          );
    _icscf_sproutlet->init();

    // Add common sproutlet to the list for Proxy use
    std::list<Sproutlet*> sproutlets;
    sproutlets.push_back(_scscf_sproutlet);
    sproutlets.push_back(_icscf_sproutlet);
    sproutlets.push_back(_bgcf_sproutlet);
    sproutlets.push_back(_mmtel_sproutlet);

    // Add additional home domain for Proxy use
    std::unordered_set<std::string> additional_home_domains;
    additional_home_domains.insert("sprout.homedomain");
    additional_home_domains.insert("sprout-site2.homedomain");
    additional_home_domains.insert("127.0.0.1");

    _proxy = new SproutletProxy(stack_data.endpt,
                                PJSIP_MOD_PRIORITY_UA_PROXY_LAYER+1,
                                "homedomain",
                                additional_home_domains,
                                sproutlets,
                                std::set<std::string>());
  }

  ~SCSCFTestWithRemoteSDM()
  {
  }

protected:
  static LocalStore* _remote_data_store;
  static AstaireAoRStore* _remote_aor_store;
  static SubscriberDataManager* _remote_sdm;
};


class SCSCFTestWithRalf : public SCSCFTestBase
{
  static void SetUpTestCase()
  {
    SCSCFTestBase::SetUpTestCase();
    _ralf_connection = new NiceMock<MockHttpConnection>();
    _ralf_processor = new NiceMock<MockRalfProcessor>(_ralf_connection);
    _ralf_acr_factory = new RalfACRFactory(_ralf_processor, ACR::SCSCF);
  }
  static void TearDownTestCase()
  {
    delete _ralf_acr_factory; _ralf_acr_factory = NULL;
    delete _ralf_processor; _ralf_processor = NULL;
    delete _ralf_connection; _ralf_connection = NULL;
    SCSCFTestBase::TearDownTestCase();
  }

  SCSCFTestWithRalf() : SCSCFTestBase()
  {
    // Create the S-CSCF Sproutlet.
    IFCConfiguration ifc_configuration(false, false, "sip:DUMMY_AS", NULL, NULL);
    _scscf_sproutlet = new SCSCFSproutlet("scscf",
                                          "scscf",
                                          "sip:scscf.sprout.homedomain:5058;transport=TCP",
                                          "sip:127.0.0.1:5058",
                                          "sip:icscf.sprout.homedomain:5059;transport=TCP",
                                          "sip:bgcf@homedomain:5058",
                                          5058,
                                          "sip:scscf.sprout.homedomain:5058;transport=TCP",
                                          "scscf",
                                          "",
                                          _sm,
                                          _enum_service,
                                          _ralf_acr_factory,
                                          &SNMP::FAKE_INCOMING_SIP_TRANSACTIONS_TABLE,
                                          &SNMP::FAKE_OUTGOING_SIP_TRANSACTIONS_TABLE,
                                          false,
                                          _fifc_service,
                                          ifc_configuration,
                                          3000, // Session continue timeout - different from default
                                          6000, // Session terminated timeout - different from default
                                          _sess_term_comm_tracker,
                                          _sess_cont_comm_tracker
                                          );
    _scscf_sproutlet->init();

    // Create the I-CSCF Sproutlets.
    _scscf_selector = new SCSCFSelector("sip:scscf.sprout.homedomain",
                                        string(UT_DIR).append("/test_icscf.json"));
    _icscf_sproutlet = new ICSCFSproutlet("icscf",
                                          "sip:bgcf@homedomain:5058",
                                          5059,
                                          "sip:icscf.sprout.homedomain:5059;transport=TCP",
                                          "icscf",
                                          "",
                                          _hss_connection,
                                          _ralf_acr_factory,
                                          _scscf_selector,
                                          _enum_service,
                                          &SNMP::FAKE_INCOMING_SIP_TRANSACTIONS_TABLE,
                                          &SNMP::FAKE_OUTGOING_SIP_TRANSACTIONS_TABLE,
                                          false,
                                          5059
                                          );
    _icscf_sproutlet->init();

    // Add common sproutlet to the list for Proxy use
    std::list<Sproutlet*> sproutlets;
    sproutlets.push_back(_scscf_sproutlet);
    sproutlets.push_back(_icscf_sproutlet);
    sproutlets.push_back(_bgcf_sproutlet);
    sproutlets.push_back(_mmtel_sproutlet);

    // Add additional home domain for Proxy use
    std::unordered_set<std::string> additional_home_domains;
    additional_home_domains.insert("sprout.homedomain");
    additional_home_domains.insert("sprout-site2.homedomain");
    additional_home_domains.insert("127.0.0.1");

    _proxy = new SproutletProxy(stack_data.endpt,
                                PJSIP_MOD_PRIORITY_UA_PROXY_LAYER+1,
                                "homedomain",
                                additional_home_domains,
                                sproutlets,
                                std::set<std::string>());
  }

  ~SCSCFTestWithRalf()
  {
  }
protected:
  static MockHttpConnection* _ralf_connection;
  static MockRalfProcessor* _ralf_processor;
  static RalfACRFactory* _ralf_acr_factory;

};
MockHttpConnection* SCSCFTestWithRalf::_ralf_connection;
MockRalfProcessor* SCSCFTestWithRalf::_ralf_processor;
RalfACRFactory* SCSCFTestWithRalf::_ralf_acr_factory;

// Test complete mainline call flow and check ralf processor for sending right
// ACR in sequence.
TEST_F(SCSCFTestWithRalf, MainlineBilling)
{
  SCSCFMessage msg;
  register_uri(_sdm, _hss_connection, "6505551234", "homedomain", "sip:wuntootreefower@10.114.61.213:5061;transport=tcp;ob");
  list<HeaderMatcher> hdrs;
  CapturingTestLogger log;

  // Save the ralf request being sent out by ralf processor in sequence.
  RalfProcessor::RalfRequest* ralf_request_1;
  RalfProcessor::RalfRequest* ralf_request_2;
  RalfProcessor::RalfRequest* ralf_request_3;
  EXPECT_CALL(*_ralf_processor, send_request_to_ralf(_))
    .WillOnce(SaveArg<0>(&ralf_request_1))
    .WillOnce(SaveArg<0>(&ralf_request_2))
    .WillOnce(SaveArg<0>(&ralf_request_3));

  // Complete call flow with ACK and BYE.
  doSuccessfulFlow(msg, testing::MatchesRegex(".*wuntootreefower.*"), hdrs);

  // Check Node Function is S-CSCF.
  EXPECT_THAT(ralf_request_1->path,MatchesRegex("/call-id/.*%4010.114.61.213"));
  EXPECT_THAT(ralf_request_1->message,MatchesRegex(".*\"Node-Functionality\":0.*"));

  // First ACR is sent for INVITE and is START_RECORD
  EXPECT_THAT(ralf_request_1->message,MatchesRegex(".*\"SIP-Method\":\"INVITE\".*"));
  EXPECT_THAT(ralf_request_1->message,MatchesRegex(".*\"Accounting-Record-Type\":2.*"));

  // Second ACR is sent for ACK and is EVENT_RECORD
  EXPECT_THAT(ralf_request_2->message,MatchesRegex(".*\"SIP-Method\":\"ACK\".*"));
  EXPECT_THAT(ralf_request_2->message,MatchesRegex(".*\"Accounting-Record-Type\":1.*"));

  // Third request is sent for BYE and has STOP_RECORD
  EXPECT_THAT(ralf_request_3->message,MatchesRegex(".*\"SIP-Method\":\"BYE\".*"));
  EXPECT_THAT(ralf_request_3->message,MatchesRegex(".*\"Accounting-Record-Type\":4.*"));

  delete ralf_request_1; ralf_request_1 = NULL;
  delete ralf_request_2; ralf_request_2 = NULL;
  delete ralf_request_3; ralf_request_3 = NULL;
}

// Test attempted AS chain link after chain has expired, with additional check
// that ralf processor is sending ACR request with right cause code.
TEST_F(SCSCFTestWithRalf, ExpiredChain)
{
  register_uri(_sdm, _hss_connection, "6505551000", "homedomain", "sip:wuntootreefower@10.114.61.213:5061;transport=tcp;ob");
  ServiceProfileBuilder service_profile = ServiceProfileBuilder()
    .addIdentity("sip:6505551000@homedomain")
    .addIfc(1, {"<Method>INVITE</Method>"}, "sip:1.2.3.4:56789;transport=UDP");
  SubscriptionBuilder subscription = SubscriptionBuilder()
    .addServiceProfile(service_profile);
  _hss_connection->set_impu_result("sip:6505551000@homedomain",
                                   "call",
                                   RegDataXMLUtils::STATE_REGISTERED,
                                   subscription.return_sub());
  _hss_connection->set_result("/impu/sip%3A6505551234%40homedomain/location",
                              "{\"result-code\": 2001,"
                              " \"scscf\": \"sip:scscf.sprout.homedomain:5058;transport=TCP\"}");

  TransportFlow tpBono(TransportFlow::Protocol::TCP, stack_data.scscf_port, "10.99.88.11", 12345);
  TransportFlow tpAS1(TransportFlow::Protocol::UDP, stack_data.scscf_port, "1.2.3.4", 56789);

  // Save Ralf request for checking and manual deletion as mock ralf processor
  // will not free up the request autimatically.
  RalfProcessor::RalfRequest* ralf_request;
  RalfProcessor::RalfRequest* ralf_request_1;
  RalfProcessor::RalfRequest* ralf_request_2;
  RalfProcessor::RalfRequest* ralf_request_3;
  RalfProcessor::RalfRequest* ralf_request_4;
  EXPECT_CALL(*_ralf_processor, send_request_to_ralf(_))
    .WillOnce(SaveArg<0>(&ralf_request))
    .WillOnce(SaveArg<0>(&ralf_request_1))
    .WillOnce(SaveArg<0>(&ralf_request_2))
    .WillOnce(SaveArg<0>(&ralf_request_3))
    .WillOnce(SaveArg<0>(&ralf_request_4));

  // ---------- Send INVITE
  // We're within the trust boundary, so no stripping should occur.
  SCSCFMessage msg;
  msg._via = "10.99.88.11:12345;transport=TCP";
  msg._to = "6505551234@homedomain";
  msg._todomain = "";
  msg._route = "Route: <sip:sprout.homedomain;orig>";
  msg._requri = "sip:6505551234@homedomain";

  msg._method = "INVITE";
  inject_msg(msg.get_request(), &tpBono);
  poll();
  ASSERT_EQ(2, txdata_count());

  // 100 Trying goes back to bono
  pjsip_msg* out = current_txdata()->msg;
  RespMatcher(100).matches(out);
  tpBono.expect_target(current_txdata(), true);  // Requests always come back on same transport
  free_txdata();

  // INVITE passed on to AS1
  SCOPED_TRACE("INVITE (S)");
  out = current_txdata()->msg;
  ReqMatcher r1("INVITE");
  ASSERT_NO_FATAL_FAILURE(r1.matches(out));

  tpAS1.expect_target(current_txdata(), false);
  EXPECT_EQ("sip:6505551234@homedomain", r1.uri());
  EXPECT_THAT(get_headers(out, "Route"),
              testing::MatchesRegex("Route: <sip:1\\.2\\.3\\.4:56789;transport=UDP;lr>\r\nRoute: <sip:odi_[+/A-Za-z0-9]+@127.0.0.1:5058;transport=UDP;lr;orig;service=scscf>"));

  // ---------- AS1 gives final response, ending the transaction.
  string fresp = respond_to_txdata(current_txdata(), 404);
  pjsip_msg* saved = pop_txdata()->msg;
  inject_msg(fresp, &tpAS1);

  // ACK goes back to AS1
  SCOPED_TRACE("ACK");
  out = current_txdata()->msg;
  ASSERT_NO_FATAL_FAILURE(ReqMatcher("ACK").matches(out));
  free_txdata();

  // 404 response goes back to bono
  SCOPED_TRACE("404");
  out = current_txdata()->msg;
  RespMatcher(404).matches(out);
  tpBono.expect_target(current_txdata(), true);  // Requests always come back on same transport
  msg.convert_routeset(out);
  msg._cseq++;
  free_txdata();

  // ---------- Send ACK from bono
  SCOPED_TRACE("ACK");
  msg._method = "ACK";
  inject_msg(msg.get_request(), &tpBono);

  // Allow time to pass, so the initial Sprout UAS transaction moves
  // from Completed to Terminated to Destroyed.  32s is the default
  // timeout. This causes the ODI token to expire.
  cwtest_advance_time_ms(33000L);
  poll();

  // ---------- AS1 attempts to turn the message around (acting as proxy)
  const pj_str_t STR_ROUTE = pj_str("Route");
  pjsip_hdr* hdr = (pjsip_hdr*)pjsip_msg_find_hdr_by_name(saved, &STR_ROUTE, NULL);
  if (hdr)
  {
    pj_list_erase(hdr);
  }

  char buf[65535];
  pj_ssize_t len = pjsip_msg_print(saved, buf, sizeof(buf));
  doAsOriginated(string(buf, len), true);

  // Check first ralf request.
  EXPECT_THAT(ralf_request->message,MatchesRegex(".*\"Accounting-Record-Type\":1.*")); // EVENT_RECORD
  EXPECT_THAT(ralf_request->message,MatchesRegex(".*\"Role-Of-Node\":0.*"));  // NODE_ROLE_ORIGINATING
  EXPECT_THAT(ralf_request->message,MatchesRegex(".*\"SIP-Method\":\"INVITE\".*"));
  EXPECT_THAT(ralf_request->message,MatchesRegex(".*\"Application-Server\":\"sip:1.2.3.4:56789;transport=UDP\".*"));
  EXPECT_THAT(ralf_request->message,MatchesRegex(".*\"Status-Code\":0.*"));
  EXPECT_THAT(ralf_request->message,MatchesRegex(".*\"Cause-Code\":404.*"));

  delete ralf_request; ralf_request = NULL;
  delete ralf_request_1; ralf_request_1 = NULL;
  delete ralf_request_2; ralf_request_2 = NULL;
  delete ralf_request_3; ralf_request_3 = NULL;
  delete ralf_request_4; ralf_request_4 = NULL;

}

*/<|MERGE_RESOLUTION|>--- conflicted
+++ resolved
@@ -1614,7 +1614,6 @@
   doSuccessfulFlow(msg2, testing::MatchesRegex(".*lasthop@destination.*"), hdrs2);
 }
 
-/**
 TEST_F(SCSCFTest, TestTerminatingPCV)
 {
   SCOPED_TRACE("");
@@ -1642,12 +1641,7 @@
   delete bindings["sip:6505551234@homedomain"];
   bindings["sip:6505551234@homedomain"] = NULL;
 }
-<<<<<<< HEAD
-**/ 
-/**
-=======
-
->>>>>>> c0148118
+
 TEST_F(SCSCFTest, DISABLED_TestLooseRoute)  // @@@KSW not quite - how does this work again?
 {
   SCOPED_TRACE("");
