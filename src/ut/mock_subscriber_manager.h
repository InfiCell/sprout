--- conflicted
+++ resolved
@@ -28,11 +28,7 @@
                                          HSSConnection::irs_info& irs_info,
                                          SAS::TrailId trail));
 
-<<<<<<< HEAD
-  MOCK_METHOD4(remove_bindings, HTTPCode(const std::vector<std::string>& binding_ids,
-=======
   MOCK_METHOD4(remove_bindings, HTTPCode(std::vector<std::string> binding_ids,
->>>>>>> 30a6ca16
                                          EventTrigger event_trigger,
                                          std::vector<Binding>& bindings,
                                          SAS::TrailId trail));
