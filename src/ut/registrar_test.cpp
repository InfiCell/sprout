/**
 * @file registrar_test.cpp UT for Sprout registrar module.
 *
 * Copyright (C) Metaswitch Networks 2017
 * If license terms are provided to you in a COPYING file in the root directory
 * of the source code repository by which you are accessing this code, then
 * the license outlined in that COPYING file applies to your use.
 * Otherwise no rights are granted except for those provided to you by
 * Metaswitch Networks in a separate written agreement.
 */

#include <string>
#include "gmock/gmock.h"
#include "gtest/gtest.h"

#include "siptest.hpp"
#include "utils.h"
#include "stack.h"
#include "registrarsproutlet.h"
#include "sproutletproxy.h"
#include "registration_utils.h"
#include "fakehssconnection.hpp"
#include "fakechronosconnection.hpp"
#include "test_interposer.hpp"
#include "mock_store.h"
#include "fakesnmp.hpp"
#include "rapidxml/rapidxml.hpp"
#include "mock_hss_connection.h"

using ::testing::MatchesRegex;
using ::testing::_;
using ::testing::Return;

class Message
{
public:
  string _method;
  string _user;
  string _domain;
  string _content_type;
  string _body;
  string _contact;
  string _contact_instance;
  string _contact_params;
  string _expires;
  string _path;
  string _auth;
  string _cseq;
  string _branch;
  string _scheme;
  string _route;
  bool _gruu_support;
  int _unique; //< unique to this dialog; inserted into Call-ID

  Message() :
    _method("REGISTER"),
    _user("6505550231"),
    _domain("homedomain"),
    _contact("sip:f5cc3de4334589d89c661a7acf228ed7@10.114.61.213:5061;transport=tcp;ob"),
    _contact_instance(";+sip.instance=\"<urn:uuid:00000000-0000-0000-0000-b665231f1213>\""),
    _contact_params(";expires=3600;+sip.ice;reg-id=1"),
    _expires(""),
    _path("Path: <sip:GgAAAAAAAACYyAW4z38AABcUwStNKgAAa3WOL+1v72nFJg==@ec2-107-22-156-220.compute-1.amazonaws.com:5060;lr;ob>"),
    _auth(""),
    _cseq("16567"),
    _branch(""),
    _scheme("sip"),
    _route("homedomain"),
    _gruu_support(true)
  {
    static int unique = 1042;
    _unique = unique;
    unique += 10;
  }

  string get();
};

string Message::get()
{
  char buf[16384];
  char contact[1024];
  int n = 0;

  // Contact header is optional
  contact[0] = 0;
  if (!_contact.empty())
  {
    n = snprintf(contact, sizeof(contact),
                 "Contact: %1$s%2$s%3$s\r\n",
                 /*  1 */ (_contact == "*") ? "*" : string("<").append(_contact).append(">").c_str(),
                 /*  2 */ _contact_params.c_str(),
                 /*  3 */ _contact_instance.c_str()
                 );
    EXPECT_LT(n, (int)sizeof(buf));
  }

  std::string branch = _branch.empty() ? "Pjmo1aimuq33BAI4rjhgQgBr4sY" + std::to_string(_unique) : _branch;

  n = snprintf(buf, sizeof(buf),
               "%1$s sip:%3$s SIP/2.0\r\n"
               "%8$s"
               "Via: SIP/2.0/TCP 10.83.18.38:36530;rport;branch=z9hG4bK%14$s\r\n"
               "Via: SIP/2.0/TCP 10.114.61.213:5061;received=23.20.193.43;branch=z9hG4bK+7f6b263a983ef39b0bbda2135ee454871+sip+1+a64de9f6\r\n"
               "From: <%2$s>;tag=10.114.61.213+1+8c8b232a+5fb751cf\r\n"
               "Supported: outbound, path%13$s\r\n"
               "To: <%2$s>\r\n"
               "Max-Forwards: 68\r\n"
               "Call-ID: 0gQAAC8WAAACBAAALxYAAAL8P3UbW8l4mT8YBkKGRKc5SOHaJ1gMRqs%15$04dohntC@10.114.61.213\r\n"
               "CSeq: %11$s %1$s\r\n"
               "User-Agent: Accession 2.0.0.0\r\n"
               "Allow: PRACK, INVITE, ACK, BYE, CANCEL, UPDATE, SUBSCRIBE, NOTIFY, REFER, MESSAGE, OPTIONS\r\n"
               "%9$s"
               "%7$s"
               "Route: <sip:%12$s;transport=tcp;lr>\r\n"
               "P-Access-Network-Info: DUMMY\r\n"
               "P-Visited-Network-ID: DUMMY\r\n"
               "P-Charging-Vector: icid-value=100\r\n"
               "%10$s"
               "%4$s"
               "Content-Length:  %5$d\r\n"
               "\r\n"
               "%6$s",
               /*  1 */ _method.c_str(),
               /*  2 */ (_scheme == "tel") ? string(_scheme).append(":").append(_user).c_str() : string(_scheme).append(":").append(_user).append("@").append(_domain).c_str(),
               /*  3 */ _domain.c_str(),
               /*  4 */ _content_type.empty() ? "" : string("Content-Type: ").append(_content_type).append("\r\n").c_str(),
               /*  5 */ (int)_body.length(),
               /*  6 */ _body.c_str(),
               /*  7 */ contact,
               /*  8 */ _path.empty() ? "" : string(_path).append("\r\n").c_str(),
               /*  9 */ _expires.empty() ? "" : string(_expires).append("\r\n").c_str(),
               /* 10 */ _auth.empty() ? "" : string(_auth).append("\r\n").c_str(),
               /* 11 */ _cseq.c_str(),
               /* 12 */ _route.c_str(),
               /* 13 */ _gruu_support ? ", gruu" : "",
               /* 14 */ branch.c_str(),
               /* 15 */ _unique
    );

  EXPECT_LT(n, (int)sizeof(buf));

  string ret(buf, n);

  TRC_DEBUG("REGISTER message\n%s", ret.c_str());
  return ret;
}

/// Fixture for RegistrarTest.
class RegistrarTest : public SipTest
{
public:

  static void SetUpTestCase()
  {
    SipTest::SetUpTestCase();
    SipTest::SetScscfUri("sip:all.the.sprout.nodes:5058;transport=TCP");

    _chronos_connection = new FakeChronosConnection();
    _local_data_store = new LocalStore();
    _remote_data_store = new LocalStore();
    _sdm = new SubscriberDataManager((Store*)_local_data_store, _chronos_connection, true);
    _remote_sdm = new SubscriberDataManager((Store*)_remote_data_store, _chronos_connection, false);
    _remote_sdms = {_remote_sdm};
    _acr_factory = new ACRFactory();
    _hss_connection = new FakeHSSConnection();
  }

  static void TearDownTestCase()
  {
    // Shut down the transaction module first, before we destroy the
    // objects that might handle any callbacks!
    pjsip_tsx_layer_destroy();
    delete _acr_factory; _acr_factory = NULL;
    delete _hss_connection; _hss_connection = NULL;
    delete _remote_sdm; _remote_sdm = NULL;
    delete _sdm; _sdm = NULL;
    delete _remote_data_store; _remote_data_store = NULL;
    delete _local_data_store; _local_data_store = NULL;
    delete _chronos_connection; _chronos_connection = NULL;
    SipTest::TearDownTestCase();
  }

  void SetUp()
  {
    hss_connection()->set_impu_result("sip:6505550231@homedomain", "reg", RegDataXMLUtils::STATE_REGISTERED, "");
    hss_connection()->set_impu_result("tel:6505550231", "reg", RegDataXMLUtils::STATE_REGISTERED, "");
    hss_connection()->set_impu_result("sip:6505550231@homedomain", "reg", RegDataXMLUtils::STATE_REGISTERED, "");
    hss_connection()->set_impu_result("sip:6505550231@homedomain", "", RegDataXMLUtils::STATE_REGISTERED, "");
    hss_connection()->set_rc("/impu/sip%3A6505550231%40homedomain/reg-data", HTTP_OK);
    _chronos_connection->set_result("", HTTP_OK);
    _chronos_connection->set_result("post_identity", HTTP_OK);
  }

  void TearDown()
  {
    _hss_connection->flush_all();
    _chronos_connection->flush_all();
  }

  RegistrarTest() : RegistrarTest(_hss_connection)
  {
  }

  virtual FakeHSSConnection* hss_connection()
  {
    return _hss_connection;
  }

  RegistrarTest(FakeHSSConnection* hss_connection)
  {
    _local_data_store->flush_all();  // start from a clean slate on each test
    _remote_data_store->flush_all();

    _registrar_sproutlet = new RegistrarSproutlet("registrar",
                                                  5058,
                                                  "sip:registrar.homedomain:5058;transport=tcp",
                                                  "subscription",
                                                  _sdm,
                                                  _remote_sdms,
                                                  hss_connection,
                                                  _acr_factory,
                                                  300,
                                                  false,
                                                  &SNMP::FAKE_REGISTRATION_STATS_TABLES,
                                                  &SNMP::FAKE_THIRD_PARTY_REGISTRATION_STATS_TABLES);

    EXPECT_TRUE(_registrar_sproutlet->init());

    std::list<Sproutlet*> sproutlets;
    sproutlets.push_back(_registrar_sproutlet);

    _registrar_proxy = new SproutletProxy(stack_data.endpt,
                                          PJSIP_MOD_PRIORITY_UA_PROXY_LAYER,
                                          "homedomain",
                                          std::unordered_set<std::string>(),
                                          sproutlets,
                                          std::set<std::string>());
  }

  ~RegistrarTest()
  {
    pjsip_tsx_layer_dump(true);

    // Terminate all transactions
    std::list<pjsip_transaction*> tsxs = get_all_tsxs();
    for (std::list<pjsip_transaction*>::iterator it2 = tsxs.begin();
         it2 != tsxs.end();
         ++it2)
    {
      pjsip_tsx_terminate(*it2, PJSIP_SC_SERVICE_UNAVAILABLE);
    }

    // PJSIP transactions aren't actually destroyed until a zero ms
    // timer fires (presumably to ensure destruction doesn't hold up
    // real work), so poll for that to happen. Otherwise we leak!
    // Allow a good length of time to pass too, in case we have
    // transactions still open. 32s is the default UAS INVITE
    // transaction timeout, so we go higher than that.
    cwtest_advance_time_ms(33000L);
    poll();
    // Stop and restart the transaction layer just in case
    pjsip_tsx_layer_instance()->stop();
    pjsip_tsx_layer_instance()->start();

    ((SNMP::FakeSuccessFailCountTable*)SNMP::FAKE_REGISTRATION_STATS_TABLES.init_reg_tbl)->reset_count();
    ((SNMP::FakeSuccessFailCountTable*)SNMP::FAKE_REGISTRATION_STATS_TABLES.re_reg_tbl)->reset_count();
    ((SNMP::FakeSuccessFailCountTable*)SNMP::FAKE_REGISTRATION_STATS_TABLES.de_reg_tbl)->reset_count();
    ((SNMP::FakeSuccessFailCountTable*)SNMP::FAKE_THIRD_PARTY_REGISTRATION_STATS_TABLES.init_reg_tbl)->reset_count();
    ((SNMP::FakeSuccessFailCountTable*)SNMP::FAKE_THIRD_PARTY_REGISTRATION_STATS_TABLES.re_reg_tbl)->reset_count();
    ((SNMP::FakeSuccessFailCountTable*)SNMP::FAKE_THIRD_PARTY_REGISTRATION_STATS_TABLES.de_reg_tbl)->reset_count();

    delete _registrar_proxy; _registrar_proxy = NULL;
    delete _registrar_sproutlet; _registrar_sproutlet = NULL;
  }

  void check_notify(pjsip_msg* out,
                    std::string expected_aor,
                    std::string reg_state,
                    std::pair<std::string, std::string> contact_values)
  {
    char buf[16384];
    int n = out->body->print_body(out->body, buf, sizeof(buf));
    string body(buf, n);

    // Parse the XML document, saving off the passed in string first (as parsing
    // is destructive)
    rapidxml::xml_document<> doc;
    char* xml_str = doc.allocate_string(body.c_str());

    try
    {
      doc.parse<rapidxml::parse_strip_xml_namespaces>(xml_str);
    }
    catch (rapidxml::parse_error err)
    {
      printf("Parse error in NOTIFY: %s\n\n%s", err.what(), body.c_str());
      doc.clear();
    }

    rapidxml::xml_node<> *reg_info = doc.first_node("reginfo");
    ASSERT_TRUE(reg_info);
    rapidxml::xml_node<> *registration = reg_info->first_node("registration");
    ASSERT_TRUE(registration);
    rapidxml::xml_node<> *contact = registration->first_node("contact");
    ASSERT_TRUE(contact);

    ASSERT_EQ(expected_aor, std::string(registration->first_attribute("aor")->value()));
    ASSERT_EQ("full", std::string(reg_info->first_attribute("state")->value()));
    ASSERT_EQ(reg_state, std::string(registration->first_attribute("state")->value()));
    ASSERT_EQ(contact_values.first, std::string(contact->first_attribute("state")->value()));
    ASSERT_EQ(contact_values.second, std::string(contact->first_attribute("event")->value()));
  }

  void registrar_sproutlet_handle_200()
  {
    ASSERT_EQ(1, txdata_count());
    inject_msg(respond_to_current_txdata(200));
    ASSERT_EQ(1, txdata_count());
    EXPECT_EQ(200, current_txdata()->msg->line.status.code);
    free_txdata();
  }

protected:
  static LocalStore* _local_data_store;
  static LocalStore* _remote_data_store;
  static SubscriberDataManager* _sdm;
  static SubscriberDataManager* _remote_sdm;
  static std::vector<SubscriberDataManager*> _remote_sdms;
  static IfcHandler* _ifc_handler;
  static ACRFactory* _acr_factory;
  static FakeHSSConnection* _hss_connection;
  static FakeChronosConnection* _chronos_connection;
  RegistrarSproutlet* _registrar_sproutlet;
  SproutletProxy* _registrar_proxy;
};

/// Fixture for RegistrarTest, which observes a HSS Connection
class RegistrarObservedHssTest : public RegistrarTest
{
public:

  static void SetUpTestCase()
  {
    RegistrarTest::SetUpTestCase();
    _hss_connection_observer = new MockHSSConnection();
    _observed_hss_connection = new FakeHSSConnection(_hss_connection_observer);
  }

  static void TearDownTestCase()
  {
    RegistrarTest::TearDownTestCase();
    delete _observed_hss_connection; _observed_hss_connection = NULL;
    delete _hss_connection_observer; _hss_connection_observer = NULL;
  }

  RegistrarObservedHssTest() : RegistrarTest(_observed_hss_connection)
  {
  }

  virtual FakeHSSConnection* hss_connection()
  {
    return _observed_hss_connection;
  }

  void TearDown()
  {
    RegistrarTest::TearDown();
    ::testing::Mock::VerifyAndClear(_hss_connection_observer);
  }

protected:
  static MockHSSConnection* _hss_connection_observer;
  static FakeHSSConnection* _observed_hss_connection;

private:

  /// Common test of multiple REGISTERs followed by "fetch bindings" query
  /// REGISTERS and deregistrations
  void MultipleRegistrationTest()
  {
    // First registration OK.
    Message msg;

    EXPECT_CALL(*_hss_connection_observer,
                update_registration_state("sip:6505550231@homedomain", _, HSSConnection::REG, _, _, _, _, _, _)).WillOnce(Return(HTTP_OK));
    inject_msg(msg.get());
    ASSERT_EQ(1, txdata_count());
    pjsip_msg* out = current_txdata()->msg;
    EXPECT_EQ(200, out->line.status.code);
    EXPECT_EQ(1,((SNMP::FakeSuccessFailCountTable*)SNMP::FAKE_REGISTRATION_STATS_TABLES.init_reg_tbl)->_attempts);
    EXPECT_EQ(1,((SNMP::FakeSuccessFailCountTable*)SNMP::FAKE_REGISTRATION_STATS_TABLES.init_reg_tbl)->_successes);
    free_txdata();

    // Second registration also OK.  Bindings are ordered by binding ID.
    Message msg0;
    msg = msg0;
    msg._contact = "sip:eeeebbbbaaaa11119c661a7acf228ed7@10.114.61.111:5061;transport=tcp;ob";
    msg._contact_instance = ";+sip.instance=\"<urn:uuid:00000000-0000-0000-0000-a55444444440>\"";
    msg._path = "Path: <sip:XxxxxxxXXXXXXAW4z38AABcUwStNKgAAa3WOL+1v72nFJg==@ec2-107-22-156-119.compute-1.amazonaws.com:5060;lr;ob>";
    EXPECT_CALL(*_hss_connection_observer,
                update_registration_state("sip:6505550231@homedomain", _, HSSConnection::REG, _, _, _, _, _, _)).WillOnce(Return(HTTP_OK));
    inject_msg(msg.get());
    ASSERT_EQ(1, txdata_count());
    out = current_txdata()->msg;
    EXPECT_EQ(200, out->line.status.code);
    EXPECT_EQ("OK", str_pj(out->line.status.reason));
    EXPECT_EQ("Supported: outbound", get_headers(out, "Supported"));
    // Expires timer for first contact may have ticked down, so give it some leeway.
    EXPECT_THAT(get_headers(out, "Contact"),
                MatchesRegex("Contact: <sip:eeeebbbbaaaa11119c661a7acf228ed7@10.114.61.111:5061;transport=tcp;ob>;expires=(300|[1-2][0-9][0-9]|[1-9][0-9]|[1-9]);\\+sip.ice;\\+sip.instance=\"<urn:uuid:00000000-0000-0000-0000-a55444444440>\";reg-id=1;pub-gruu=\"sip:6505550231@homedomain;gr=urn:uuid:00000000-0000-0000-0000-a55444444440\"\r\n"
                             "Contact: <sip:f5cc3de4334589d89c661a7acf228ed7@10.114.61.213:5061;transport=tcp;ob>;expires=(300|[1-2][0-9][0-9]|[1-9][0-9]|[1-9]);\\+sip.ice;\\+sip.instance=\"<urn:uuid:00000000-0000-0000-0000-b665231f1213>\";reg-id=1;pub-gruu=\"sip:6505550231@homedomain;gr=urn:uuid:00000000-0000-0000-0000-b665231f1213\""));
    EXPECT_EQ("Require: outbound", get_headers(out, "Require")); // because we have path
    EXPECT_EQ(msg._path, get_headers(out, "Path"));
    EXPECT_EQ("P-Associated-URI: <sip:6505550231@homedomain>", get_headers(out, "P-Associated-URI"));
    EXPECT_EQ("Service-Route: <sip:all.the.sprout.nodes:5058;transport=TCP;lr;orig>", get_headers(out, "Service-Route"));
    // Creating a new binding for an existing URI is counted as a re-registration,
    // not an initial registration.
    EXPECT_EQ(1,((SNMP::FakeSuccessFailCountTable*)SNMP::FAKE_REGISTRATION_STATS_TABLES.re_reg_tbl)->_attempts);
    EXPECT_EQ(1,((SNMP::FakeSuccessFailCountTable*)SNMP::FAKE_REGISTRATION_STATS_TABLES.re_reg_tbl)->_successes);
    free_txdata();

    // Reregistration of first binding is OK but doesn't add a new one.
    msg0._unique += 1;
    msg = msg0;
    EXPECT_CALL(*_hss_connection_observer,
                update_registration_state("sip:6505550231@homedomain", _, HSSConnection::REG, _, _, _, _, _, _)).WillOnce(Return(HTTP_OK));
    inject_msg(msg.get());
    ASSERT_EQ(1, txdata_count());
    out = current_txdata()->msg;
    EXPECT_EQ(200, out->line.status.code);
    EXPECT_EQ("OK", str_pj(out->line.status.reason));
    EXPECT_EQ("Supported: outbound", get_headers(out, "Supported"));
    EXPECT_THAT(get_headers(out, "Contact"),
                MatchesRegex("Contact: <sip:eeeebbbbaaaa11119c661a7acf228ed7@10.114.61.111:5061;transport=tcp;ob>;expires=(300|[1-2][0-9][0-9]|[1-9][0-9]|[1-9]);\\+sip.ice;\\+sip.instance=\"<urn:uuid:00000000-0000-0000-0000-a55444444440>\";reg-id=1;pub-gruu=\"sip:6505550231@homedomain;gr=urn:uuid:00000000-0000-0000-0000-a55444444440\"\r\n"
                             "Contact: <sip:f5cc3de4334589d89c661a7acf228ed7@10.114.61.213:5061;transport=tcp;ob>;expires=(300|[1-2][0-9][0-9]|[1-9][0-9]|[1-9]);\\+sip.ice;\\+sip.instance=\"<urn:uuid:00000000-0000-0000-0000-b665231f1213>\";reg-id=1;pub-gruu=\"sip:6505550231@homedomain;gr=urn:uuid:00000000-0000-0000-0000-b665231f1213\""));
    EXPECT_EQ("Require: outbound", get_headers(out, "Require")); // because we have path
    EXPECT_EQ(msg._path, get_headers(out, "Path"));
    EXPECT_EQ("P-Associated-URI: <sip:6505550231@homedomain>", get_headers(out, "P-Associated-URI"));
    EXPECT_EQ("Service-Route: <sip:all.the.sprout.nodes:5058;transport=TCP;lr;orig>", get_headers(out, "Service-Route"));
    EXPECT_EQ(2,((SNMP::FakeSuccessFailCountTable*)SNMP::FAKE_REGISTRATION_STATS_TABLES.re_reg_tbl)->_attempts);
    EXPECT_EQ(2,((SNMP::FakeSuccessFailCountTable*)SNMP::FAKE_REGISTRATION_STATS_TABLES.re_reg_tbl)->_successes);
    free_txdata();

    // Registering the first binding again but without the binding ID counts as a separate binding (named by the contact itself).  Bindings are ordered by binding ID.
    msg0._unique += 1;
    msg = msg0;
    msg._contact_instance = "";
    EXPECT_CALL(*_hss_connection_observer,
                update_registration_state("sip:6505550231@homedomain", _, HSSConnection::REG, _, _, _, _, _, _)).WillOnce(Return(HTTP_OK));
    inject_msg(msg.get());
    ASSERT_EQ(1, txdata_count());
    out = current_txdata()->msg;
    EXPECT_EQ(200, out->line.status.code);
    EXPECT_EQ("OK", str_pj(out->line.status.reason));
    EXPECT_EQ("Supported: outbound", get_headers(out, "Supported"));
    EXPECT_THAT(get_headers(out, "Contact"),
                MatchesRegex("Contact: <sip:eeeebbbbaaaa11119c661a7acf228ed7@10.114.61.111:5061;transport=tcp;ob>;expires=(300|[1-2][0-9][0-9]|[1-9][0-9]|[1-9]);\\+sip.ice;\\+sip.instance=\"<urn:uuid:00000000-0000-0000-0000-a55444444440>\";reg-id=1;pub-gruu=\"sip:6505550231@homedomain;gr=urn:uuid:00000000-0000-0000-0000-a55444444440\"\r\n"
                             "Contact: <sip:f5cc3de4334589d89c661a7acf228ed7@10.114.61.213:5061;transport=tcp;ob>;expires=(300|[1-2][0-9][0-9]|[1-9][0-9]|[1-9]);\\+sip.ice;\\+sip.instance=\"<urn:uuid:00000000-0000-0000-0000-b665231f1213>\";reg-id=1;pub-gruu=\"sip:6505550231@homedomain;gr=urn:uuid:00000000-0000-0000-0000-b665231f1213\"\r\n"
                             "Contact: <sip:f5cc3de4334589d89c661a7acf228ed7@10.114.61.213:5061;transport=tcp;ob>;expires=(300|[1-2][0-9][0-9]|[1-9][0-9]|[1-9]);\\+sip.ice;reg-id=1"));

    EXPECT_EQ("Require: outbound", get_headers(out, "Require")); // because we have path
    EXPECT_EQ(msg._path, get_headers(out, "Path"));
    EXPECT_EQ("P-Associated-URI: <sip:6505550231@homedomain>", get_headers(out, "P-Associated-URI"));
    EXPECT_EQ("Service-Route: <sip:all.the.sprout.nodes:5058;transport=TCP;lr;orig>", get_headers(out, "Service-Route"));
    EXPECT_EQ(3,((SNMP::FakeSuccessFailCountTable*)SNMP::FAKE_REGISTRATION_STATS_TABLES.re_reg_tbl)->_attempts);
    EXPECT_EQ(3,((SNMP::FakeSuccessFailCountTable*)SNMP::FAKE_REGISTRATION_STATS_TABLES.re_reg_tbl)->_successes);
    free_txdata();

    // Reregistering that yields no change.
    msg._unique += 1;
    EXPECT_CALL(*_hss_connection_observer,
                update_registration_state("sip:6505550231@homedomain", _, HSSConnection::REG, _, _, _, _, _, _)).WillOnce(Return(HTTP_OK));
    inject_msg(msg.get());
    ASSERT_EQ(1, txdata_count());
    out = current_txdata()->msg;
    EXPECT_EQ(200, out->line.status.code);
    EXPECT_EQ("OK", str_pj(out->line.status.reason));
    EXPECT_EQ("Supported: outbound", get_headers(out, "Supported"));
    EXPECT_THAT(get_headers(out, "Contact"),
                MatchesRegex("Contact: <sip:eeeebbbbaaaa11119c661a7acf228ed7@10.114.61.111:5061;transport=tcp;ob>;expires=(300|[1-2][0-9][0-9]|[1-9][0-9]|[1-9]);\\+sip.ice;\\+sip.instance=\"<urn:uuid:00000000-0000-0000-0000-a55444444440>\";reg-id=1;pub-gruu=\"sip:6505550231@homedomain;gr=urn:uuid:00000000-0000-0000-0000-a55444444440\"\r\n"
                             "Contact: <sip:f5cc3de4334589d89c661a7acf228ed7@10.114.61.213:5061;transport=tcp;ob>;expires=(300|[1-2][0-9][0-9]|[1-9][0-9]|[1-9]);\\+sip.ice;\\+sip.instance=\"<urn:uuid:00000000-0000-0000-0000-b665231f1213>\";reg-id=1;pub-gruu=\"sip:6505550231@homedomain;gr=urn:uuid:00000000-0000-0000-0000-b665231f1213\"\r\n"
                             "Contact: <sip:f5cc3de4334589d89c661a7acf228ed7@10.114.61.213:5061;transport=tcp;ob>;expires=(300|[1-2][0-9][0-9]|[1-9][0-9]|[1-9]);\\+sip.ice;reg-id=1"));
    EXPECT_EQ("Require: outbound", get_headers(out, "Require")); // because we have path
    EXPECT_EQ(msg._path, get_headers(out, "Path"));
    EXPECT_EQ("P-Associated-URI: <sip:6505550231@homedomain>", get_headers(out, "P-Associated-URI"));
    EXPECT_EQ("Service-Route: <sip:all.the.sprout.nodes:5058;transport=TCP;lr;orig>", get_headers(out, "Service-Route"));
    EXPECT_EQ(4,((SNMP::FakeSuccessFailCountTable*)SNMP::FAKE_REGISTRATION_STATS_TABLES.re_reg_tbl)->_attempts);
    EXPECT_EQ(4,((SNMP::FakeSuccessFailCountTable*)SNMP::FAKE_REGISTRATION_STATS_TABLES.re_reg_tbl)->_successes);
    free_txdata();

    // A fetch bindings registration (no Contact headers).  Should just return current state.
    string save_contact = msg._contact;
    msg._unique += 1;
    msg._contact = "";
    EXPECT_CALL(*_hss_connection_observer,
                update_registration_state("sip:6505550231@homedomain", _, HSSConnection::REG, _, _, _, _, _, _)).WillOnce(Return(HTTP_OK));
    inject_msg(msg.get());
    ASSERT_EQ(1, txdata_count());
    out = current_txdata()->msg;
    EXPECT_EQ(200, out->line.status.code);
    EXPECT_EQ("OK", str_pj(out->line.status.reason));
    EXPECT_EQ("Supported: outbound", get_headers(out, "Supported"));
    EXPECT_THAT(get_headers(out, "Contact"),
                MatchesRegex("Contact: <sip:eeeebbbbaaaa11119c661a7acf228ed7@10.114.61.111:5061;transport=tcp;ob>;expires=(300|[1-2][0-9][0-9]|[1-9][0-9]|[1-9]);\\+sip.ice;\\+sip.instance=\"<urn:uuid:00000000-0000-0000-0000-a55444444440>\";reg-id=1;pub-gruu=\"sip:6505550231@homedomain;gr=urn:uuid:00000000-0000-0000-0000-a55444444440\"\r\n"
                             "Contact: <sip:f5cc3de4334589d89c661a7acf228ed7@10.114.61.213:5061;transport=tcp;ob>;expires=(300|[1-2][0-9][0-9]|[1-9][0-9]|[1-9]);\\+sip.ice;\\+sip.instance=\"<urn:uuid:00000000-0000-0000-0000-b665231f1213>\";reg-id=1;pub-gruu=\"sip:6505550231@homedomain;gr=urn:uuid:00000000-0000-0000-0000-b665231f1213\"\r\n"
                             "Contact: <sip:f5cc3de4334589d89c661a7acf228ed7@10.114.61.213:5061;transport=tcp;ob>;expires=(300|[1-2][0-9][0-9]|[1-9][0-9]|[1-9]);\\+sip.ice;reg-id=1"));
    EXPECT_EQ("Require: outbound", get_headers(out, "Require")); // because we have path
    EXPECT_EQ(msg._path, get_headers(out, "Path"));
    EXPECT_EQ("P-Associated-URI: <sip:6505550231@homedomain>", get_headers(out, "P-Associated-URI"));
    EXPECT_EQ("Service-Route: <sip:all.the.sprout.nodes:5058;transport=TCP;lr;orig>", get_headers(out, "Service-Route"));
    EXPECT_EQ(4,((SNMP::FakeSuccessFailCountTable*)SNMP::FAKE_REGISTRATION_STATS_TABLES.re_reg_tbl)->_attempts);
    EXPECT_EQ(4,((SNMP::FakeSuccessFailCountTable*)SNMP::FAKE_REGISTRATION_STATS_TABLES.re_reg_tbl)->_successes);
    free_txdata();
    msg._contact = save_contact;

    // Reregistering again with an updated cseq triggers an update of the binding.
    msg._unique += 1;
    msg._cseq = "16568";
    EXPECT_CALL(*_hss_connection_observer,
                update_registration_state("sip:6505550231@homedomain", _, HSSConnection::REG, _, _, _, _, _, _)).WillOnce(Return(HTTP_OK));
    inject_msg(msg.get());
    ASSERT_EQ(1, txdata_count());
    out = current_txdata()->msg;
    EXPECT_EQ(200, out->line.status.code);
    EXPECT_EQ("OK", str_pj(out->line.status.reason));
    EXPECT_EQ("Supported: outbound", get_headers(out, "Supported"));
    EXPECT_THAT(get_headers(out, "Contact"),
                MatchesRegex("Contact: <sip:eeeebbbbaaaa11119c661a7acf228ed7@10.114.61.111:5061;transport=tcp;ob>;expires=(300|[1-2][0-9][0-9]|[1-9][0-9]|[1-9]);\\+sip.ice;\\+sip.instance=\"<urn:uuid:00000000-0000-0000-0000-a55444444440>\";reg-id=1;pub-gruu=\"sip:6505550231@homedomain;gr=urn:uuid:00000000-0000-0000-0000-a55444444440\"\r\n"
                             "Contact: <sip:f5cc3de4334589d89c661a7acf228ed7@10.114.61.213:5061;transport=tcp;ob>;expires=(300|[1-2][0-9][0-9]|[1-9][0-9]|[1-9]);\\+sip.ice;\\+sip.instance=\"<urn:uuid:00000000-0000-0000-0000-b665231f1213>\";reg-id=1;pub-gruu=\"sip:6505550231@homedomain;gr=urn:uuid:00000000-0000-0000-0000-b665231f1213\"\r\n"
                             "Contact: <sip:f5cc3de4334589d89c661a7acf228ed7@10.114.61.213:5061;transport=tcp;ob>;expires=(300|[1-2][0-9][0-9]|[1-9][0-9]|[1-9]);\\+sip.ice;reg-id=1"));
    EXPECT_EQ("Require: outbound", get_headers(out, "Require")); // because we have path
    EXPECT_EQ(msg._path, get_headers(out, "Path"));
    EXPECT_EQ("P-Associated-URI: <sip:6505550231@homedomain>", get_headers(out, "P-Associated-URI"));
    EXPECT_EQ("Service-Route: <sip:all.the.sprout.nodes:5058;transport=TCP;lr;orig>", get_headers(out, "Service-Route"));
    EXPECT_EQ(5,((SNMP::FakeSuccessFailCountTable*)SNMP::FAKE_REGISTRATION_STATS_TABLES.re_reg_tbl)->_attempts);
    EXPECT_EQ(5,((SNMP::FakeSuccessFailCountTable*)SNMP::FAKE_REGISTRATION_STATS_TABLES.re_reg_tbl)->_successes);
    free_txdata();

    // Registration of star but with a non zero expiry means the request is rejected with a 400.
    msg0._unique += 4;
    msg = msg0;
    msg._contact = "*";
    msg._contact_instance = "";
    msg._contact_params = "";
    EXPECT_CALL(*_hss_connection_observer,
                update_registration_state("sip:6505550231@homedomain", _, HSSConnection::REG, _, _, _, _, _, _)).WillOnce(Return(HTTP_OK));
    inject_msg(msg.get());
    ASSERT_EQ(1, txdata_count());
    out = current_txdata()->msg;
    EXPECT_EQ(400, out->line.status.code);
    EXPECT_EQ("Bad Request", str_pj(out->line.status.reason));
    EXPECT_EQ(1,((SNMP::FakeSuccessFailCountTable*)SNMP::FAKE_REGISTRATION_STATS_TABLES.de_reg_tbl)->_attempts);
    EXPECT_EQ(1,((SNMP::FakeSuccessFailCountTable*)SNMP::FAKE_REGISTRATION_STATS_TABLES.de_reg_tbl)->_failures);
    free_txdata();

    // Registration of star with expiry = 0 clears all bindings.
    msg0._unique += 1;
    msg = msg0;
    msg._expires = "Expires: 0";
    msg._contact = "*";
    msg._contact_instance = "";
    msg._contact_params = "";
    EXPECT_CALL(*_hss_connection_observer,
                update_registration_state("sip:6505550231@homedomain", _, HSSConnection::REG, _, _, _, _, _, _)).WillOnce(Return(HTTP_OK));
    EXPECT_CALL(*_hss_connection_observer,
                update_registration_state("sip:6505550231@homedomain", _, HSSConnection::DEREG_USER, _)).WillOnce(Return(HTTP_OK));
    inject_msg(msg.get());
    ASSERT_EQ(1, txdata_count());
    out = current_txdata()->msg;
    EXPECT_EQ(200, out->line.status.code);
    EXPECT_EQ("OK", str_pj(out->line.status.reason));
    EXPECT_EQ("Supported: outbound", get_headers(out, "Supported"));
    EXPECT_EQ("", get_headers(out, "Contact"));
    EXPECT_EQ("", get_headers(out, "Require")); // even though we have path, we have no bindings
    EXPECT_EQ(msg._path, get_headers(out, "Path"));
    EXPECT_EQ("P-Associated-URI: <sip:6505550231@homedomain>", get_headers(out, "P-Associated-URI"));
    EXPECT_EQ("Service-Route: <sip:all.the.sprout.nodes:5058;transport=TCP;lr;orig>", get_headers(out, "Service-Route"));
    EXPECT_EQ(2,((SNMP::FakeSuccessFailCountTable*)SNMP::FAKE_REGISTRATION_STATS_TABLES.de_reg_tbl)->_attempts);
    EXPECT_EQ(1,((SNMP::FakeSuccessFailCountTable*)SNMP::FAKE_REGISTRATION_STATS_TABLES.de_reg_tbl)->_successes);

    free_txdata();
  }
};

/// SDM that doesn't return any bindings
class SDMNoBindings : public SubscriberDataManager
{
public:
  SDMNoBindings(Store* data_store,
                ChronosConnection* chronos_connection,
                bool is_primary) :
    SubscriberDataManager(data_store, chronos_connection, is_primary)
  {
  }

  SubscriberDataManager::AoRPair* get_aor_data(
                                            const std::string& aor_id,
                                            SAS::TrailId trail)
  {
    // Call the real get_data function, but delete any bindings from the AoRPair
    // returned (if any)
    SubscriberDataManager::AoRPair* aor_pair = SubscriberDataManager::get_aor_data(aor_id, trail);

    if ((aor_pair != NULL) && aor_pair->current_contains_bindings())
    {
      aor_pair->get_current()->clear_bindings();
    }
    return aor_pair;
  }
};


/// Fixture for RegistrarTestRemoteSDM (for REGISTER tests that use the remote
/// store by artificially causing the local SDM and first remote SDM lookups to
/// return nothing)
class RegistrarTestRemoteSDM : public RegistrarObservedHssTest
{
public:
  // Similar to RegistrarTest, but we deliberately give it a dummy local sdm
  // and first remote sdm that never return bindings.
  static void SetUpTestCase()
  {
    RegistrarObservedHssTest::SetUpTestCase();

    _remote_data_store_no_bindings = new LocalStore();
    _remote_sdm_no_bindings = new SDMNoBindings((Store*)_remote_data_store_no_bindings, _chronos_connection, false);
    _remote_sdms = {_remote_sdm_no_bindings, _remote_sdm};

    if (_sdm)
    {
      delete _sdm;
      _sdm = NULL;
    }

    _sdm = new SDMNoBindings((Store*)_local_data_store, _chronos_connection, true);
  }

  RegistrarTestRemoteSDM() : RegistrarObservedHssTest()
  {
    // Start from a clean slate on each test
    _remote_data_store_no_bindings->flush_all();
  }

  static void TearDownTestCase()
  {
    RegistrarObservedHssTest::TearDownTestCase();

    delete _remote_sdm_no_bindings; _remote_sdm_no_bindings = NULL;
    delete _remote_data_store_no_bindings; _remote_data_store_no_bindings = NULL;
  }

protected:
  static LocalStore* _remote_data_store_no_bindings;
  static SubscriberDataManager* _remote_sdm_no_bindings;
};

LocalStore* RegistrarTest::_local_data_store;
LocalStore* RegistrarTest::_remote_data_store;
LocalStore* RegistrarTestRemoteSDM::_remote_data_store_no_bindings;
SubscriberDataManager* RegistrarTest::_sdm;
SubscriberDataManager* RegistrarTest::_remote_sdm;
SubscriberDataManager* RegistrarTestRemoteSDM::_remote_sdm_no_bindings;
std::vector<SubscriberDataManager*> RegistrarTest::_remote_sdms;
IfcHandler* RegistrarTest::_ifc_handler;
ACRFactory* RegistrarTest::_acr_factory;
FakeHSSConnection* RegistrarTest::_hss_connection;
FakeHSSConnection* RegistrarObservedHssTest::_observed_hss_connection;
MockHSSConnection* RegistrarObservedHssTest::_hss_connection_observer;
FakeChronosConnection* RegistrarTest::_chronos_connection;

TEST_F(RegistrarTest, NotRegister)
{
  Message msg;
  msg._method = "PUBLISH";
  inject_msg(msg.get());
  registrar_sproutlet_handle_200();
}

TEST_F(RegistrarTest, NotOurs)
{
  Message msg;
  msg._domain = "not-us.example.org";
  add_host_mapping("not-us.example.org", "5.6.7.8");
  inject_msg(msg.get());
  registrar_sproutlet_handle_200();
}

TEST_F(RegistrarTest, RouteHeaderNotMatching)
{
  Message msg;
  msg._domain = "notthehomedomain";
  inject_msg(msg.get());
  ASSERT_EQ(1, txdata_count());
}

TEST_F(RegistrarTest, BadScheme)
{
  Message msg;
  msg._scheme = "sips";
  inject_msg(msg.get());
  ASSERT_EQ(1, txdata_count());
  pjsip_msg* out = current_txdata()->msg;
  out = pop_txdata()->msg;
  EXPECT_EQ(404, out->line.status.code);
  EXPECT_EQ("Not Found", str_pj(out->line.status.reason));
  EXPECT_EQ(1,((SNMP::FakeSuccessFailCountTable*)SNMP::FAKE_REGISTRATION_STATS_TABLES.init_reg_tbl)->_attempts);
  EXPECT_EQ(1,((SNMP::FakeSuccessFailCountTable*)SNMP::FAKE_REGISTRATION_STATS_TABLES.init_reg_tbl)->_failures);
}

TEST_F(RegistrarTest, DeRegBadScheme)
{
  Message msg;
  msg._scheme = "sips";
  msg._expires = "Expires: 0";
  msg._contact = "*";
  msg._contact_instance = "";
  msg._contact_params = "";
  inject_msg(msg.get());
  ASSERT_EQ(1, txdata_count());
  pjsip_msg* out = current_txdata()->msg;
  out = pop_txdata()->msg;
  EXPECT_EQ(404, out->line.status.code);
  EXPECT_EQ("Not Found", str_pj(out->line.status.reason));
  EXPECT_EQ(1,((SNMP::FakeSuccessFailCountTable*)SNMP::FAKE_REGISTRATION_STATS_TABLES.de_reg_tbl)->_attempts);
  EXPECT_EQ(1,((SNMP::FakeSuccessFailCountTable*)SNMP::FAKE_REGISTRATION_STATS_TABLES.de_reg_tbl)->_failures);
}

///----------------------------------------------------------------------------
/// Check that a bare +sip.instance keyword doesn't break contact parsing
///----------------------------------------------------------------------------
TEST_F(RegistrarTest, BadGRUU)
{
  Message msg;
  msg._contact_instance = ";+sip.instance";
  inject_msg(msg.get());
  ASSERT_EQ(1, txdata_count());
  pjsip_msg* out = current_txdata()->msg;
  EXPECT_EQ(200, out->line.status.code);
  EXPECT_EQ(1,((SNMP::FakeSuccessFailCountTable*)SNMP::FAKE_REGISTRATION_STATS_TABLES.init_reg_tbl)->_attempts);
  EXPECT_EQ(1,((SNMP::FakeSuccessFailCountTable*)SNMP::FAKE_REGISTRATION_STATS_TABLES.init_reg_tbl)->_successes);
  free_txdata();
}

/// Simple correct example with Authorization header
TEST_F(RegistrarTest, SimpleMainlineAuthHeader)
{
  // We have a private ID in this test, so set up the expect response
  // to the query.
  _hss_connection->set_impu_result("sip:6505550231@homedomain", "reg", RegDataXMLUtils::STATE_REGISTERED, "", "?private_id=Alice");

  Message msg;
  msg._expires = "Expires: 300";
  msg._auth = "Authorization: Digest username=\"Alice\", realm=\"atlanta.com\", nonce=\"84a4cc6f3082121f32b42a2187831a9e\", response=\"7587245234b3434cc3412213e5f113a5432\"";
  msg._contact_params = ";+sip.ice;reg-id=1";
  inject_msg(msg.get());
  ASSERT_EQ(1, txdata_count());
  pjsip_msg* out = current_txdata()->msg;
  out = pop_txdata()->msg;
  EXPECT_EQ(200, out->line.status.code);
  EXPECT_EQ("OK", str_pj(out->line.status.reason));
  EXPECT_EQ("Supported: outbound", get_headers(out, "Supported"));
  EXPECT_EQ("Contact: <sip:f5cc3de4334589d89c661a7acf228ed7@10.114.61.213:5061;transport=tcp;ob>;expires=300;+sip.ice;+sip.instance=\"<urn:uuid:00000000-0000-0000-0000-b665231f1213>\";reg-id=1;pub-gruu=\"sip:6505550231@homedomain;gr=urn:uuid:00000000-0000-0000-0000-b665231f1213\"",
            get_headers(out, "Contact"));
  EXPECT_EQ("Require: outbound", get_headers(out, "Require")); // because we have path
  EXPECT_EQ(msg._path, get_headers(out, "Path"));
  EXPECT_EQ("P-Associated-URI: <sip:6505550231@homedomain>", get_headers(out, "P-Associated-URI"));
  EXPECT_EQ("Service-Route: <sip:all.the.sprout.nodes:5058;transport=TCP;lr;orig>", get_headers(out, "Service-Route"));
  EXPECT_EQ(1,((SNMP::FakeSuccessFailCountTable*)SNMP::FAKE_REGISTRATION_STATS_TABLES.init_reg_tbl)->_attempts);
  EXPECT_EQ(1,((SNMP::FakeSuccessFailCountTable*)SNMP::FAKE_REGISTRATION_STATS_TABLES.init_reg_tbl)->_successes);
  free_txdata();

  // Fetch this binding by sending in the same request with no Contact header
  _hss_connection->set_impu_result("sip:6505550231@homedomain", "", RegDataXMLUtils::STATE_REGISTERED, "", "?private_id=Alice");

  msg._contact = "";
  inject_msg(msg.get());
  ASSERT_EQ(1, txdata_count());
  out = pop_txdata()->msg;
  EXPECT_EQ(200, out->line.status.code);
  EXPECT_EQ("OK", str_pj(out->line.status.reason));
  EXPECT_EQ("Supported: outbound", get_headers(out, "Supported"));
  EXPECT_EQ("Contact: <sip:f5cc3de4334589d89c661a7acf228ed7@10.114.61.213:5061;transport=tcp;ob>;expires=300;+sip.ice;+sip.instance=\"<urn:uuid:00000000-0000-0000-0000-b665231f1213>\";reg-id=1;pub-gruu=\"sip:6505550231@homedomain;gr=urn:uuid:00000000-0000-0000-0000-b665231f1213\"",
            get_headers(out, "Contact"));
  EXPECT_EQ("Require: outbound", get_headers(out, "Require")); // because we have path
  EXPECT_EQ(msg._path, get_headers(out, "Path"));
  EXPECT_EQ("P-Associated-URI: <sip:6505550231@homedomain>", get_headers(out, "P-Associated-URI"));
  EXPECT_EQ("Service-Route: <sip:all.the.sprout.nodes:5058;transport=TCP;lr;orig>", get_headers(out, "Service-Route"));
  EXPECT_EQ(1,((SNMP::FakeSuccessFailCountTable*)SNMP::FAKE_REGISTRATION_STATS_TABLES.init_reg_tbl)->_attempts);
  EXPECT_EQ(1,((SNMP::FakeSuccessFailCountTable*)SNMP::FAKE_REGISTRATION_STATS_TABLES.init_reg_tbl)->_successes);
  free_txdata();
}

/// Simple correct example with Authorization header and Tel URIs
TEST_F(RegistrarTest, SimpleMainlineAuthHeaderWithTelURI)
{
  // We have a private ID in this test, so set up the expect response
  // to the query.
  _hss_connection->set_impu_result("tel:6505550231", "reg", RegDataXMLUtils::STATE_REGISTERED, "", "?private_id=Alice");
  Message msg;
  msg._expires = "Expires: 300";
  msg._auth = "Authorization: Digest username=\"Alice\", realm=\"atlanta.com\", nonce=\"84a4cc6f3082121f32b42a2187831a9e\", response=\"7587245234b3434cc3412213e5f113a5432\"";
  msg._contact_params = ";+sip.ice;reg-id=1";
  msg._scheme = "tel";
  inject_msg(msg.get());
  ASSERT_EQ(1, txdata_count());
  pjsip_msg* out = current_txdata()->msg;
  out = pop_txdata()->msg;
  EXPECT_EQ(200, out->line.status.code);
  EXPECT_EQ("OK", str_pj(out->line.status.reason));
  EXPECT_EQ("Supported: outbound", get_headers(out, "Supported"));
  EXPECT_EQ("Contact: <sip:f5cc3de4334589d89c661a7acf228ed7@10.114.61.213:5061;transport=tcp;ob>;expires=300;+sip.ice;+sip.instance=\"<urn:uuid:00000000-0000-0000-0000-b665231f1213>\";reg-id=1",
            get_headers(out, "Contact"));  // that's a bit odd; we glom together the params
  EXPECT_EQ("Require: outbound", get_headers(out, "Require")); // because we have path
  EXPECT_EQ(msg._path, get_headers(out, "Path"));
  EXPECT_EQ("P-Associated-URI: <tel:6505550231>", get_headers(out, "P-Associated-URI"));
  EXPECT_EQ("Service-Route: <sip:all.the.sprout.nodes:5058;transport=TCP;lr;orig>", get_headers(out, "Service-Route"));
  EXPECT_EQ(1,((SNMP::FakeSuccessFailCountTable*)SNMP::FAKE_REGISTRATION_STATS_TABLES.init_reg_tbl)->_attempts);
  EXPECT_EQ(1,((SNMP::FakeSuccessFailCountTable*)SNMP::FAKE_REGISTRATION_STATS_TABLES.init_reg_tbl)->_successes);
  free_txdata();
}

/// Simple correct example with Expires header
TEST_F(RegistrarTest, SimpleMainlineExpiresHeader)
{
  Message msg;
  msg._expires = "Expires: 300";
  msg._contact_params = ";+sip.ice;reg-id=1";
  inject_msg(msg.get());
  ASSERT_EQ(1, txdata_count());
  pjsip_msg* out = current_txdata()->msg;
  EXPECT_EQ(200, out->line.status.code);
  EXPECT_EQ("OK", str_pj(out->line.status.reason));
  EXPECT_EQ("Supported: outbound", get_headers(out, "Supported"));
  EXPECT_EQ("Contact: <sip:f5cc3de4334589d89c661a7acf228ed7@10.114.61.213:5061;transport=tcp;ob>;expires=300;+sip.ice;+sip.instance=\"<urn:uuid:00000000-0000-0000-0000-b665231f1213>\";reg-id=1;pub-gruu=\"sip:6505550231@homedomain;gr=urn:uuid:00000000-0000-0000-0000-b665231f1213\"",
            get_headers(out, "Contact"));  // that's a bit odd; we glom together the params
  EXPECT_EQ("Require: outbound", get_headers(out, "Require")); // because we have path
  EXPECT_EQ(msg._path, get_headers(out, "Path"));
  EXPECT_EQ("P-Associated-URI: <sip:6505550231@homedomain>", get_headers(out, "P-Associated-URI"));
  EXPECT_EQ("Service-Route: <sip:all.the.sprout.nodes:5058;transport=TCP;lr;orig>", get_headers(out, "Service-Route"));
  EXPECT_EQ(1,((SNMP::FakeSuccessFailCountTable*)SNMP::FAKE_REGISTRATION_STATS_TABLES.init_reg_tbl)->_attempts);
  EXPECT_EQ(1,((SNMP::FakeSuccessFailCountTable*)SNMP::FAKE_REGISTRATION_STATS_TABLES.init_reg_tbl)->_successes);
  free_txdata();
}

/// Simple correct example with Expires header - check that
/// appropriate headers are passed through
TEST_F(RegistrarTest, SimpleMainlinePassthrough)
{
  Message msg;
  msg._expires = "Expires: 300";
  msg._contact_params = ";+sip.ice;reg-id=1";
  inject_msg(msg.get());
  ASSERT_EQ(1, txdata_count());
  pjsip_msg* out = current_txdata()->msg;
  EXPECT_EQ(200, out->line.status.code);
  EXPECT_EQ("OK", str_pj(out->line.status.reason));
  EXPECT_EQ("P-Charging-Vector: icid-value=\"100\"", get_headers(out, "P-Charging-Vector"));
  EXPECT_EQ("P-Charging-Function-Addresses: ccf=ccf1;ecf=ecf1;ecf=ecf2", get_headers(out, "P-Charging-Function-Addresses"));
  EXPECT_EQ(1,((SNMP::FakeSuccessFailCountTable*)SNMP::FAKE_REGISTRATION_STATS_TABLES.init_reg_tbl)->_attempts);
  EXPECT_EQ(1,((SNMP::FakeSuccessFailCountTable*)SNMP::FAKE_REGISTRATION_STATS_TABLES.init_reg_tbl)->_successes);

  free_txdata();
}


/// Simple correct example with Expires parameter
TEST_F(RegistrarTest, SimpleMainlineExpiresParameter)
{
  Message msg;
  inject_msg(msg.get());
  ASSERT_EQ(1, txdata_count());
  pjsip_msg* out = current_txdata()->msg;
  EXPECT_EQ(200, out->line.status.code);
  EXPECT_EQ("OK", str_pj(out->line.status.reason));
  EXPECT_EQ("Supported: outbound", get_headers(out, "Supported"));
  EXPECT_EQ("Contact: <sip:f5cc3de4334589d89c661a7acf228ed7@10.114.61.213:5061;transport=tcp;ob>;expires=300;+sip.ice;+sip.instance=\"<urn:uuid:00000000-0000-0000-0000-b665231f1213>\";reg-id=1;pub-gruu=\"sip:6505550231@homedomain;gr=urn:uuid:00000000-0000-0000-0000-b665231f1213\"",
            get_headers(out, "Contact"));  // that's a bit odd; we glom together the params
  EXPECT_EQ("Require: outbound", get_headers(out, "Require")); // because we have path
  EXPECT_EQ(msg._path, get_headers(out, "Path"));
  EXPECT_EQ("P-Associated-URI: <sip:6505550231@homedomain>", get_headers(out, "P-Associated-URI"));
  EXPECT_EQ("Service-Route: <sip:all.the.sprout.nodes:5058;transport=TCP;lr;orig>", get_headers(out, "Service-Route"));
  EXPECT_EQ(1,((SNMP::FakeSuccessFailCountTable*)SNMP::FAKE_REGISTRATION_STATS_TABLES.init_reg_tbl)->_attempts);
  EXPECT_EQ(1,((SNMP::FakeSuccessFailCountTable*)SNMP::FAKE_REGISTRATION_STATS_TABLES.init_reg_tbl)->_successes);
  free_txdata();
}

/// Simple correct example with Expires parameter set to 0
TEST_F(RegistrarTest, SimpleMainlineDeregister)
{
  Message msg;
  msg._contact_params = ";expires=0;+sip.ice;reg-id=1";
  inject_msg(msg.get());
  ASSERT_EQ(1, txdata_count());
  pjsip_msg* out = current_txdata()->msg;
  EXPECT_EQ(200, out->line.status.code);
  EXPECT_EQ("OK", str_pj(out->line.status.reason));
  EXPECT_EQ("Supported: outbound", get_headers(out, "Supported"));
  EXPECT_EQ("", get_headers(out, "Contact"));  // no existing bindings
  EXPECT_EQ("P-Associated-URI: <sip:6505550231@homedomain>", get_headers(out, "P-Associated-URI"));
  EXPECT_EQ(1,((SNMP::FakeSuccessFailCountTable*)SNMP::FAKE_REGISTRATION_STATS_TABLES.de_reg_tbl)->_attempts);
  EXPECT_EQ(1,((SNMP::FakeSuccessFailCountTable*)SNMP::FAKE_REGISTRATION_STATS_TABLES.de_reg_tbl)->_successes);
  free_txdata();
}

/// Simple correct example with no expiry header or parameter.
TEST_F(RegistrarTest, SimpleMainlineNoExpiresHeaderParameter)
{
  Message msg;
  msg._contact_params = ";+sip.ice;reg-id=1";
  inject_msg(msg.get());
  ASSERT_EQ(1, txdata_count());
  pjsip_msg* out = current_txdata()->msg;
  EXPECT_EQ(200, out->line.status.code);
  EXPECT_EQ("OK", str_pj(out->line.status.reason));
  EXPECT_EQ("Supported: outbound", get_headers(out, "Supported"));
  EXPECT_EQ("Contact: <sip:f5cc3de4334589d89c661a7acf228ed7@10.114.61.213:5061;transport=tcp;ob>;expires=300;+sip.ice;+sip.instance=\"<urn:uuid:00000000-0000-0000-0000-b665231f1213>\";reg-id=1;pub-gruu=\"sip:6505550231@homedomain;gr=urn:uuid:00000000-0000-0000-0000-b665231f1213\"",
            get_headers(out, "Contact"));  // that's a bit odd; we glom together the params
  EXPECT_EQ("Require: outbound", get_headers(out, "Require")); // because we have path
  EXPECT_EQ(msg._path, get_headers(out, "Path"));
  EXPECT_EQ("P-Associated-URI: <sip:6505550231@homedomain>", get_headers(out, "P-Associated-URI"));
  EXPECT_EQ("Service-Route: <sip:all.the.sprout.nodes:5058;transport=TCP;lr;orig>", get_headers(out, "Service-Route"));
  EXPECT_EQ(1,((SNMP::FakeSuccessFailCountTable*)SNMP::FAKE_REGISTRATION_STATS_TABLES.init_reg_tbl)->_attempts);
  EXPECT_EQ(1,((SNMP::FakeSuccessFailCountTable*)SNMP::FAKE_REGISTRATION_STATS_TABLES.init_reg_tbl)->_successes);
  free_txdata();
}

/// UE without support for GRUUs
TEST_F(RegistrarTest, GRUUNotSupported)
{
  // We have a private ID in this test, so set up the expect response
  // to the query.
  _hss_connection->set_impu_result("sip:6505550231@homedomain", "reg", RegDataXMLUtils::STATE_REGISTERED, "", "?private_id=Alice");

  Message msg;
  msg._expires = "Expires: 300";
  msg._auth = "Authorization: Digest username=\"Alice\", realm=\"atlanta.com\", nonce=\"84a4cc6f3082121f32b42a2187831a9e\", response=\"7587245234b3434cc3412213e5f113a5432\"";
  msg._contact_params = ";+sip.ice;reg-id=1";
  msg._gruu_support = false;
  inject_msg(msg.get());
  ASSERT_EQ(1, txdata_count());
  pjsip_msg* out = current_txdata()->msg;
  out = pop_txdata()->msg;
  EXPECT_EQ(200, out->line.status.code);
  EXPECT_EQ("OK", str_pj(out->line.status.reason));
  // No pub-gruu as UE doesn't support GRUUs.
  EXPECT_EQ("Contact: <sip:f5cc3de4334589d89c661a7acf228ed7@10.114.61.213:5061;transport=tcp;ob>;expires=300;+sip.ice;+sip.instance=\"<urn:uuid:00000000-0000-0000-0000-b665231f1213>\";reg-id=1",
            get_headers(out, "Contact"));
  EXPECT_EQ(1,((SNMP::FakeSuccessFailCountTable*)SNMP::FAKE_REGISTRATION_STATS_TABLES.init_reg_tbl)->_attempts);
  EXPECT_EQ(1,((SNMP::FakeSuccessFailCountTable*)SNMP::FAKE_REGISTRATION_STATS_TABLES.init_reg_tbl)->_successes);
  free_txdata();
}

TEST_F(RegistrarObservedHssTest, MultipleRegistrations)
{
  MultipleRegistrationTest();
}

// Check that a sensible result (no bindings) is returned on a "fetch bindings"
// REGISTER if the subscriber isn't actually registered
TEST_F(RegistrarTest, FetchBindingsUnregistered)
{
  Message msg;
  msg._contact = "";
  _hss_connection->set_impu_result("sip:6505550231@homedomain", "", RegDataXMLUtils::STATE_NOT_REGISTERED, "");
  inject_msg(msg.get());
  ASSERT_EQ(1, txdata_count());
  pjsip_msg* out = current_txdata()->msg;
  EXPECT_EQ(200, out->line.status.code);
  EXPECT_EQ("OK", str_pj(out->line.status.reason));
  EXPECT_EQ("Supported: outbound", get_headers(out, "Supported"));
  EXPECT_EQ("", get_headers(out, "Contact"));
  EXPECT_EQ("", get_headers(out, "Require")); // because we have path
  EXPECT_EQ(msg._path, get_headers(out, "Path"));
  EXPECT_EQ("P-Associated-URI: <sip:6505550231@homedomain>", get_headers(out, "P-Associated-URI"));
  EXPECT_EQ("Service-Route: <sip:all.the.sprout.nodes:5058;transport=TCP;lr;orig>", get_headers(out, "Service-Route"));
  EXPECT_EQ(0,((SNMP::FakeSuccessFailCountTable*)SNMP::FAKE_REGISTRATION_STATS_TABLES.re_reg_tbl)->_attempts);
  EXPECT_EQ(0,((SNMP::FakeSuccessFailCountTable*)SNMP::FAKE_REGISTRATION_STATS_TABLES.re_reg_tbl)->_successes);
  free_txdata();
}

TEST_F(RegistrarTest, NoPath)
{
  Message msg;
  msg._path = "";
  inject_msg(msg.get());
  ASSERT_EQ(1, txdata_count());
  pjsip_msg* out = current_txdata()->msg;
  EXPECT_EQ(200, out->line.status.code);
  EXPECT_EQ("OK", str_pj(out->line.status.reason));
  EXPECT_EQ("Supported: outbound", get_headers(out, "Supported"));
  EXPECT_EQ("Contact: <sip:f5cc3de4334589d89c661a7acf228ed7@10.114.61.213:5061;transport=tcp;ob>;expires=300;+sip.ice;+sip.instance=\"<urn:uuid:00000000-0000-0000-0000-b665231f1213>\";reg-id=1;pub-gruu=\"sip:6505550231@homedomain;gr=urn:uuid:00000000-0000-0000-0000-b665231f1213\"",
            get_headers(out, "Contact"));
  EXPECT_EQ("", get_headers(out, "Require")); // because we have no path
  EXPECT_EQ("", get_headers(out, "Path"));
  EXPECT_EQ("P-Associated-URI: <sip:6505550231@homedomain>", get_headers(out, "P-Associated-URI"));
  EXPECT_EQ("Service-Route: <sip:all.the.sprout.nodes:5058;transport=TCP;lr;orig>", get_headers(out, "Service-Route"));
  EXPECT_EQ(1,((SNMP::FakeSuccessFailCountTable*)SNMP::FAKE_REGISTRATION_STATS_TABLES.init_reg_tbl)->_attempts);
  EXPECT_EQ(1,((SNMP::FakeSuccessFailCountTable*)SNMP::FAKE_REGISTRATION_STATS_TABLES.init_reg_tbl)->_successes);
  free_txdata();
}

// Generate a REGISTER flow to app servers from the iFC.
// First case - REGISTER is generated with a multipart body
TEST_F(RegistrarTest, AppServersWithMultipartBody)
{
  _hss_connection->set_impu_result("sip:6505550231@homedomain", "reg", RegDataXMLUtils::STATE_REGISTERED,
                              "<IMSSubscription><ServiceProfile>\n"
                              "  <PublicIdentity><Identity>sip:6505550231@homedomain</Identity></PublicIdentity>\n"
                              "  <InitialFilterCriteria>\n"
                              "    <Priority>1</Priority>\n"
                              "    <TriggerPoint>\n"
                              "    <ConditionTypeCNF>0</ConditionTypeCNF>\n"
                              "    <SPT>\n"
                              "      <ConditionNegated>0</ConditionNegated>\n"
                              "      <Group>0</Group>\n"
                              "      <Method>REGISTER</Method>\n"
                              "      <Extension></Extension>\n"
                              "    </SPT>\n"
                              "  </TriggerPoint>\n"
                              "  <ApplicationServer>\n"
                              "    <ServerName>sip:1.2.3.4:56789;transport=UDP</ServerName>\n"
                              "    <DefaultHandling>0</DefaultHandling>\n"
                              "    <ServiceInfo>banana</ServiceInfo>\n"
                              "      <Extension><IncludeRegisterRequest/><IncludeRegisterResponse/></Extension>\n"
                              "  </ApplicationServer>\n"
                              "  </InitialFilterCriteria>\n"
                              "</ServiceProfile></IMSSubscription>");

  TransportFlow tpAS(TransportFlow::Protocol::UDP, stack_data.scscf_port, "1.2.3.4", 56789);

  SCOPED_TRACE("REGISTER (1)");
  Message msg;
  msg._expires = "Expires: 800";
  msg._contact_params = ";+sip.ice;reg-id=1";
  SCOPED_TRACE("REGISTER (about to inject)");
  inject_msg(msg.get());
  SCOPED_TRACE("REGISTER (injected)");
  ASSERT_EQ(2, txdata_count());

  SCOPED_TRACE("REGISTER (forwarded)");
  // INVITE passed on to AS
  SCOPED_TRACE("REGISTER (S)");
  pjsip_msg* out = current_txdata()->msg;
  ReqMatcher r1("REGISTER");
  ASSERT_NO_FATAL_FAILURE(r1.matches(out));
  pj_str_t multipart = pj_str("multipart");
  pj_str_t mixed = pj_str("mixed");
  EXPECT_EQ(0, pj_strcmp(&multipart, &out->body->content_type.type));
  EXPECT_EQ(0, pj_strcmp(&mixed, &out->body->content_type.subtype));

  tpAS.expect_target(current_txdata(), false);
  inject_msg(respond_to_current_txdata(200));

  EXPECT_EQ(1,((SNMP::FakeSuccessFailCountTable*)SNMP::FAKE_THIRD_PARTY_REGISTRATION_STATS_TABLES.init_reg_tbl)->_attempts);
  EXPECT_EQ(1,((SNMP::FakeSuccessFailCountTable*)SNMP::FAKE_THIRD_PARTY_REGISTRATION_STATS_TABLES.init_reg_tbl)->_successes);

  SCOPED_TRACE("REGISTER (200 OK)");
  out = current_txdata()->msg;
  EXPECT_EQ(200, out->line.status.code);
  EXPECT_EQ("OK", str_pj(out->line.status.reason));
  EXPECT_EQ("Supported: outbound", get_headers(out, "Supported"));
  EXPECT_EQ("Contact: <sip:f5cc3de4334589d89c661a7acf228ed7@10.114.61.213:5061;transport=tcp;ob>;expires=300;+sip.ice;+sip.instance=\"<urn:uuid:00000000-0000-0000-0000-b665231f1213>\";reg-id=1;pub-gruu=\"sip:6505550231@homedomain;gr=urn:uuid:00000000-0000-0000-0000-b665231f1213\"",
            get_headers(out, "Contact"));  // that's a bit odd; we glom together the params
  EXPECT_EQ("Require: outbound", get_headers(out, "Require")); // because we have path
  EXPECT_EQ(msg._path, get_headers(out, "Path"));
  EXPECT_EQ("P-Associated-URI: <sip:6505550231@homedomain>", get_headers(out, "P-Associated-URI"));
  EXPECT_EQ("Service-Route: <sip:all.the.sprout.nodes:5058;transport=TCP;lr;orig>", get_headers(out, "Service-Route"));
  EXPECT_EQ(1,((SNMP::FakeSuccessFailCountTable*)SNMP::FAKE_REGISTRATION_STATS_TABLES.init_reg_tbl)->_attempts);
  EXPECT_EQ(1,((SNMP::FakeSuccessFailCountTable*)SNMP::FAKE_REGISTRATION_STATS_TABLES.init_reg_tbl)->_successes);
  free_txdata();
}

// Generate a REGISTER flow to app servers from the iFC.
// First case - REGISTER is generated with a multipart body
TEST_F(RegistrarTest, AppServersWithMultipartBodyWithTelURI)
{
  _hss_connection->set_impu_result("tel:6505550231", "reg", RegDataXMLUtils::STATE_REGISTERED,
                              "<IMSSubscription><ServiceProfile>\n"
                              "  <PublicIdentity><Identity>tel:6505550231</Identity></PublicIdentity>\n"
                              "  <InitialFilterCriteria>\n"
                              "    <Priority>1</Priority>\n"
                              "    <TriggerPoint>\n"
                              "    <ConditionTypeCNF>0</ConditionTypeCNF>\n"
                              "    <SPT>\n"
                              "      <ConditionNegated>0</ConditionNegated>\n"
                              "      <Group>0</Group>\n"
                              "      <Method>REGISTER</Method>\n"
                              "      <Extension></Extension>\n"
                              "    </SPT>\n"
                              "  </TriggerPoint>\n"
                              "  <ApplicationServer>\n"
                              "    <ServerName>sip:1.2.3.4:56789;transport=UDP</ServerName>\n"
                              "    <DefaultHandling>0</DefaultHandling>\n"
                              "    <ServiceInfo>banana</ServiceInfo>\n"
                              "      <Extension><IncludeRegisterRequest/><IncludeRegisterResponse/></Extension>\n"
                              "  </ApplicationServer>\n"
                              "  </InitialFilterCriteria>\n"
                              "</ServiceProfile></IMSSubscription>");

  TransportFlow tpAS(TransportFlow::Protocol::UDP, stack_data.scscf_port, "1.2.3.4", 56789);

  SCOPED_TRACE("REGISTER (1)");
  Message msg;
  msg._expires = "Expires: 800";
  msg._contact_params = ";+sip.ice;reg-id=1";
  msg._scheme = "tel";
  SCOPED_TRACE("REGISTER (about to inject)");
  inject_msg(msg.get());
  SCOPED_TRACE("REGISTER (injected)");
  ASSERT_EQ(2, txdata_count());
  SCOPED_TRACE("REGISTER (forwarded)");
  // INVITE passed on to AS
  SCOPED_TRACE("REGISTER (S)");
  pjsip_msg* out = current_txdata()->msg;
  ReqMatcher r1("REGISTER");
  ASSERT_NO_FATAL_FAILURE(r1.matches(out));
  pj_str_t multipart = pj_str("multipart");
  pj_str_t mixed = pj_str("mixed");
  EXPECT_EQ(0, pj_strcmp(&multipart, &out->body->content_type.type));
  EXPECT_EQ(0, pj_strcmp(&mixed, &out->body->content_type.subtype));

  tpAS.expect_target(current_txdata(), false);
  inject_msg(respond_to_current_txdata(200));

  EXPECT_EQ(1,((SNMP::FakeSuccessFailCountTable*)SNMP::FAKE_THIRD_PARTY_REGISTRATION_STATS_TABLES.init_reg_tbl)->_attempts);
  EXPECT_EQ(1,((SNMP::FakeSuccessFailCountTable*)SNMP::FAKE_THIRD_PARTY_REGISTRATION_STATS_TABLES.init_reg_tbl)->_successes);

  SCOPED_TRACE("REGISTER (200 OK)");
  out = current_txdata()->msg;
  EXPECT_EQ(200, out->line.status.code);
  EXPECT_EQ("OK", str_pj(out->line.status.reason));
  EXPECT_EQ("Supported: outbound", get_headers(out, "Supported"));
  EXPECT_EQ("Contact: <sip:f5cc3de4334589d89c661a7acf228ed7@10.114.61.213:5061;transport=tcp;ob>;expires=300;+sip.ice;+sip.instance=\"<urn:uuid:00000000-0000-0000-0000-b665231f1213>\";reg-id=1",
            get_headers(out, "Contact"));  // that's a bit odd; we glom together the params
  EXPECT_EQ("Require: outbound", get_headers(out, "Require")); // because we have path
  EXPECT_EQ(msg._path, get_headers(out, "Path"));
  EXPECT_EQ("P-Associated-URI: <tel:6505550231>", get_headers(out, "P-Associated-URI"));
  EXPECT_EQ("Service-Route: <sip:all.the.sprout.nodes:5058;transport=TCP;lr;orig>", get_headers(out, "Service-Route"));
  EXPECT_EQ(1,((SNMP::FakeSuccessFailCountTable*)SNMP::FAKE_REGISTRATION_STATS_TABLES.init_reg_tbl)->_attempts);
  EXPECT_EQ(1,((SNMP::FakeSuccessFailCountTable*)SNMP::FAKE_REGISTRATION_STATS_TABLES.init_reg_tbl)->_successes);
  free_txdata();
}

/// Second case - REGISTER is generated with a non-multipart body
TEST_F(RegistrarTest, AppServersWithOneBody)
{
  _hss_connection->set_impu_result("sip:6505550231@homedomain", "reg", RegDataXMLUtils::STATE_REGISTERED,
                              "<IMSSubscription><ServiceProfile>\n"
                              "  <PublicIdentity><Identity>sip:6505550231@homedomain</Identity></PublicIdentity>\n"
                              "  <InitialFilterCriteria>\n"
                              "    <Priority>1</Priority>\n"
                              "    <TriggerPoint>\n"
                              "      <ConditionTypeCNF>0</ConditionTypeCNF>\n"
                              "      <SPT>\n"
                              "        <ConditionNegated>0</ConditionNegated>\n"
                              "        <Group>0</Group>\n"
                              "        <Method>REGISTER</Method>\n"
                              "        <Extension></Extension>\n"
                              "      </SPT>\n"
                              "    </TriggerPoint>\n"
                              "    <ApplicationServer>\n"
                              "      <ServerName>sip:1.2.3.4:56789;transport=UDP</ServerName>\n"
                              "      <DefaultHandling>0</DefaultHandling>\n"
                              "      <Extension><IncludeRegisterRequest/></Extension>\n"
                              "    </ApplicationServer>\n"
                              "  </InitialFilterCriteria>\n"
                              "</ServiceProfile></IMSSubscription>");

  TransportFlow tpAS(TransportFlow::Protocol::UDP, stack_data.scscf_port, "1.2.3.4", 56789);

  SCOPED_TRACE("REGISTER (1)");
  Message msg;
  msg._expires = "Expires: 800";
  msg._contact_params = ";+sip.ice;reg-id=1";
  SCOPED_TRACE("REGISTER (about to inject)");
  inject_msg(msg.get());
  SCOPED_TRACE("REGISTER (injected)");
  ASSERT_EQ(2, txdata_count());
  SCOPED_TRACE("REGISTER (forwarded)");
  // REGISTER passed on to AS
  pjsip_msg* out = current_txdata()->msg;
  ReqMatcher r1("REGISTER");
  ASSERT_NO_FATAL_FAILURE(r1.matches(out));
  pj_str_t message = pj_str("message");
  pj_str_t sip = pj_str("sip");
  EXPECT_EQ(0, pj_strcmp(&message, &out->body->content_type.type));
  EXPECT_EQ(0, pj_strcmp(&sip, &out->body->content_type.subtype));

  tpAS.expect_target(current_txdata(), false);
  inject_msg(respond_to_current_txdata(200));

  EXPECT_EQ(1,((SNMP::FakeSuccessFailCountTable*)SNMP::FAKE_THIRD_PARTY_REGISTRATION_STATS_TABLES.init_reg_tbl)->_attempts);
  EXPECT_EQ(1,((SNMP::FakeSuccessFailCountTable*)SNMP::FAKE_THIRD_PARTY_REGISTRATION_STATS_TABLES.init_reg_tbl)->_successes);

  SCOPED_TRACE("REGISTER (200 OK)");
  out = current_txdata()->msg;
  EXPECT_EQ(200, out->line.status.code);
  EXPECT_EQ("OK", str_pj(out->line.status.reason));
  EXPECT_EQ("Supported: outbound", get_headers(out, "Supported"));
  EXPECT_EQ("Contact: <sip:f5cc3de4334589d89c661a7acf228ed7@10.114.61.213:5061;transport=tcp;ob>;expires=300;+sip.ice;+sip.instance=\"<urn:uuid:00000000-0000-0000-0000-b665231f1213>\";reg-id=1;pub-gruu=\"sip:6505550231@homedomain;gr=urn:uuid:00000000-0000-0000-0000-b665231f1213\"",
            get_headers(out, "Contact"));  // that's a bit odd; we glom together the params
  EXPECT_EQ("Require: outbound", get_headers(out, "Require")); // because we have path
  EXPECT_EQ(msg._path, get_headers(out, "Path"));
  EXPECT_EQ(1,((SNMP::FakeSuccessFailCountTable*)SNMP::FAKE_REGISTRATION_STATS_TABLES.init_reg_tbl)->_attempts);
  EXPECT_EQ(1,((SNMP::FakeSuccessFailCountTable*)SNMP::FAKE_REGISTRATION_STATS_TABLES.init_reg_tbl)->_successes);
  free_txdata();
}

/// Third case - REGISTER is generated with no body
TEST_F(RegistrarTest, AppServersWithNoBody)
{
  _hss_connection->set_impu_result("sip:6505550231@homedomain", "reg", RegDataXMLUtils::STATE_REGISTERED,
                              "<IMSSubscription><ServiceProfile>\n"
                              "  <PublicIdentity><Identity>sip:6505550231@homedomain</Identity></PublicIdentity>\n"
                              "  <InitialFilterCriteria>\n"
                              "    <Priority>1</Priority>\n"
                              "    <TriggerPoint>\n"
                              "      <ConditionTypeCNF>0</ConditionTypeCNF>\n"
                              "      <SPT>\n"
                              "        <ConditionNegated>0</ConditionNegated>\n"
                              "        <Group>0</Group>\n"
                              "        <Method>REGISTER</Method>\n"
                              "        <Extension></Extension>\n"
                              "      </SPT>\n"
                              "    </TriggerPoint>\n"
                              "    <ApplicationServer>\n"
                              "      <ServerName>sip:1.2.3.4:56789;transport=UDP</ServerName>\n"
                              "      <DefaultHandling>0</DefaultHandling>\n"
                              "    </ApplicationServer>\n"
                              "  </InitialFilterCriteria>\n"
                              "</ServiceProfile></IMSSubscription>");

  TransportFlow tpAS(TransportFlow::Protocol::UDP, stack_data.scscf_port, "1.2.3.4", 56789);

  SCOPED_TRACE("REGISTER (1)");
  Message msg;
  msg._expires = "Expires: 800";
  msg._contact_params = ";+sip.ice;reg-id=1";
  SCOPED_TRACE("REGISTER (about to inject)");
  inject_msg(msg.get());
  SCOPED_TRACE("REGISTER (injected)");
  ASSERT_EQ(2, txdata_count());
  SCOPED_TRACE("REGISTER (forwarded)");
  // REGISTER passed on to AS
  pjsip_msg* out = current_txdata()->msg;
  ReqMatcher r1("REGISTER");
  ASSERT_NO_FATAL_FAILURE(r1.matches(out));
  EXPECT_EQ(NULL, out->body);

  tpAS.expect_target(current_txdata(), false);
  inject_msg(respond_to_current_txdata(200));

  EXPECT_EQ(1,((SNMP::FakeSuccessFailCountTable*)SNMP::FAKE_THIRD_PARTY_REGISTRATION_STATS_TABLES.init_reg_tbl)->_attempts);
  EXPECT_EQ(1,((SNMP::FakeSuccessFailCountTable*)SNMP::FAKE_THIRD_PARTY_REGISTRATION_STATS_TABLES.init_reg_tbl)->_successes);

  SCOPED_TRACE("REGISTER (200 OK)");
  out = current_txdata()->msg;
  EXPECT_EQ(200, out->line.status.code);
  EXPECT_EQ("OK", str_pj(out->line.status.reason));
  EXPECT_EQ("Supported: outbound", get_headers(out, "Supported"));
  EXPECT_EQ("Contact: <sip:f5cc3de4334589d89c661a7acf228ed7@10.114.61.213:5061;transport=tcp;ob>;expires=300;+sip.ice;+sip.instance=\"<urn:uuid:00000000-0000-0000-0000-b665231f1213>\";reg-id=1;pub-gruu=\"sip:6505550231@homedomain;gr=urn:uuid:00000000-0000-0000-0000-b665231f1213\"",
            get_headers(out, "Contact"));  // that's a bit odd; we glom together the params
  EXPECT_EQ("Require: outbound", get_headers(out, "Require")); // because we have path
  EXPECT_EQ(msg._path, get_headers(out, "Path"));
  EXPECT_EQ(1,((SNMP::FakeSuccessFailCountTable*)SNMP::FAKE_REGISTRATION_STATS_TABLES.init_reg_tbl)->_attempts);
  EXPECT_EQ(1,((SNMP::FakeSuccessFailCountTable*)SNMP::FAKE_REGISTRATION_STATS_TABLES.init_reg_tbl)->_successes);
  free_txdata();
}

/// Verify that third-party REGISTERs have appropriate headers passed through
TEST_F(RegistrarTest, AppServersPassthrough)
{
  _hss_connection->set_impu_result("sip:6505550231@homedomain", "reg", RegDataXMLUtils::STATE_REGISTERED,
                              "<IMSSubscription><ServiceProfile>\n"
                              "  <PublicIdentity><Identity>sip:6505550231@homedomain</Identity></PublicIdentity>\n"
                              "  <InitialFilterCriteria>\n"
                              "    <Priority>1</Priority>\n"
                              "    <TriggerPoint>\n"
                              "      <ConditionTypeCNF>0</ConditionTypeCNF>\n"
                              "      <SPT>\n"
                              "        <ConditionNegated>0</ConditionNegated>\n"
                              "        <Group>0</Group>\n"
                              "        <Method>REGISTER</Method>\n"
                              "        <Extension></Extension>\n"
                              "      </SPT>\n"
                              "    </TriggerPoint>\n"
                              "    <ApplicationServer>\n"
                              "      <ServerName>sip:1.2.3.4:56789;transport=UDP</ServerName>\n"
                              "      <DefaultHandling>0</DefaultHandling>\n"
                              "    </ApplicationServer>\n"
                              "  </InitialFilterCriteria>\n"
                              "</ServiceProfile></IMSSubscription>");

  TransportFlow tpAS(TransportFlow::Protocol::UDP, stack_data.scscf_port, "1.2.3.4", 56789);

  SCOPED_TRACE("REGISTER (1)");
  Message msg;
  msg._expires = "Expires: 800";
  msg._contact_params = ";+sip.ice;reg-id=1";
  SCOPED_TRACE("REGISTER (about to inject)");
  inject_msg(msg.get());
  SCOPED_TRACE("REGISTER (injected)");
  ASSERT_EQ(2, txdata_count());
  SCOPED_TRACE("REGISTER (forwarded)");
  // REGISTER passed on to AS
  pjsip_msg* out = current_txdata()->msg;
  ReqMatcher r1("REGISTER");
  ASSERT_NO_FATAL_FAILURE(r1.matches(out));

  // Test the headers we expect to have passed through
  EXPECT_EQ("P-Charging-Vector: icid-value=\"100\"", get_headers(out, "P-Charging-Vector"));
  EXPECT_EQ("P-Charging-Function-Addresses: ccf=ccf1;ecf=ecf1;ecf=ecf2", get_headers(out, "P-Charging-Function-Addresses"));

  tpAS.expect_target(current_txdata(), false);
  inject_msg(respond_to_current_txdata(200));

  EXPECT_EQ(1,((SNMP::FakeSuccessFailCountTable*)SNMP::FAKE_THIRD_PARTY_REGISTRATION_STATS_TABLES.init_reg_tbl)->_attempts);
  EXPECT_EQ(1,((SNMP::FakeSuccessFailCountTable*)SNMP::FAKE_THIRD_PARTY_REGISTRATION_STATS_TABLES.init_reg_tbl)->_successes);

  SCOPED_TRACE("REGISTER (200 OK)");
  out = current_txdata()->msg;
  EXPECT_EQ(200, out->line.status.code);
  EXPECT_EQ("OK", str_pj(out->line.status.reason));
  EXPECT_EQ("Supported: outbound", get_headers(out, "Supported"));
  EXPECT_EQ("Contact: <sip:f5cc3de4334589d89c661a7acf228ed7@10.114.61.213:5061;transport=tcp;ob>;expires=300;+sip.ice;+sip.instance=\"<urn:uuid:00000000-0000-0000-0000-b665231f1213>\";reg-id=1;pub-gruu=\"sip:6505550231@homedomain;gr=urn:uuid:00000000-0000-0000-0000-b665231f1213\"",
            get_headers(out, "Contact"));  // that's a bit odd; we glom together the params
  EXPECT_EQ("Require: outbound", get_headers(out, "Require")); // because we have path
  EXPECT_EQ(msg._path, get_headers(out, "Path"));
  EXPECT_EQ(1,((SNMP::FakeSuccessFailCountTable*)SNMP::FAKE_REGISTRATION_STATS_TABLES.init_reg_tbl)->_attempts);
  EXPECT_EQ(1,((SNMP::FakeSuccessFailCountTable*)SNMP::FAKE_REGISTRATION_STATS_TABLES.init_reg_tbl)->_successes);
  free_txdata();
}

/// Verify that third-party REGISTERs have appropriate headers passed through
/// when the first IMPU is barred.
TEST_F(RegistrarTest, AppServersBarredIMPU)
{
  _hss_connection->set_impu_result("sip:6505550231@homedomain", "reg", RegDataXMLUtils::STATE_REGISTERED,
                              "<IMSSubscription><ServiceProfile>\n"
                              "  <PublicIdentity><Identity>sip:6505550231@homedomain</Identity><BarringIndication>1</BarringIndication></PublicIdentity>\n"
                              "  <PublicIdentity><Identity>sip:6505550232@homedomain</Identity></PublicIdentity>\n"
                              "  <InitialFilterCriteria>\n"
                              "    <Priority>1</Priority>\n"
                              "    <TriggerPoint>\n"
                              "      <ConditionTypeCNF>0</ConditionTypeCNF>\n"
                              "      <SPT>\n"
                              "        <ConditionNegated>0</ConditionNegated>\n"
                              "        <Group>0</Group>\n"
                              "        <Method>REGISTER</Method>\n"
                              "        <Extension></Extension>\n"
                              "      </SPT>\n"
                              "    </TriggerPoint>\n"
                              "    <ApplicationServer>\n"
                              "      <ServerName>sip:1.2.3.4:56789;transport=UDP</ServerName>\n"
                              "      <DefaultHandling>0</DefaultHandling>\n"
                              "    </ApplicationServer>\n"
                              "  </InitialFilterCriteria>\n"
                              "</ServiceProfile></IMSSubscription>");

  TransportFlow tpAS(TransportFlow::Protocol::UDP, stack_data.scscf_port, "1.2.3.4", 56789);

  SCOPED_TRACE("REGISTER (1)");
  Message msg;
  msg._expires = "Expires: 800";
  msg._contact_params = ";+sip.ice;reg-id=1";
  SCOPED_TRACE("REGISTER (about to inject)");
  inject_msg(msg.get());
  SCOPED_TRACE("REGISTER (injected)");
  ASSERT_EQ(2, txdata_count());
  SCOPED_TRACE("REGISTER (forwarded)");
  // REGISTER passed on to AS
  pjsip_msg* out = current_txdata()->msg;
  ReqMatcher r1("REGISTER");
  ASSERT_NO_FATAL_FAILURE(r1.matches(out));

  // Test the To header identifies the fisrt unbarred IMPU.
  EXPECT_EQ("To: <sip:6505550232@homedomain>", get_headers(out, "To"));

  tpAS.expect_target(current_txdata(), false);
  inject_msg(respond_to_current_txdata(200));

  EXPECT_EQ(1,((SNMP::FakeSuccessFailCountTable*)SNMP::FAKE_THIRD_PARTY_REGISTRATION_STATS_TABLES.init_reg_tbl)->_attempts);
  EXPECT_EQ(1,((SNMP::FakeSuccessFailCountTable*)SNMP::FAKE_THIRD_PARTY_REGISTRATION_STATS_TABLES.init_reg_tbl)->_successes);

  // Test that the pub gruu identifies the first unbarred IMPU.
  SCOPED_TRACE("REGISTER (200 OK)");
  out = current_txdata()->msg;
  EXPECT_EQ(200, out->line.status.code);
  EXPECT_EQ("OK", str_pj(out->line.status.reason));
  EXPECT_EQ("Supported: outbound", get_headers(out, "Supported"));
  EXPECT_EQ("Contact: <sip:f5cc3de4334589d89c661a7acf228ed7@10.114.61.213:5061;transport=tcp;ob>;expires=300;+sip.ice;+sip.instance=\"<urn:uuid:00000000-0000-0000-0000-b665231f1213>\";reg-id=1;pub-gruu=\"sip:6505550232@homedomain;gr=urn:uuid:00000000-0000-0000-0000-b665231f1213\"",
            get_headers(out, "Contact"));
  EXPECT_EQ("Require: outbound", get_headers(out, "Require")); // because we have path
  EXPECT_EQ(msg._path, get_headers(out, "Path"));
  EXPECT_EQ(1,((SNMP::FakeSuccessFailCountTable*)SNMP::FAKE_REGISTRATION_STATS_TABLES.init_reg_tbl)->_attempts);
  EXPECT_EQ(1,((SNMP::FakeSuccessFailCountTable*)SNMP::FAKE_REGISTRATION_STATS_TABLES.init_reg_tbl)->_successes);
  free_txdata();
}

/// Check that the network-initiated deregistration code works as expected
TEST_F(RegistrarTest, DeregisterAppServersWithNoBody)
{
  TransportFlow tpAS(TransportFlow::Protocol::UDP, stack_data.scscf_port, "1.2.3.4", 56789);

  std::string user = "sip:6505550231@homedomain";
  register_uri(_sdm, _hss_connection, "6505550231", "homedomain", "sip:f5cc3de4334589d89c661a7acf228ed7@10.114.61.213", 30);

  _hss_connection->set_impu_result("sip:6505550231@homedomain", "dereg-admin", RegDataXMLUtils::STATE_REGISTERED,
                              "<IMSSubscription><ServiceProfile>\n"
                              "  <PublicIdentity><Identity>sip:6505550231@homedomain</Identity></PublicIdentity>\n"
                              "  <InitialFilterCriteria>\n"
                              "    <Priority>1</Priority>\n"
                              "    <TriggerPoint>\n"
                              "      <ConditionTypeCNF>0</ConditionTypeCNF>\n"
                              "      <SPT>\n"
                              "        <ConditionNegated>0</ConditionNegated>\n"
                              "        <Group>0</Group>\n"
                              "        <Method>REGISTER</Method>\n"
                              "        <Extension></Extension>\n"
                              "      </SPT>\n"
                              "    </TriggerPoint>\n"
                              "    <ApplicationServer>\n"
                              "      <ServerName>sip:1.2.3.4:56789;transport=UDP</ServerName>\n"
                              "      <DefaultHandling>1</DefaultHandling>\n"
                              "    </ApplicationServer>\n"
                              "  </InitialFilterCriteria>\n"
                              "</ServiceProfile></IMSSubscription>");

  SubscriberDataManager::AoRPair* aor_data;
  aor_data = _sdm->get_aor_data(user, 0);
  ASSERT_TRUE(aor_data != NULL);
  EXPECT_EQ(1u, aor_data->get_current()->_bindings.size());
  delete aor_data; aor_data = NULL;

  RegistrationUtils::remove_bindings(_sdm,
                                     _remote_sdms,
                                     _hss_connection,
                                     user,
                                     "*",
                                     HSSConnection::DEREG_ADMIN,
                                     0);

  SCOPED_TRACE("deREGISTER");
  // Check that we send a REGISTER to the AS on network-initiated deregistration
  ASSERT_TRUE(current_txdata() != NULL);
  pjsip_msg* out = current_txdata()->msg;
  ReqMatcher r1("REGISTER");
  ASSERT_NO_FATAL_FAILURE(r1.matches(out));
  EXPECT_EQ(NULL, out->body);

  tpAS.expect_target(current_txdata(), false);
  inject_msg(respond_to_current_txdata(200));

  EXPECT_EQ(1,((SNMP::FakeSuccessFailCountTable*)SNMP::FAKE_THIRD_PARTY_REGISTRATION_STATS_TABLES.de_reg_tbl)->_attempts);
  EXPECT_EQ(1,((SNMP::FakeSuccessFailCountTable*)SNMP::FAKE_THIRD_PARTY_REGISTRATION_STATS_TABLES.de_reg_tbl)->_successes);

  free_txdata();
  // Check that we deleted the binding
  aor_data = _sdm->get_aor_data(user, 0);
  ASSERT_TRUE(aor_data != NULL);
  EXPECT_EQ(0u, aor_data->get_current()->_bindings.size());
  delete aor_data; aor_data = NULL;
}

TEST_F(RegistrarTest, AppServersInitialRegistration)
{
  _hss_connection->set_impu_result("sip:6505550231@homedomain", "reg", RegDataXMLUtils::STATE_REGISTERED,
                                "<IMSSubscription><ServiceProfile>\n"
                                "<PublicIdentity><Identity>sip:6505550231@homedomain</Identity></PublicIdentity>"
                                "  <InitialFilterCriteria>\n"
                                "    <Priority>1</Priority>\n"
                                "    <TriggerPoint>\n"
                                "    <ConditionTypeCNF>0</ConditionTypeCNF>\n"
                                "    <SPT>\n"
                                "      <ConditionNegated>0</ConditionNegated>\n"
                                "      <Group>0</Group>\n"
                                "      <Method>REGISTER</Method>\n"
                                "      <Extension><RegistrationType>0</RegistrationType></Extension>\n"
                                "    </SPT>\n"
                                "  </TriggerPoint>\n"
                                "  <ApplicationServer>\n"
                                "    <ServerName>sip:1.2.3.4:56789;transport=UDP</ServerName>\n"
                                "    <DefaultHandling>0</DefaultHandling>\n"
                                "  </ApplicationServer>\n"
                                "  </InitialFilterCriteria>\n"
                                "</ServiceProfile></IMSSubscription>");

  TransportFlow tpAS(TransportFlow::Protocol::UDP, stack_data.scscf_port, "1.2.3.4", 56789);

  SCOPED_TRACE("REGISTER (1)");
  Message msg;
  msg._expires = "Expires: 800";
  msg._contact_params = ";+sip.ice;reg-id=1";
  SCOPED_TRACE("REGISTER (about to inject)");
  inject_msg(msg.get());
  SCOPED_TRACE("REGISTER (injected)");
  ASSERT_EQ(2, txdata_count());
  SCOPED_TRACE("REGISTER (forwarded)");
  // REGISTER passed on to AS
  pjsip_msg* out = current_txdata()->msg;
  ReqMatcher r1("REGISTER");
  ASSERT_NO_FATAL_FAILURE(r1.matches(out));
  EXPECT_EQ(NULL, out->body);

  tpAS.expect_target(current_txdata(), false);
  inject_msg(respond_to_current_txdata(200));
  EXPECT_EQ(1,((SNMP::FakeSuccessFailCountTable*)SNMP::FAKE_THIRD_PARTY_REGISTRATION_STATS_TABLES.init_reg_tbl)->_attempts);
  EXPECT_EQ(1,((SNMP::FakeSuccessFailCountTable*)SNMP::FAKE_THIRD_PARTY_REGISTRATION_STATS_TABLES.init_reg_tbl)->_successes);


  SCOPED_TRACE("REGISTER (200 OK)");
  out = current_txdata()->msg;
  EXPECT_EQ(200, out->line.status.code);
  EXPECT_EQ("OK", str_pj(out->line.status.reason));
  EXPECT_EQ(1,((SNMP::FakeSuccessFailCountTable*)SNMP::FAKE_REGISTRATION_STATS_TABLES.init_reg_tbl)->_attempts);
  EXPECT_EQ(1,((SNMP::FakeSuccessFailCountTable*)SNMP::FAKE_REGISTRATION_STATS_TABLES.init_reg_tbl)->_successes);
  free_txdata();
  ASSERT_EQ(0, txdata_count());

  SCOPED_TRACE("REGISTER (reregister)");
  msg._unique += 1;
  SCOPED_TRACE("REGISTER (reregister, about to inject)");
  inject_msg(msg.get());
  SCOPED_TRACE("REGISTER (reregister, injected)");
  ASSERT_EQ(1, txdata_count());
  SCOPED_TRACE("REGISTER (200 OK)");
  out = current_txdata()->msg;
  EXPECT_EQ(200, out->line.status.code);
  EXPECT_EQ("OK", str_pj(out->line.status.reason));
  EXPECT_EQ(1,((SNMP::FakeSuccessFailCountTable*)SNMP::FAKE_REGISTRATION_STATS_TABLES.re_reg_tbl)->_attempts);
  EXPECT_EQ(1,((SNMP::FakeSuccessFailCountTable*)SNMP::FAKE_REGISTRATION_STATS_TABLES.re_reg_tbl)->_successes);
  free_txdata();

  SCOPED_TRACE("REGISTER (forwarded)");
  // REGISTER not passed on to AS
  ASSERT_EQ(0, txdata_count());
}

TEST_F(RegistrarTest, AppServersInitialRegistrationFailure)
{
  std::string user = "sip:6505550231@homedomain";
  std::string xml =            ("<IMSSubscription><ServiceProfile>\n"
                                "<PublicIdentity><Identity>sip:6505550231@homedomain</Identity></PublicIdentity>"
                                "  <InitialFilterCriteria>\n"
                                "    <Priority>1</Priority>\n"
                                "    <TriggerPoint>\n"
                                "    <ConditionTypeCNF>0</ConditionTypeCNF>\n"
                                "    <SPT>\n"
                                "      <ConditionNegated>0</ConditionNegated>\n"
                                "      <Group>0</Group>\n"
                                "      <Method>REGISTER</Method>\n"
                                "    </SPT>\n"
                                "  </TriggerPoint>\n"
                                "  <ApplicationServer>\n"
                                "    <ServerName>sip:app-server:56789;transport=UDP</ServerName>\n"
                                "    <DefaultHandling>1</DefaultHandling>\n"
                                "  </ApplicationServer>\n"
                                "  </InitialFilterCriteria>\n"
                                "</ServiceProfile></IMSSubscription>");

  _hss_connection->set_impu_result("sip:6505550231@homedomain", "reg", RegDataXMLUtils::STATE_REGISTERED, xml);
  _hss_connection->set_impu_result("sip:6505550231@homedomain", "dereg-admin", RegDataXMLUtils::STATE_NOT_REGISTERED, xml);

  // We add two identical IP addresses so that we hit the retry behaviour,
  // but we don't have to worry about which IP address is selected first.
  add_host_mapping("app-server", "1.2.3.4, 1.2.3.4");

  TransportFlow tpAS(TransportFlow::Protocol::UDP, stack_data.scscf_port, "1.2.3.4", 56789);

  SCOPED_TRACE("REGISTER (1)");
  Message msg;
  msg._expires = "Expires: 800";
  msg._contact_params = ";+sip.ice;reg-id=1";
  SCOPED_TRACE("REGISTER (about to inject)");
  inject_msg(msg.get());
  SCOPED_TRACE("REGISTER (injected)");
  ASSERT_EQ(2, txdata_count());

  // Check that we create a binding
  SubscriberDataManager::AoRPair* aor_data;
  aor_data = _sdm->get_aor_data(user, 0);
  ASSERT_TRUE(aor_data != NULL);
  EXPECT_EQ(1u, aor_data->get_current()->_bindings.size());
  delete aor_data; aor_data = NULL;

  SCOPED_TRACE("REGISTER (forwarded)");
  // REGISTER passed on to AS
  pjsip_msg* out = current_txdata()->msg;
  ReqMatcher r1("REGISTER");
  ASSERT_NO_FATAL_FAILURE(r1.matches(out));
  EXPECT_EQ(NULL, out->body);

  tpAS.expect_target(current_txdata(), false);
  // Respond with a 500 - this should trigger a deregistration since
  // DEFAULT_HANDLING is 1
  inject_msg(respond_to_current_txdata(500));

  SCOPED_TRACE("REGISTER (200 OK)");
  out = current_txdata()->msg;
  EXPECT_EQ(200, out->line.status.code);
  EXPECT_EQ("OK", str_pj(out->line.status.reason));
  EXPECT_EQ(1,((SNMP::FakeSuccessFailCountTable*)SNMP::FAKE_REGISTRATION_STATS_TABLES.init_reg_tbl)->_attempts);
  EXPECT_EQ(1,((SNMP::FakeSuccessFailCountTable*)SNMP::FAKE_REGISTRATION_STATS_TABLES.init_reg_tbl)->_successes);
  free_txdata();

  tpAS.expect_target(current_txdata(), false);
  // Respond with a 500 - this should trigger a deregistration since
  // DEFAULT_HANDLING is 1
  inject_msg(respond_to_current_txdata(500));

  EXPECT_EQ(1,((SNMP::FakeSuccessFailCountTable*)SNMP::FAKE_THIRD_PARTY_REGISTRATION_STATS_TABLES.init_reg_tbl)->_attempts);
  EXPECT_EQ(1,((SNMP::FakeSuccessFailCountTable*)SNMP::FAKE_THIRD_PARTY_REGISTRATION_STATS_TABLES.init_reg_tbl)->_failures);

  // Check that we deleted the binding
  aor_data = _sdm->get_aor_data(user, 0);
  ASSERT_TRUE(aor_data != NULL);
  ASSERT_EQ(0u, aor_data->get_current()->_bindings.size());
  delete aor_data; aor_data = NULL;

  SCOPED_TRACE("deREGISTER");
  // Check that we send a deREGISTER to the AS on network-initiated deregistration
  out = current_txdata()->msg;
  ASSERT_NO_FATAL_FAILURE(r1.matches(out));
  EXPECT_EQ(NULL, out->body);

  tpAS.expect_target(current_txdata(), false);
  inject_msg(respond_to_current_txdata(200));

  EXPECT_EQ(1,((SNMP::FakeSuccessFailCountTable*)SNMP::FAKE_THIRD_PARTY_REGISTRATION_STATS_TABLES.de_reg_tbl)->_attempts);
  EXPECT_EQ(1,((SNMP::FakeSuccessFailCountTable*)SNMP::FAKE_THIRD_PARTY_REGISTRATION_STATS_TABLES.de_reg_tbl)->_successes);
}

TEST_F(RegistrarTest, AppServersDeRegistrationFailure)
{
  std::string user = "sip:6505550231@homedomain";
  std::string xml =            ("<IMSSubscription><ServiceProfile>\n"
                                "<PublicIdentity><Identity>sip:6505550231@homedomain</Identity></PublicIdentity>"
                                "  <InitialFilterCriteria>\n"
                                "    <Priority>1</Priority>\n"
                                "    <TriggerPoint>\n"
                                "    <ConditionTypeCNF>0</ConditionTypeCNF>\n"
                                "    <SPT>\n"
                                "      <ConditionNegated>0</ConditionNegated>\n"
                                "      <Group>0</Group>\n"
                                "      <Method>REGISTER</Method>\n"
                                "    </SPT>\n"
                                "  </TriggerPoint>\n"
                                "  <ApplicationServer>\n"
                                "    <ServerName>sip:app-server:56789;transport=UDP</ServerName>\n"
                                "    <DefaultHandling>0</DefaultHandling>\n"
                                "  </ApplicationServer>\n"
                                "  </InitialFilterCriteria>\n"
                                "</ServiceProfile></IMSSubscription>");

  _hss_connection->set_impu_result("sip:6505550231@homedomain", "reg", RegDataXMLUtils::STATE_REGISTERED, xml);
  _hss_connection->set_impu_result("sip:6505550231@homedomain", "dereg-admin", RegDataXMLUtils::STATE_NOT_REGISTERED, xml);

  // We add two identical IP addresses so that we hit the retry behaviour,
  // but we don't have to worry about which IP address is selected first.
  add_host_mapping("app-server", "1.2.3.4, 1.2.3.4");

  TransportFlow tpAS(TransportFlow::Protocol::UDP, stack_data.scscf_port, "1.2.3.4", 56789);

  SCOPED_TRACE("REGISTER (1)");
  Message msg;
  msg._expires = "Expires: 0";
  msg._contact = "*";
  msg._contact_instance = "";
  msg._contact_params = "";
  SCOPED_TRACE("REGISTER (about to inject)");
  inject_msg(msg.get());
  SCOPED_TRACE("REGISTER (injected)");
  ASSERT_EQ(2, txdata_count());

  // Check that we create a binding
  SubscriberDataManager::AoRPair* aor_data;
  aor_data = _sdm->get_aor_data(user, 0);
  ASSERT_TRUE(aor_data != NULL);
  EXPECT_EQ(0u, aor_data->get_current()->_bindings.size());
  delete aor_data; aor_data = NULL;


  SCOPED_TRACE("REGISTER (forwarded)");
  // REGISTER passed on to AS
  pjsip_msg* out = current_txdata()->msg;
  ReqMatcher r1("REGISTER");
  ASSERT_NO_FATAL_FAILURE(r1.matches(out));
  EXPECT_EQ(NULL, out->body);

  tpAS.expect_target(current_txdata(), false);
  // Respond with a 500 - this should trigger a deregistration since
  // DEFAULT_HANDLING is 1
  inject_msg(respond_to_current_txdata(500));

  SCOPED_TRACE("REGISTER (200 OK)");
  out = current_txdata()->msg;
  EXPECT_EQ(200, out->line.status.code);
  EXPECT_EQ("OK", str_pj(out->line.status.reason));
  EXPECT_EQ(1,((SNMP::FakeSuccessFailCountTable*)SNMP::FAKE_REGISTRATION_STATS_TABLES.de_reg_tbl)->_attempts);
  EXPECT_EQ(1,((SNMP::FakeSuccessFailCountTable*)SNMP::FAKE_REGISTRATION_STATS_TABLES.de_reg_tbl)->_successes);
  free_txdata();

  tpAS.expect_target(current_txdata(), false);
  // Respond with a 500 - this should trigger a deregistration since
  // DEFAULT_HANDLING is 1
  inject_msg(respond_to_current_txdata(500));

  EXPECT_EQ(1,((SNMP::FakeSuccessFailCountTable*)SNMP::FAKE_THIRD_PARTY_REGISTRATION_STATS_TABLES.de_reg_tbl)->_attempts);
  EXPECT_EQ(1,((SNMP::FakeSuccessFailCountTable*)SNMP::FAKE_THIRD_PARTY_REGISTRATION_STATS_TABLES.de_reg_tbl)->_failures);

  // Check that we deleted the binding
  aor_data = _sdm->get_aor_data(user, 0);
  ASSERT_TRUE(aor_data != NULL);
  ASSERT_EQ(0u, aor_data->get_current()->_bindings.size());
  delete aor_data; aor_data = NULL;
}

TEST_F(RegistrarTest, AppServersReRegistrationFailure)
{
  _hss_connection->set_impu_result("sip:6505550231@homedomain", "reg", RegDataXMLUtils::STATE_REGISTERED,
                                "<IMSSubscription><ServiceProfile>\n"
                                "<PublicIdentity><Identity>sip:6505550231@homedomain</Identity></PublicIdentity>"
                                "  <InitialFilterCriteria>\n"
                                "    <Priority>1</Priority>\n"
                                "    <TriggerPoint>\n"
                                "    <ConditionTypeCNF>0</ConditionTypeCNF>\n"
                                "    <SPT>\n"
                                "      <ConditionNegated>0</ConditionNegated>\n"
                                "      <Group>0</Group>\n"
                                "      <Method>REGISTER</Method>\n"
                                "      <Extension><RegistrationType>1</RegistrationType></Extension>\n"
                                "    </SPT>\n"
                                "  </TriggerPoint>\n"
                                "  <ApplicationServer>\n"
                                "    <ServerName>sip:1.2.3.4:56789;transport=UDP</ServerName>\n"
                                "    <DefaultHandling>1</DefaultHandling>\n"
                                "  </ApplicationServer>\n"
                                "  </InitialFilterCriteria>\n"
                                "</ServiceProfile></IMSSubscription>");

  TransportFlow tpAS(TransportFlow::Protocol::UDP, stack_data.scscf_port, "1.2.3.4", 56789);

  SCOPED_TRACE("REGISTER (1)");
  Message msg;
  msg._expires = "Expires: 800";
  msg._contact_params = ";+sip.ice;reg-id=1";
  SCOPED_TRACE("REGISTER (about to inject)");
  inject_msg(msg.get());
  SCOPED_TRACE("REGISTER (injected)");
  ASSERT_EQ(1, txdata_count());
  SCOPED_TRACE("REGISTER (200 OK)");
  pjsip_msg* out = current_txdata()->msg;
  EXPECT_EQ(200, out->line.status.code);
  EXPECT_EQ("OK", str_pj(out->line.status.reason));
  EXPECT_EQ(1,((SNMP::FakeSuccessFailCountTable*)SNMP::FAKE_REGISTRATION_STATS_TABLES.init_reg_tbl)->_attempts);
  EXPECT_EQ(1,((SNMP::FakeSuccessFailCountTable*)SNMP::FAKE_REGISTRATION_STATS_TABLES.init_reg_tbl)->_successes);
  free_txdata();

  SCOPED_TRACE("REGISTER (forwarded)");
  // REGISTER not passed on to AS
  ASSERT_EQ(0, txdata_count());

  SCOPED_TRACE("REGISTER (reregister)");
  msg._unique += 1;
  SCOPED_TRACE("REGISTER (reregister, about to inject)");
  inject_msg(msg.get());
  SCOPED_TRACE("REGISTER (reregister, injected)");
  ASSERT_EQ(2, txdata_count());
  SCOPED_TRACE("REGISTER (forwarded)");
  // REGISTER passed on to AS
  out = current_txdata()->msg;
  ReqMatcher r1("REGISTER");
  ASSERT_NO_FATAL_FAILURE(r1.matches(out));
  EXPECT_EQ(NULL, out->body);

  tpAS.expect_target(current_txdata(), false);
  inject_msg(respond_to_current_txdata(500));

  EXPECT_EQ(1,((SNMP::FakeSuccessFailCountTable*)SNMP::FAKE_THIRD_PARTY_REGISTRATION_STATS_TABLES.re_reg_tbl)->_attempts);
  EXPECT_EQ(1,((SNMP::FakeSuccessFailCountTable*)SNMP::FAKE_THIRD_PARTY_REGISTRATION_STATS_TABLES.re_reg_tbl)->_failures);

  SCOPED_TRACE("REGISTER (200 OK)");
  out = current_txdata()->msg;
  EXPECT_EQ(200, out->line.status.code);
  EXPECT_EQ("OK", str_pj(out->line.status.reason));
  EXPECT_EQ(1,((SNMP::FakeSuccessFailCountTable*)SNMP::FAKE_REGISTRATION_STATS_TABLES.re_reg_tbl)->_attempts);
  EXPECT_EQ(1,((SNMP::FakeSuccessFailCountTable*)SNMP::FAKE_REGISTRATION_STATS_TABLES.re_reg_tbl)->_successes);
  free_txdata();
}

TEST_F(RegistrarTest, AppServersReRegistration)
{
  _hss_connection->set_impu_result("sip:6505550231@homedomain", "reg", RegDataXMLUtils::STATE_REGISTERED,
                                "<IMSSubscription><ServiceProfile>\n"
                                "<PublicIdentity><Identity>sip:6505550231@homedomain</Identity></PublicIdentity>"
                                "  <InitialFilterCriteria>\n"
                                "    <Priority>1</Priority>\n"
                                "    <TriggerPoint>\n"
                                "    <ConditionTypeCNF>0</ConditionTypeCNF>\n"
                                "    <SPT>\n"
                                "      <ConditionNegated>0</ConditionNegated>\n"
                                "      <Group>0</Group>\n"
                                "      <Method>REGISTER</Method>\n"
                                "      <Extension><RegistrationType>1</RegistrationType></Extension>\n"
                                "    </SPT>\n"
                                "  </TriggerPoint>\n"
                                "  <ApplicationServer>\n"
                                "    <ServerName>sip:1.2.3.4:56789;transport=UDP</ServerName>\n"
                                "    <DefaultHandling>0</DefaultHandling>\n"
                                "  </ApplicationServer>\n"
                                "  </InitialFilterCriteria>\n"
                                "</ServiceProfile></IMSSubscription>");

  TransportFlow tpAS(TransportFlow::Protocol::UDP, stack_data.scscf_port, "1.2.3.4", 56789);

  SCOPED_TRACE("REGISTER (1)");
  Message msg;
  msg._expires = "Expires: 800";
  msg._contact_params = ";+sip.ice;reg-id=1";
  SCOPED_TRACE("REGISTER (about to inject)");
  inject_msg(msg.get());
  SCOPED_TRACE("REGISTER (injected)");
  ASSERT_EQ(1, txdata_count());
  SCOPED_TRACE("REGISTER (200 OK)");
  pjsip_msg* out = current_txdata()->msg;
  EXPECT_EQ(200, out->line.status.code);
  EXPECT_EQ("OK", str_pj(out->line.status.reason));
  EXPECT_EQ(1,((SNMP::FakeSuccessFailCountTable*)SNMP::FAKE_REGISTRATION_STATS_TABLES.init_reg_tbl)->_attempts);
  EXPECT_EQ(1,((SNMP::FakeSuccessFailCountTable*)SNMP::FAKE_REGISTRATION_STATS_TABLES.init_reg_tbl)->_successes);
  free_txdata();

  SCOPED_TRACE("REGISTER (forwarded)");
  ASSERT_EQ(0, txdata_count());

  SCOPED_TRACE("REGISTER (reregister)");
  msg._unique += 1;
  SCOPED_TRACE("REGISTER (reregister, about to inject)");
  inject_msg(msg.get());
  SCOPED_TRACE("REGISTER (reregister, injected)");
  ASSERT_EQ(2, txdata_count());
  SCOPED_TRACE("REGISTER (forwarded)");
  // REGISTER passed on to AS
  out = current_txdata()->msg;
  ReqMatcher r1("REGISTER");
  ASSERT_NO_FATAL_FAILURE(r1.matches(out));
  EXPECT_EQ(NULL, out->body);

  tpAS.expect_target(current_txdata(), false);
  inject_msg(respond_to_current_txdata(200));
  EXPECT_EQ(1,((SNMP::FakeSuccessFailCountTable*)SNMP::FAKE_THIRD_PARTY_REGISTRATION_STATS_TABLES.re_reg_tbl)->_attempts);
  EXPECT_EQ(1,((SNMP::FakeSuccessFailCountTable*)SNMP::FAKE_THIRD_PARTY_REGISTRATION_STATS_TABLES.re_reg_tbl)->_successes);

  SCOPED_TRACE("REGISTER (200 OK)");
  out = current_txdata()->msg;
  EXPECT_EQ(200, out->line.status.code);
  EXPECT_EQ("OK", str_pj(out->line.status.reason));
  EXPECT_EQ(1,((SNMP::FakeSuccessFailCountTable*)SNMP::FAKE_REGISTRATION_STATS_TABLES.re_reg_tbl)->_attempts);
  EXPECT_EQ(1,((SNMP::FakeSuccessFailCountTable*)SNMP::FAKE_REGISTRATION_STATS_TABLES.re_reg_tbl)->_successes);
  free_txdata();
}


/// Homestead fails associated URI request
TEST_F(RegistrarTest, AssociatedUrisNotFound)
{
  Message msg;
  msg._user = "6505550232";
  msg._expires = "Expires: 0";
  msg._contact = "*";
  msg._contact_instance = "";
  msg._contact_params = "";
  inject_msg(msg.get());
  ASSERT_EQ(1, txdata_count());
  pjsip_msg* out = current_txdata()->msg;
  EXPECT_EQ(403, out->line.status.code);
  EXPECT_EQ("Forbidden", str_pj(out->line.status.reason));
  EXPECT_EQ(1,((SNMP::FakeSuccessFailCountTable*)SNMP::FAKE_REGISTRATION_STATS_TABLES.de_reg_tbl)->_attempts);
  EXPECT_EQ(1,((SNMP::FakeSuccessFailCountTable*)SNMP::FAKE_REGISTRATION_STATS_TABLES.de_reg_tbl)->_failures);
}

/// Homestead fails associated URI request
TEST_F(RegistrarTest, DeRegAssociatedUrisNotFound)
{
  Message msg;
  msg._user = "6505550232";
  msg._expires = "Expires: 0";
  msg._contact = "*";
  msg._contact_instance = "";
  msg._contact_params = "";
  inject_msg(msg.get());
  ASSERT_EQ(1, txdata_count());
  pjsip_msg* out = current_txdata()->msg;
  EXPECT_EQ(403, out->line.status.code);
  EXPECT_EQ("Forbidden", str_pj(out->line.status.reason));
  EXPECT_EQ(1,((SNMP::FakeSuccessFailCountTable*)SNMP::FAKE_REGISTRATION_STATS_TABLES.de_reg_tbl)->_attempts);
  EXPECT_EQ(1,((SNMP::FakeSuccessFailCountTable*)SNMP::FAKE_REGISTRATION_STATS_TABLES.de_reg_tbl)->_failures);
}

/// Homestead fails to interpret URI request
TEST_F(RegistrarTest, AssociatedUriFails)
{
  Message msg;
  msg._user = "6505550232";
  _hss_connection->set_rc("/impu/sip%3A6505550232%40homedomain/reg-data",
                          500);

  inject_msg(msg.get());
  ASSERT_EQ(1, txdata_count());
  pjsip_msg* out = current_txdata()->msg;
  EXPECT_EQ(500, out->line.status.code);
  EXPECT_EQ("Internal Server Error", str_pj(out->line.status.reason));
  EXPECT_EQ(1,((SNMP::FakeSuccessFailCountTable*)SNMP::FAKE_REGISTRATION_STATS_TABLES.init_reg_tbl)->_attempts);
  EXPECT_EQ(1,((SNMP::FakeSuccessFailCountTable*)SNMP::FAKE_REGISTRATION_STATS_TABLES.init_reg_tbl)->_failures);

  _hss_connection->delete_rc("/impu/sip%3A6505550232%40homedomain/reg-data");
}

/// Homestead times out associated URI request
TEST_F(RegistrarTest, AssociatedUrisTimeOut)
{
  Message msg;
  msg._user = "6505550232";
  _hss_connection->set_rc("/impu/sip%3A6505550232%40homedomain/reg-data",
                          503);

  inject_msg(msg.get());
  ASSERT_EQ(1, txdata_count());
  pjsip_msg* out = current_txdata()->msg;
  EXPECT_EQ(504, out->line.status.code);
  EXPECT_EQ("Server Timeout", str_pj(out->line.status.reason));
  EXPECT_EQ(1,((SNMP::FakeSuccessFailCountTable*)SNMP::FAKE_REGISTRATION_STATS_TABLES.init_reg_tbl)->_attempts);
  EXPECT_EQ(1,((SNMP::FakeSuccessFailCountTable*)SNMP::FAKE_REGISTRATION_STATS_TABLES.init_reg_tbl)->_failures);

  _hss_connection->delete_rc("/impu/sip%3A6505550232%40homedomain/reg-data");
}

/// Homestead fails associated URI request with unexpected failure
TEST_F(RegistrarTest, AssociatedUrisUnexpectedFailure)
{
  Message msg;
  msg._user = "6505550232";

  // We don't expected to get Not Implemented back from Homstead
  _hss_connection->set_rc("/impu/sip%3A6505550232%40homedomain/reg-data",
                          501);

  inject_msg(msg.get());
  ASSERT_EQ(1, txdata_count());
  pjsip_msg* out = current_txdata()->msg;
  EXPECT_EQ(504, out->line.status.code);
  EXPECT_EQ("Server Timeout", str_pj(out->line.status.reason));
  EXPECT_EQ(1,((SNMP::FakeSuccessFailCountTable*)SNMP::FAKE_REGISTRATION_STATS_TABLES.init_reg_tbl)->_attempts);
  EXPECT_EQ(1,((SNMP::FakeSuccessFailCountTable*)SNMP::FAKE_REGISTRATION_STATS_TABLES.init_reg_tbl)->_failures);

  _hss_connection->delete_rc("/impu/sip%3A6505550232%40homedomain/reg-data");
}

/// Multiple P-Associated-URIs
TEST_F(RegistrarTest, MultipleAssociatedUris)
{
  Message msg;
  msg._user = "6505550233";

  _hss_connection->set_impu_result("sip:6505550233@homedomain", "reg", RegDataXMLUtils::STATE_REGISTERED,
                              "<IMSSubscription><ServiceProfile>\n"
                              "  <PublicIdentity><Identity>sip:6505550233@homedomain</Identity></PublicIdentity>\n"
                              "  <PublicIdentity><Identity>sip:6505550234@homedomain</Identity></PublicIdentity>\n"
                              "  <InitialFilterCriteria>\n"
                              "  </InitialFilterCriteria>\n"
                              "</ServiceProfile></IMSSubscription>");

  inject_msg(msg.get());
  ASSERT_EQ(1, txdata_count());
  pjsip_msg* out = current_txdata()->msg;
  EXPECT_EQ(200, out->line.status.code);

  EXPECT_EQ("P-Associated-URI: <sip:6505550233@homedomain>\r\n"
            "P-Associated-URI: <sip:6505550234@homedomain>",
            get_headers(out, "P-Associated-URI"));
  EXPECT_EQ("Service-Route: <sip:all.the.sprout.nodes:5058;transport=TCP;lr;orig>", get_headers(out, "Service-Route"));
  EXPECT_EQ(1,((SNMP::FakeSuccessFailCountTable*)SNMP::FAKE_REGISTRATION_STATS_TABLES.init_reg_tbl)->_attempts);
  EXPECT_EQ(1,((SNMP::FakeSuccessFailCountTable*)SNMP::FAKE_REGISTRATION_STATS_TABLES.init_reg_tbl)->_successes);
  free_txdata();
}

/// Multiple P-Associated-URIs with Tel URIs
TEST_F(RegistrarTest, MultipleAssociatedUrisWithTelURI)
{
  Message msg;
  msg._user = "6505550233";
  msg._scheme = "tel";

  // Add a bad tel URI (the one with the domain) to the set of Identities.  This
  // should be ignored in the constructions of the P-Associated-URI headers.
  _hss_connection->set_impu_result("tel:6505550233", "reg", RegDataXMLUtils::STATE_REGISTERED,
                              "<IMSSubscription><ServiceProfile>\n"
                              "  <PublicIdentity><Identity>tel:6505550233</Identity></PublicIdentity>\n"
                              "  <PublicIdentity><Identity>tel:6505550234</Identity></PublicIdentity>\n"
                              "  <PublicIdentity><Identity>tel:6505550235@baddomain.com</Identity></PublicIdentity>\n"
                              "  <InitialFilterCriteria>\n"
                              "  </InitialFilterCriteria>\n"
                              "</ServiceProfile></IMSSubscription>");

  inject_msg(msg.get());
  ASSERT_EQ(1, txdata_count());
  pjsip_msg* out = current_txdata()->msg;
  EXPECT_EQ(200, out->line.status.code);

  EXPECT_EQ("P-Associated-URI: <tel:6505550233>\r\n"
            "P-Associated-URI: <tel:6505550234>",
            get_headers(out, "P-Associated-URI"));
  EXPECT_EQ("Service-Route: <sip:all.the.sprout.nodes:5058;transport=TCP;lr;orig>", get_headers(out, "Service-Route"));
  EXPECT_EQ(1,((SNMP::FakeSuccessFailCountTable*)SNMP::FAKE_REGISTRATION_STATS_TABLES.init_reg_tbl)->_attempts);
  EXPECT_EQ(1,((SNMP::FakeSuccessFailCountTable*)SNMP::FAKE_REGISTRATION_STATS_TABLES.init_reg_tbl)->_successes);
  free_txdata();
}

/// Register with non-primary P-Associated-URI
TEST_F(RegistrarTest, NonPrimaryAssociatedUri)
{
  Message msg;
  msg._user = "6505550234";

  _hss_connection->set_impu_result("sip:6505550234@homedomain", "reg", RegDataXMLUtils::STATE_REGISTERED,
                              "<IMSSubscription><ServiceProfile>\n"
                              "  <PublicIdentity><Identity>sip:6505550233@homedomain</Identity></PublicIdentity>\n"
                              "  <PublicIdentity><Identity>sip:6505550234@homedomain</Identity></PublicIdentity>\n"
                              "  <InitialFilterCriteria>\n"
                              "  </InitialFilterCriteria>\n"
                              "</ServiceProfile></IMSSubscription>");

  inject_msg(msg.get());
  ASSERT_EQ(1, txdata_count());
  pjsip_msg* out = current_txdata()->msg;
  EXPECT_EQ(200, out->line.status.code);
  EXPECT_EQ("P-Associated-URI: <sip:6505550233@homedomain>\r\n"
            "P-Associated-URI: <sip:6505550234@homedomain>",
            get_headers(out, "P-Associated-URI"));
  EXPECT_EQ("Service-Route: <sip:all.the.sprout.nodes:5058;transport=TCP;lr;orig>", get_headers(out, "Service-Route"));
  EXPECT_EQ(1,((SNMP::FakeSuccessFailCountTable*)SNMP::FAKE_REGISTRATION_STATS_TABLES.init_reg_tbl)->_attempts);
  EXPECT_EQ(1,((SNMP::FakeSuccessFailCountTable*)SNMP::FAKE_REGISTRATION_STATS_TABLES.init_reg_tbl)->_successes);
  free_txdata();

  // Check that we registered the correct URI (0233, not 0234).
  SubscriberDataManager::AoRPair* aor_data = _sdm->get_aor_data("sip:6505550233@homedomain", 0);
  ASSERT_TRUE(aor_data != NULL);
  EXPECT_EQ(1u, aor_data->get_current()->_bindings.size());
  delete aor_data; aor_data = NULL;
  aor_data = _sdm->get_aor_data("sip:6505550234@homedomain", 0);
  ASSERT_TRUE(aor_data != NULL);
  EXPECT_EQ(0u, aor_data->get_current()->_bindings.size());
  delete aor_data; aor_data = NULL;
}

/// Register with an IMPU that has wildcarded identities in its IRS - check that
/// they don't get included in the P-Associated-URI headers.
TEST_F(RegistrarTest, AssociatedURIWithWildcardedIdentity)
{
  Message msg;
  msg._user = "6505550234";

  _hss_connection->set_impu_result("sip:6505550234@homedomain", "reg", RegDataXMLUtils::STATE_REGISTERED,
                                   "<IMSSubscription><ServiceProfile>\n"
                                   "  <PublicIdentity><Identity>sip:6505550234@homedomain</Identity></PublicIdentity>\n"
                                   "  <PublicIdentity><Identity>sip:650555023!.*!@homedomain</Identity></PublicIdentity>\n"
                                   "  <InitialFilterCriteria>\n"
                                   "  </InitialFilterCriteria>\n"
                                   "</ServiceProfile></IMSSubscription>");

  inject_msg(msg.get());
  ASSERT_EQ(1, txdata_count());
  pjsip_msg* out = current_txdata()->msg;
  EXPECT_EQ(200, out->line.status.code);
  // There should only be the one Associated-URI
  EXPECT_EQ("P-Associated-URI: <sip:6505550234@homedomain>",
            get_headers(out, "P-Associated-URI"));
  EXPECT_EQ("Service-Route: <sip:all.the.sprout.nodes:5058;transport=TCP;lr;orig>", get_headers(out, "Service-Route"));
  EXPECT_EQ(1,((SNMP::FakeSuccessFailCountTable*)SNMP::FAKE_REGISTRATION_STATS_TABLES.init_reg_tbl)->_attempts);
  EXPECT_EQ(1,((SNMP::FakeSuccessFailCountTable*)SNMP::FAKE_REGISTRATION_STATS_TABLES.init_reg_tbl)->_successes);
  free_txdata();
}

/// Test for issue 356
TEST_F(RegistrarTest, AppServersWithNoExtension)
{
  _hss_connection->set_impu_result("sip:6505550231@homedomain", "reg", RegDataXMLUtils::STATE_REGISTERED,
                              "<IMSSubscription><ServiceProfile>\n"
                              "  <PublicIdentity><Identity>sip:6505550231@homedomain</Identity></PublicIdentity>\n"
                              "  <InitialFilterCriteria>\n"
                              "    <Priority>1</Priority>\n"
                              "    <TriggerPoint>\n"
                              "      <ConditionTypeCNF>0</ConditionTypeCNF>\n"
                              "      <SPT>\n"
                              "        <ConditionNegated>0</ConditionNegated>\n"
                              "        <Group>0</Group>\n"
                              "        <Method>REGISTER</Method>\n"
                              "      </SPT>\n"
                              "    </TriggerPoint>\n"
                              "    <ApplicationServer>\n"
                              "      <ServerName>sip:1.2.3.4:56789;transport=UDP</ServerName>\n"
                              "      <DefaultHandling>0</DefaultHandling>\n"
                              "    </ApplicationServer>\n"
                              "  </InitialFilterCriteria>\n"
                              "</ServiceProfile></IMSSubscription>");

  TransportFlow tpAS(TransportFlow::Protocol::UDP, stack_data.scscf_port, "1.2.3.4", 56789);

  SCOPED_TRACE("REGISTER (1)");
  Message msg;
  msg._expires = "Expires: 800";
  msg._contact_params = ";+sip.ice;reg-id=1";
  SCOPED_TRACE("REGISTER (about to inject)");
  inject_msg(msg.get());
  SCOPED_TRACE("REGISTER (injected)");
  ASSERT_EQ(2, txdata_count());
  SCOPED_TRACE("REGISTER (forwarded)");
  // REGISTER passed on to AS
  pjsip_msg* out = current_txdata()->msg;
  ReqMatcher r1("REGISTER");
  ASSERT_NO_FATAL_FAILURE(r1.matches(out));
  EXPECT_EQ(NULL, out->body);

  tpAS.expect_target(current_txdata(), false);
  inject_msg(respond_to_current_txdata(200));

  EXPECT_EQ(1,((SNMP::FakeSuccessFailCountTable*)SNMP::FAKE_THIRD_PARTY_REGISTRATION_STATS_TABLES.init_reg_tbl)->_attempts);
  EXPECT_EQ(1,((SNMP::FakeSuccessFailCountTable*)SNMP::FAKE_THIRD_PARTY_REGISTRATION_STATS_TABLES.init_reg_tbl)->_successes);

  SCOPED_TRACE("REGISTER (200 OK)");
  out = current_txdata()->msg;
  EXPECT_EQ(200, out->line.status.code);
  EXPECT_EQ("OK", str_pj(out->line.status.reason));
  EXPECT_EQ("Supported: outbound", get_headers(out, "Supported"));
  EXPECT_EQ("Contact: <sip:f5cc3de4334589d89c661a7acf228ed7@10.114.61.213:5061;transport=tcp;ob>;expires=300;+sip.ice;+sip.instance=\"<urn:uuid:00000000-0000-0000-0000-b665231f1213>\";reg-id=1;pub-gruu=\"sip:6505550231@homedomain;gr=urn:uuid:00000000-0000-0000-0000-b665231f1213\"",
            get_headers(out, "Contact"));  // that's a bit odd; we glom together the params
  EXPECT_EQ("Require: outbound", get_headers(out, "Require")); // because we have path
  EXPECT_EQ(msg._path, get_headers(out, "Path"));
  EXPECT_EQ(1,((SNMP::FakeSuccessFailCountTable*)SNMP::FAKE_REGISTRATION_STATS_TABLES.init_reg_tbl)->_attempts);
  EXPECT_EQ(1,((SNMP::FakeSuccessFailCountTable*)SNMP::FAKE_REGISTRATION_STATS_TABLES.init_reg_tbl)->_successes);
  free_txdata();
}

/// Test for issue 358 - IFCs match on SDP but REGISTER doesn't have any - should be no match
TEST_F(RegistrarTest, AppServersWithSDPIFCs)
{
  _hss_connection->set_impu_result("sip:6505550231@homedomain", "reg", RegDataXMLUtils::STATE_REGISTERED,
                              "<IMSSubscription><ServiceProfile>\n"
                              "  <PublicIdentity><Identity>sip:6505550231@homedomain</Identity></PublicIdentity>\n"
                              "  <InitialFilterCriteria>\n"
                              "    <Priority>2</Priority>\n"
                              "    <TriggerPoint>\n"
                              "      <ConditionTypeCNF>1</ConditionTypeCNF>\n"
                              "      <SPT>\n"
                              "        <Group>1</Group>\n"
                              "        <SessionDescription>\n"
                              "          <Line>m</Line>\n"
                              "          <Content>audio</Content>\n"
                              "        </SessionDescription>\n"
                              "      </SPT>\n"
                              "    </TriggerPoint>\n"
                              "    <ApplicationServer>\n"
                              "      <ServerName>sip:1.2.3.4:56789;transport=UDP</ServerName>\n"
                              "      <DefaultHandling>0</DefaultHandling>\n"
                              "    </ApplicationServer>\n"
                              "  </InitialFilterCriteria>\n"
                              "</ServiceProfile></IMSSubscription>");

  SCOPED_TRACE("REGISTER (1)");
  Message msg;
  msg._expires = "Expires: 800";
  msg._contact_params = ";+sip.ice;reg-id=1";
  SCOPED_TRACE("REGISTER (about to inject)");
  inject_msg(msg.get());
  SCOPED_TRACE("REGISTER (injected)");
  ASSERT_EQ(1, txdata_count());
  SCOPED_TRACE("REGISTER (200 OK)");
  pjsip_msg* out = current_txdata()->msg;
  EXPECT_EQ(200, out->line.status.code);
  EXPECT_EQ("OK", str_pj(out->line.status.reason));
  EXPECT_EQ("Supported: outbound", get_headers(out, "Supported"));
  EXPECT_EQ("Contact: <sip:f5cc3de4334589d89c661a7acf228ed7@10.114.61.213:5061;transport=tcp;ob>;expires=300;+sip.ice;+sip.instance=\"<urn:uuid:00000000-0000-0000-0000-b665231f1213>\";reg-id=1;pub-gruu=\"sip:6505550231@homedomain;gr=urn:uuid:00000000-0000-0000-0000-b665231f1213\"",
            get_headers(out, "Contact"));  // that's a bit odd; we glom together the params
  EXPECT_EQ("Require: outbound", get_headers(out, "Require")); // because we have path
  EXPECT_EQ(msg._path, get_headers(out, "Path"));
  EXPECT_EQ(1,((SNMP::FakeSuccessFailCountTable*)SNMP::FAKE_REGISTRATION_STATS_TABLES.init_reg_tbl)->_attempts);
  EXPECT_EQ(1,((SNMP::FakeSuccessFailCountTable*)SNMP::FAKE_REGISTRATION_STATS_TABLES.init_reg_tbl)->_successes);
  free_txdata();
}

// Test that an emergency registration is successful, and creates an emergency binding
TEST_F(RegistrarTest, MainlineEmergencyRegistration)
{
  // We have a private ID in this test, so set up the expect response
  // to the query.
  _hss_connection->set_impu_result("sip:6505550231@homedomain", "reg", RegDataXMLUtils::STATE_REGISTERED, "", "?private_id=Alice");

  // Make a emergency registration
  Message msg;
  msg._auth = "Authorization: Digest username=\"Alice\", realm=\"atlanta.com\", nonce=\"84a4cc6f3082121f32b42a2187831a9e\", response=\"7587245234b3434cc3412213e5f113a5432\"";
  msg._contact = "sip:f5cc3de4334589d89c661a7acf228ed7@10.114.61.213:5061;transport=tcp;sos;ob";
  inject_msg(msg.get());

  // Check the 200 OK
  ASSERT_EQ(1, txdata_count());
  pjsip_msg* out = current_txdata()->msg;
  EXPECT_EQ(200, out->line.status.code);
  EXPECT_EQ("OK", str_pj(out->line.status.reason));
  EXPECT_EQ("Supported: outbound", get_headers(out, "Supported"));
  EXPECT_EQ("Contact: <sip:f5cc3de4334589d89c661a7acf228ed7@10.114.61.213:5061;transport=tcp;sos;ob>;expires=300;+sip.ice;+sip.instance=\"<urn:uuid:00000000-0000-0000-0000-b665231f1213>\";reg-id=1;pub-gruu=\"sip:6505550231@homedomain;gr=urn:uuid:00000000-0000-0000-0000-b665231f1213\"",
            get_headers(out, "Contact"));
  EXPECT_EQ("Require: outbound", get_headers(out, "Require")); // because we have path
  EXPECT_EQ(msg._path, get_headers(out, "Path"));
  EXPECT_EQ("P-Associated-URI: <sip:6505550231@homedomain>", get_headers(out, "P-Associated-URI"));
  EXPECT_EQ("Service-Route: <sip:all.the.sprout.nodes:5058;transport=TCP;lr;orig>", get_headers(out, "Service-Route"));
  EXPECT_EQ(1,((SNMP::FakeSuccessFailCountTable*)SNMP::FAKE_REGISTRATION_STATS_TABLES.init_reg_tbl)->_attempts);
  EXPECT_EQ(1,((SNMP::FakeSuccessFailCountTable*)SNMP::FAKE_REGISTRATION_STATS_TABLES.init_reg_tbl)->_successes);
  free_txdata();

  // There should be one binding, and it is an emergency registration. The emergency binding should have 'sos' prepended to its key.
  SubscriberDataManager::AoRPair* aor_data = _sdm->get_aor_data("sip:6505550231@homedomain", 0);
  ASSERT_TRUE(aor_data != NULL);
  EXPECT_EQ(1u, aor_data->get_current()->_bindings.size());
  EXPECT_TRUE(aor_data->get_current()->get_binding(std::string("sos<urn:uuid:00000000-0000-0000-0000-b665231f1213>:1"))->_emergency_registration);
  delete aor_data; aor_data = NULL;
}

// Test that an emergency registration is successful, and creates an emergency binding, with Tel URIs
TEST_F(RegistrarTest, MainlineEmergencyRegistrationWithTelURI)
{
  // We have a private ID in this test, so set up the expect response
  // to the query.
  _hss_connection->set_impu_result("tel:6505550231", "reg", RegDataXMLUtils::STATE_REGISTERED, "", "?private_id=Alice");

  // Make a emergency registration
  Message msg;
  msg._auth = "Authorization: Digest username=\"Alice\", realm=\"atlanta.com\", nonce=\"84a4cc6f3082121f32b42a2187831a9e\", response=\"7587245234b3434cc3412213e5f113a5432\"";
  msg._contact = "sip:f5cc3de4334589d89c661a7acf228ed7@10.114.61.213:5061;transport=tcp;sos;ob";
  msg._scheme = "tel";
  inject_msg(msg.get());

  // Check the 200 OK
  ASSERT_EQ(1, txdata_count());
  pjsip_msg* out = current_txdata()->msg;
  EXPECT_EQ(200, out->line.status.code);
  EXPECT_EQ("OK", str_pj(out->line.status.reason));
  EXPECT_EQ("Supported: outbound", get_headers(out, "Supported"));
  EXPECT_EQ("Contact: <sip:f5cc3de4334589d89c661a7acf228ed7@10.114.61.213:5061;transport=tcp;sos;ob>;expires=300;+sip.ice;+sip.instance=\"<urn:uuid:00000000-0000-0000-0000-b665231f1213>\";reg-id=1",
            get_headers(out, "Contact"));
  EXPECT_EQ("Require: outbound", get_headers(out, "Require")); // because we have path
  EXPECT_EQ(msg._path, get_headers(out, "Path"));
  EXPECT_EQ("P-Associated-URI: <tel:6505550231>", get_headers(out, "P-Associated-URI"));
  EXPECT_EQ("Service-Route: <sip:all.the.sprout.nodes:5058;transport=TCP;lr;orig>", get_headers(out, "Service-Route"));
  EXPECT_EQ(1,((SNMP::FakeSuccessFailCountTable*)SNMP::FAKE_REGISTRATION_STATS_TABLES.init_reg_tbl)->_attempts);
  EXPECT_EQ(1,((SNMP::FakeSuccessFailCountTable*)SNMP::FAKE_REGISTRATION_STATS_TABLES.init_reg_tbl)->_successes);
  free_txdata();

  // There should be one binding, and it is an emergency registration. The emergency binding should have 'sos' prepended to its key.
  SubscriberDataManager::AoRPair* aor_data = _sdm->get_aor_data("tel:6505550231", 0);
  ASSERT_TRUE(aor_data != NULL);
  EXPECT_EQ(1u, aor_data->get_current()->_bindings.size());
  EXPECT_TRUE(aor_data->get_current()->get_binding(std::string("sos<urn:uuid:00000000-0000-0000-0000-b665231f1213>:1"))->_emergency_registration);
  delete aor_data; aor_data = NULL;
}

// Test that an emergency registration is successful, and creates an emergency binding.
// The Contact header doesn't include a +sip_instance, so the binding id is the contact URI containing 'sos'
TEST_F(RegistrarTest, MainlineEmergencyRegistrationNoSipInstance)
{
  // We have a private ID in this test, so set up the expect response
  // to the query.
  _hss_connection->set_impu_result("sip:6505550231@homedomain", "reg", RegDataXMLUtils::STATE_REGISTERED, "", "?private_id=Alice");

  // Make a emergency registration
  Message msg;
  msg._auth = "Authorization: Digest username=\"Alice\", realm=\"atlanta.com\", nonce=\"84a4cc6f3082121f32b42a2187831a9e\", response=\"7587245234b3434cc3412213e5f113a5432\"";
  msg._contact = "sip:f5cc3de4334589d89c661a7acf228ed7@10.114.61.213:5061;transport=tcp;sos;ob";
  msg._contact_instance = "";
  inject_msg(msg.get());

  // Check the 200 OK
  ASSERT_EQ(1, txdata_count());
  pjsip_msg* out = current_txdata()->msg;
  EXPECT_EQ(200, out->line.status.code);
  EXPECT_EQ("OK", str_pj(out->line.status.reason));
  EXPECT_EQ("Supported: outbound", get_headers(out, "Supported"));
  EXPECT_EQ("Contact: <sip:f5cc3de4334589d89c661a7acf228ed7@10.114.61.213:5061;transport=tcp;sos;ob>;expires=300;+sip.ice;reg-id=1",
            get_headers(out, "Contact"));
  EXPECT_EQ("Require: outbound", get_headers(out, "Require")); // because we have path
  EXPECT_EQ(msg._path, get_headers(out, "Path"));
  EXPECT_EQ("P-Associated-URI: <sip:6505550231@homedomain>", get_headers(out, "P-Associated-URI"));
  EXPECT_EQ("Service-Route: <sip:all.the.sprout.nodes:5058;transport=TCP;lr;orig>", get_headers(out, "Service-Route"));
  EXPECT_EQ(1,((SNMP::FakeSuccessFailCountTable*)SNMP::FAKE_REGISTRATION_STATS_TABLES.init_reg_tbl)->_attempts);
  EXPECT_EQ(1,((SNMP::FakeSuccessFailCountTable*)SNMP::FAKE_REGISTRATION_STATS_TABLES.init_reg_tbl)->_successes);
  free_txdata();

  // There should be one binding, and it is an emergency registration
  SubscriberDataManager::AoRPair* aor_data = _sdm->get_aor_data("sip:6505550231@homedomain", 0);
  ASSERT_TRUE(aor_data != NULL);
  EXPECT_EQ(1u, aor_data->get_current()->_bindings.size());
  EXPECT_TRUE(aor_data->get_current()->get_binding(std::string("sip:f5cc3de4334589d89c661a7acf228ed7@10.114.61.213:5061;transport=tcp;sos;ob"))->_emergency_registration);
  delete aor_data; aor_data = NULL;
}


// Test that an emergency registration can't be deregistered
TEST_F(RegistrarTest, EmergencyDeregistration)
{
  // We have a private ID in this test, so set up the expect response
  // to the query.
  _hss_connection->set_impu_result("sip:6505550231@homedomain", "reg", RegDataXMLUtils::STATE_REGISTERED, "", "?private_id=Alice");

  // Make a emergency registration
  Message msg;
  msg._auth = "Authorization: Digest username=\"Alice\", realm=\"atlanta.com\", nonce=\"84a4cc6f3082121f32b42a2187831a9e\", response=\"7587245234b3434cc3412213e5f113a5432\"";
  msg._contact = "sip:f5cc3de4334589d89c661a7acf228ed7@10.114.61.213:5061;transport=tcp;sos;ob";
  inject_msg(msg.get());

  // Check the 200 OK
  ASSERT_EQ(1, txdata_count());
  pjsip_msg* out = current_txdata()->msg;
  EXPECT_EQ(200, out->line.status.code);
  EXPECT_EQ("OK", str_pj(out->line.status.reason));
  EXPECT_EQ("Supported: outbound", get_headers(out, "Supported"));
  EXPECT_THAT(get_headers(out, "Contact"),
              MatchesRegex("Contact: <sip:f5cc3de4334589d89c661a7acf228ed7@10.114.61.213:5061;transport=tcp;sos;ob>;expires=(300|[1-2][0-9][0-9]|[1-9][0-9]);\\+sip.ice;\\+sip.instance=\"<urn:uuid:00000000-0000-0000-0000-b665231f1213>\";reg-id=1;pub-gruu=\"sip:6505550231@homedomain;gr=urn:uuid:00000000-0000-0000-0000-b665231f1213\""));
  EXPECT_EQ("Require: outbound", get_headers(out, "Require")); // because we have path
  EXPECT_EQ(msg._path, get_headers(out, "Path"));
  EXPECT_EQ("P-Associated-URI: <sip:6505550231@homedomain>", get_headers(out, "P-Associated-URI"));
  EXPECT_EQ("Service-Route: <sip:all.the.sprout.nodes:5058;transport=TCP;lr;orig>", get_headers(out, "Service-Route"));
  EXPECT_EQ(1,((SNMP::FakeSuccessFailCountTable*)SNMP::FAKE_REGISTRATION_STATS_TABLES.init_reg_tbl)->_attempts);
  EXPECT_EQ(1,((SNMP::FakeSuccessFailCountTable*)SNMP::FAKE_REGISTRATION_STATS_TABLES.init_reg_tbl)->_successes);
  free_txdata();

  // There should be one binding, and it is an emergency registration. The emergency binding should have 'sos' prepended to its key.
  SubscriberDataManager::AoRPair* aor_data = _sdm->get_aor_data("sip:6505550231@homedomain", 0);
  ASSERT_TRUE(aor_data != NULL);
  EXPECT_EQ(1u, aor_data->get_current()->_bindings.size());
  EXPECT_TRUE(aor_data->get_current()->get_binding(std::string("sos<urn:uuid:00000000-0000-0000-0000-b665231f1213>:1"))->_emergency_registration);
  delete aor_data; aor_data = NULL;

  // Attempt to deregister a single emergency binding
  msg._contact = "sip:f5cc3de4334589d89c661a7acf228ed7@10.114.61.213:5061;transport=tcp;sos;ob";
  msg._unique += 1;
  msg._cseq = "16568";
  msg._contact_params = ";expires=0;+sip.ice;reg-id=1";
  inject_msg(msg.get());

  // This should be rejected with a 501
  out = current_txdata()->msg;
  EXPECT_EQ(501, out->line.status.code);
  EXPECT_EQ("Not Implemented", str_pj(out->line.status.reason));
  EXPECT_EQ(1,((SNMP::FakeSuccessFailCountTable*)SNMP::FAKE_REGISTRATION_STATS_TABLES.de_reg_tbl)->_attempts);
  EXPECT_EQ(1,((SNMP::FakeSuccessFailCountTable*)SNMP::FAKE_REGISTRATION_STATS_TABLES.de_reg_tbl)->_failures);
  free_txdata();

  // Attempt to reduce the expiry time of an emergency binding.
  msg._expires = "Expires: 100";
  msg._unique += 1;
  msg._cseq = "16569";
  msg._contact = "sip:f5cc3de4334589d89c661a7acf228ed7@10.114.61.213:5061;transport=tcp;sos;ob";
  msg._contact_params = ";expires=100;+sip.ice;reg-id=1";
  inject_msg(msg.get());

  // Emergency binding isn't changed
  out = current_txdata()->msg;
  ASSERT_EQ(1, txdata_count());
  out = current_txdata()->msg;
  EXPECT_EQ(200, out->line.status.code);
  EXPECT_EQ("OK", str_pj(out->line.status.reason));
  EXPECT_EQ("Supported: outbound", get_headers(out, "Supported"));
  EXPECT_THAT(get_headers(out, "Contact"),
              MatchesRegex("Contact: <sip:f5cc3de4334589d89c661a7acf228ed7@10.114.61.213:5061;transport=tcp;sos;ob>;expires=(300|[1-2][0-9][0-9]|[1-9][0-9]);\\+sip.ice;\\+sip.instance=\"<urn:uuid:00000000-0000-0000-0000-b665231f1213>\";reg-id=1;pub-gruu=\"sip:6505550231@homedomain;gr=urn:uuid:00000000-0000-0000-0000-b665231f1213\""));
  EXPECT_EQ("Require: outbound", get_headers(out, "Require")); // because we have path
  EXPECT_EQ(msg._path, get_headers(out, "Path"));
  EXPECT_EQ("P-Associated-URI: <sip:6505550231@homedomain>", get_headers(out, "P-Associated-URI"));
  EXPECT_EQ("Service-Route: <sip:all.the.sprout.nodes:5058;transport=TCP;lr;orig>", get_headers(out, "Service-Route"));
  EXPECT_EQ(1,((SNMP::FakeSuccessFailCountTable*)SNMP::FAKE_REGISTRATION_STATS_TABLES.re_reg_tbl)->_attempts);
  EXPECT_EQ(1,((SNMP::FakeSuccessFailCountTable*)SNMP::FAKE_REGISTRATION_STATS_TABLES.re_reg_tbl)->_successes);
  free_txdata();
}

// Test multiple emergency and standard registrations.
TEST_F(RegistrarTest, MultipleEmergencyRegistrations)
{
  // We have a private ID in this test, so set up the expect response
  // to the query.
  _hss_connection->set_impu_result("sip:6505550231@homedomain", "reg", RegDataXMLUtils::STATE_REGISTERED, "", "?private_id=Alice");

  // Make a standard registration
  Message msg;
  msg._auth = "Authorization: Digest username=\"Alice\", realm=\"atlanta.com\", nonce=\"84a4cc6f3082121f32b42a2187831a9e\", response=\"7587245234b3434cc3412213e5f113a5432\"";
  inject_msg(msg.get());

  // Check the 200 OK
  ASSERT_EQ(1, txdata_count());
  pjsip_msg* out = current_txdata()->msg;
  EXPECT_EQ(200, out->line.status.code);
  EXPECT_EQ("OK", str_pj(out->line.status.reason));
  EXPECT_EQ("Supported: outbound", get_headers(out, "Supported"));
  EXPECT_THAT(get_headers(out, "Contact"),
              MatchesRegex("Contact: <sip:f5cc3de4334589d89c661a7acf228ed7@10.114.61.213:5061;transport=tcp;ob>;expires=(300|[1-2][0-9][0-9]|[1-9][0-9]);\\+sip.ice;\\+sip.instance=\"<urn:uuid:00000000-0000-0000-0000-b665231f1213>\";reg-id=1;pub-gruu=\"sip:6505550231@homedomain;gr=urn:uuid:00000000-0000-0000-0000-b665231f1213\""));
  EXPECT_EQ("Require: outbound", get_headers(out, "Require")); // because we have path
  EXPECT_EQ(msg._path, get_headers(out, "Path"));
  EXPECT_EQ("P-Associated-URI: <sip:6505550231@homedomain>", get_headers(out, "P-Associated-URI"));
  EXPECT_EQ("Service-Route: <sip:all.the.sprout.nodes:5058;transport=TCP;lr;orig>", get_headers(out, "Service-Route"));
  EXPECT_EQ(1,((SNMP::FakeSuccessFailCountTable*)SNMP::FAKE_REGISTRATION_STATS_TABLES.init_reg_tbl)->_attempts);
  EXPECT_EQ(1,((SNMP::FakeSuccessFailCountTable*)SNMP::FAKE_REGISTRATION_STATS_TABLES.init_reg_tbl)->_successes);
  free_txdata();

  // There should be one binding, and it isn't an emergency registration
  SubscriberDataManager::AoRPair* aor_data = _sdm->get_aor_data("sip:6505550231@homedomain", 0);
  ASSERT_TRUE(aor_data != NULL);
  EXPECT_EQ(1u, aor_data->get_current()->_bindings.size());
  EXPECT_FALSE(aor_data->get_current()->get_binding(std::string("<urn:uuid:00000000-0000-0000-0000-b665231f1213>:1"))->_emergency_registration);
  delete aor_data; aor_data = NULL;

  // Make an emergency registration
  msg._contact = "sip:f5cc3de4334589d89c661a7acf228ed7@10.114.61.213:5061;transport=tcp;sos;ob";
  msg._unique += 1;
  inject_msg(msg.get());

  // Check the 200 OK - the contact header should contain the sos URI parameter
  out = current_txdata()->msg;
  EXPECT_EQ(200, out->line.status.code);
  EXPECT_EQ("OK", str_pj(out->line.status.reason));
  EXPECT_EQ("Supported: outbound", get_headers(out, "Supported"));
  EXPECT_THAT(get_headers(out, "Contact"),
              MatchesRegex("Contact: <sip:f5cc3de4334589d89c661a7acf228ed7@10.114.61.213:5061;transport=tcp;ob>;expires=(300|[1-2][0-9][0-9]|[1-9][0-9]);\\+sip.ice;\\+sip.instance=\"<urn:uuid:00000000-0000-0000-0000-b665231f1213>\";reg-id=1;pub-gruu=\"sip:6505550231@homedomain;gr=urn:uuid:00000000-0000-0000-0000-b665231f1213\"\r\n"
                           "Contact: <sip:f5cc3de4334589d89c661a7acf228ed7@10.114.61.213:5061;transport=tcp;sos;ob>;expires=(300|[1-2][0-9][0-9]|[1-9][0-9]);\\+sip.ice;\\+sip.instance=\"<urn:uuid:00000000-0000-0000-0000-b665231f1213>\";reg-id=1;pub-gruu=\"sip:6505550231@homedomain;gr=urn:uuid:00000000-0000-0000-0000-b665231f1213\""));
  EXPECT_EQ("Require: outbound", get_headers(out, "Require")); // because we have path
  EXPECT_EQ(msg._path, get_headers(out, "Path"));
  EXPECT_EQ("P-Associated-URI: <sip:6505550231@homedomain>", get_headers(out, "P-Associated-URI"));
  EXPECT_EQ("Service-Route: <sip:all.the.sprout.nodes:5058;transport=TCP;lr;orig>", get_headers(out, "Service-Route"));
  EXPECT_EQ(1,((SNMP::FakeSuccessFailCountTable*)SNMP::FAKE_REGISTRATION_STATS_TABLES.re_reg_tbl)->_attempts);
  EXPECT_EQ(1,((SNMP::FakeSuccessFailCountTable*)SNMP::FAKE_REGISTRATION_STATS_TABLES.re_reg_tbl)->_successes);
  free_txdata();

  // There should be two bindings. The emergency binding should have 'sos' prepended to its key.
  aor_data = _sdm->get_aor_data("sip:6505550231@homedomain", 0);
  ASSERT_TRUE(aor_data != NULL);
  EXPECT_EQ(2u, aor_data->get_current()->_bindings.size());
  EXPECT_TRUE(aor_data->get_current()->get_binding(std::string("sos<urn:uuid:00000000-0000-0000-0000-b665231f1213>:1"))->_emergency_registration);
  delete aor_data; aor_data = NULL;

  // Make an emergency registration
  msg._contact = "sip:f5cc3de4334589d89c661a7acf228ed7@10.114.61.213:5061;transport=tcp;sos;ob";
  msg._contact_instance = "";
  msg._unique += 1;
  inject_msg(msg.get());

  // Check the 200 OK - the contact header should contain the sos URI parameter
  out = current_txdata()->msg;
  EXPECT_EQ(200, out->line.status.code);
  EXPECT_EQ("OK", str_pj(out->line.status.reason));
  EXPECT_EQ("Supported: outbound", get_headers(out, "Supported"));
  EXPECT_THAT(get_headers(out, "Contact"),
              MatchesRegex("Contact: <sip:f5cc3de4334589d89c661a7acf228ed7@10.114.61.213:5061;transport=tcp;ob>;expires=(300|[1-2][0-9][0-9]|[1-9][0-9]);\\+sip.ice;\\+sip.instance=\"<urn:uuid:00000000-0000-0000-0000-b665231f1213>\";reg-id=1;pub-gruu=\"sip:6505550231@homedomain;gr=urn:uuid:00000000-0000-0000-0000-b665231f1213\"\r\n"
                           "Contact: <sip:f5cc3de4334589d89c661a7acf228ed7@10.114.61.213:5061;transport=tcp;sos;ob>;expires=(300|[1-2][0-9][0-9]|[1-9][0-9]);\\+sip.ice;reg-id=1\r\n"
                           "Contact: <sip:f5cc3de4334589d89c661a7acf228ed7@10.114.61.213:5061;transport=tcp;sos;ob>;expires=(300|[1-2][0-9][0-9]|[1-9][0-9]);\\+sip.ice;\\+sip.instance=\"<urn:uuid:00000000-0000-0000-0000-b665231f1213>\";reg-id=1;pub-gruu=\"sip:6505550231@homedomain;gr=urn:uuid:00000000-0000-0000-0000-b665231f1213\""));
  EXPECT_EQ("Require: outbound", get_headers(out, "Require")); // because we have path
  EXPECT_EQ(msg._path, get_headers(out, "Path"));
  EXPECT_EQ("P-Associated-URI: <sip:6505550231@homedomain>", get_headers(out, "P-Associated-URI"));
  EXPECT_EQ("Service-Route: <sip:all.the.sprout.nodes:5058;transport=TCP;lr;orig>", get_headers(out, "Service-Route"));
  EXPECT_EQ(2,((SNMP::FakeSuccessFailCountTable*)SNMP::FAKE_REGISTRATION_STATS_TABLES.re_reg_tbl)->_attempts);
  EXPECT_EQ(2,((SNMP::FakeSuccessFailCountTable*)SNMP::FAKE_REGISTRATION_STATS_TABLES.re_reg_tbl)->_successes);
  free_txdata();

  // There should be three bindings.
  aor_data = _sdm->get_aor_data("sip:6505550231@homedomain", 0);
  ASSERT_TRUE(aor_data != NULL);
  EXPECT_EQ(3u, aor_data->get_current()->_bindings.size());
  EXPECT_TRUE(aor_data->get_current()->get_binding(std::string("sip:f5cc3de4334589d89c661a7acf228ed7@10.114.61.213:5061;transport=tcp;sos;ob"))->_emergency_registration);
  delete aor_data; aor_data = NULL;

  // Attempt to deregister all bindings
  msg._expires = "Expires: 0";
  msg._contact = "*";
  msg._contact_instance = "";
  msg._contact_params = "";
  msg._unique += 1;
  inject_msg(msg.get());

  // Check the 200 OK. The emergency bindings shouldn't have been deregistered, but the standard one has
  ASSERT_EQ(1, txdata_count());
  out = current_txdata()->msg;
  EXPECT_EQ(200, out->line.status.code);
  EXPECT_EQ("OK", str_pj(out->line.status.reason));
  EXPECT_EQ("Supported: outbound", get_headers(out, "Supported"));
  EXPECT_THAT(get_headers(out, "Contact"),
              MatchesRegex("Contact: <sip:f5cc3de4334589d89c661a7acf228ed7@10.114.61.213:5061;transport=tcp;sos;ob>;expires=(300|[1-2][0-9][0-9]|[1-9][0-9]);\\+sip.ice;reg-id=1\r\n"
                           "Contact: <sip:f5cc3de4334589d89c661a7acf228ed7@10.114.61.213:5061;transport=tcp;sos;ob>;expires=(300|[1-2][0-9][0-9]|[1-9][0-9]);\\+sip.ice;\\+sip.instance=\"<urn:uuid:00000000-0000-0000-0000-b665231f1213>\";reg-id=1;pub-gruu=\"sip:6505550231@homedomain;gr=urn:uuid:00000000-0000-0000-0000-b665231f1213\""));
  EXPECT_EQ("Require: outbound", get_headers(out, "Require")); // because we have path
  EXPECT_EQ(msg._path, get_headers(out, "Path"));
  EXPECT_EQ("P-Associated-URI: <sip:6505550231@homedomain>", get_headers(out, "P-Associated-URI"));
  EXPECT_EQ("Service-Route: <sip:all.the.sprout.nodes:5058;transport=TCP;lr;orig>", get_headers(out, "Service-Route"));
  EXPECT_EQ(1,((SNMP::FakeSuccessFailCountTable*)SNMP::FAKE_REGISTRATION_STATS_TABLES.de_reg_tbl)->_attempts);
  EXPECT_EQ(1,((SNMP::FakeSuccessFailCountTable*)SNMP::FAKE_REGISTRATION_STATS_TABLES.de_reg_tbl)->_successes);
  free_txdata();

  // There should be two emergency bindings
  aor_data = _sdm->get_aor_data("sip:6505550231@homedomain", 0);
  ASSERT_TRUE(aor_data != NULL);
  EXPECT_EQ(2u, aor_data->get_current()->_bindings.size());
  EXPECT_TRUE(aor_data->get_current()->get_binding(std::string("sos<urn:uuid:00000000-0000-0000-0000-b665231f1213>:1"))->_emergency_registration);
  EXPECT_TRUE(aor_data->get_current()->get_binding(std::string("sip:f5cc3de4334589d89c661a7acf228ed7@10.114.61.213:5061;transport=tcp;sos;ob"))->_emergency_registration);
  delete aor_data; aor_data = NULL;

  // Wait 5 mins and the emergency bindings should have expired
  cwtest_advance_time_ms(300100);
  aor_data = _sdm->get_aor_data("sip:6505550231@homedomain", 0);
  ASSERT_TRUE(aor_data != NULL);
  EXPECT_EQ(0u, aor_data->get_current()->_bindings.size());
  delete aor_data; aor_data = NULL;
}

/// Simple correct example with rinstance parameter in Contact URI
TEST_F(RegistrarTest, RinstanceParameter)
{
  Message msg;
  msg._contact = "sip:6505550138@172.18.42.27:46826;transport=tcp;rinstance=7690e89fc4105d1e";
  msg._contact_instance = "";
  msg._contact_params = ";Expires=390";
  inject_msg(msg.get());
  ASSERT_EQ(1, txdata_count());
  pjsip_msg* out = current_txdata()->msg;
  EXPECT_EQ(200, out->line.status.code);
  EXPECT_EQ("OK", str_pj(out->line.status.reason));
  EXPECT_EQ("Supported: outbound", get_headers(out, "Supported"));
  EXPECT_EQ("Contact: <sip:6505550138@172.18.42.27:46826;transport=tcp;rinstance=7690e89fc4105d1e>;expires=300",
            get_headers(out, "Contact"));
  EXPECT_EQ("Require: outbound", get_headers(out, "Require")); // because we have path
  EXPECT_EQ(msg._path, get_headers(out, "Path"));
  EXPECT_EQ("P-Associated-URI: <sip:6505550231@homedomain>", get_headers(out, "P-Associated-URI"));
  EXPECT_EQ("Service-Route: <sip:all.the.sprout.nodes:5058;transport=TCP;lr;orig>", get_headers(out, "Service-Route"));
  EXPECT_EQ(1,((SNMP::FakeSuccessFailCountTable*)SNMP::FAKE_REGISTRATION_STATS_TABLES.init_reg_tbl)->_attempts);
  EXPECT_EQ(1,((SNMP::FakeSuccessFailCountTable*)SNMP::FAKE_REGISTRATION_STATS_TABLES.init_reg_tbl)->_successes);
  free_txdata();
}

// Make registers with a subscription and check the correct NOTIFYs
// are sent
TEST_F(RegistrarTest, RegistrationWithSubscription)
{
  _hss_connection->set_impu_result("sip:6505550231@homedomain", "reg", RegDataXMLUtils::STATE_REGISTERED, "", "?private_id=Alice");
  std::string aor = "sip:6505550231@homedomain";
  std::string aor_brackets = "<" + aor + ">";
  // We have a private ID in this test, so set up the expect response
  // to the query.
  _hss_connection->set_impu_result(aor, "reg", RegDataXMLUtils::STATE_REGISTERED, "", "?private_id=Alice");

  // Register a binding
  Message msg;
  msg._contact_params = ";+sip.ice;reg-id=1";
  msg._expires = "Expires: 200";
  msg._auth = "Authorization: Digest username=\"Alice\", realm=\"atlanta.com\", nonce=\"84a4cc6f3082121f32b42a2187831a9e\", response=\"7587245234b3434cc3412213e5f113a5432\"";
  inject_msg(msg.get());
  ASSERT_EQ(1, txdata_count());
  pjsip_msg* out = current_txdata()->msg;
  EXPECT_EQ(200, out->line.status.code);
  EXPECT_EQ("OK", str_pj(out->line.status.reason));
  free_txdata();

  // Now add a subscription to the store
  SubscriberDataManager::AoRPair* aor_pair = _sdm->get_aor_data(aor, 0);
  SubscriberDataManager::AoR::Subscription* s1 = aor_pair->get_current()->get_subscription("1234");
  s1->_req_uri = std::string("sip:6505550231@192.91.191.29:59934;transport=tcp");
  s1->_from_uri = aor_brackets;
  s1->_from_tag = std::string("4321");
  s1->_to_uri = aor_brackets;
  s1->_to_tag = std::string("1234");
  s1->_cid = std::string("xyzabc@192.91.191.29");
  s1->_route_uris.push_back(std::string("sip:abcdefgh@bono1.homedomain;lr"));
  int now = time(NULL);
  s1->_expires = now + 300;

  std::vector<std::string> irs_impus;
  irs_impus.push_back(aor);
  pj_status_t rc = _sdm->set_aor_data(aor, irs_impus, aor_pair, 0);
  EXPECT_TRUE(rc);
  delete aor_pair; aor_pair = NULL;

  ASSERT_EQ(1, txdata_count());
  out = current_txdata()->msg;
  EXPECT_EQ("NOTIFY", str_pj(out->line.status.reason));

  check_notify(out, aor, "active", std::make_pair("active", "registered"));
  inject_msg(respond_to_current_txdata(200));
  free_txdata();

  // Extend the registration
  msg._expires = "Expires: 300";
  msg._cseq = "16568";
  msg._unique += 1;
  inject_msg(msg.get());
  ASSERT_EQ(2, txdata_count());
  out = pop_txdata()->msg;
  EXPECT_EQ("NOTIFY", str_pj(out->line.status.reason));
  check_notify(out, aor, "active", std::make_pair("active", "refreshed"));
  inject_msg(respond_to_current_txdata(200));
  free_txdata();

  // Shorten the registration
  msg._expires = "Expires: 200";
  msg._cseq = "16569";
  msg._unique += 1;
  inject_msg(msg.get());
  ASSERT_EQ(2, txdata_count());
  out = pop_txdata()->msg;
  EXPECT_EQ("NOTIFY", str_pj(out->line.status.reason));
  check_notify(out, aor, "active", std::make_pair("active", "shortened"));
  inject_msg(respond_to_current_txdata(200));
  free_txdata();

  // Delete the registration
  msg._expires = "Expires: 0";
  msg._cseq = "16570";
  msg._unique += 1;
  inject_msg(msg.get());
  ASSERT_EQ(2, txdata_count());
  out = pop_txdata()->msg;
  EXPECT_EQ("NOTIFY", str_pj(out->line.status.reason));
  check_notify(out, aor, "terminated", std::make_pair("terminated", "expired"));
  inject_msg(respond_to_current_txdata(200));
  free_txdata();
}


// Make registers with a subscription and check the correct NOTIFYs
// are sent. Specifically, check that a NOTIFY is not sent to a UE to tell it that it no longer
// exists.
TEST_F(RegistrarTest, NoNotifyToUnregisteredUser)
{
  _hss_connection->set_impu_result("sip:6505550231@homedomain", "reg", RegDataXMLUtils::STATE_REGISTERED, "", "?private_id=Alice");
  std::string aor = "sip:6505550231@homedomain";
  std::string aor_brackets = "<" + aor + ">";
  // We have a private ID in this test, so set up the expect response
  // to the query.
  _hss_connection->set_impu_result(aor, "reg", RegDataXMLUtils::STATE_REGISTERED, "", "?private_id=Alice");

  // Register a binding
  Message msg;
  msg._contact_params = ";+sip.ice;reg-id=1";
  msg._expires = "Expires: 200";
  msg._auth = "Authorization: Digest username=\"Alice\", realm=\"atlanta.com\", nonce=\"84a4cc6f3082121f32b42a2187831a9e\", response=\"7587245234b3434cc3412213e5f113a5432\"";
  inject_msg(msg.get());
  ASSERT_EQ(1, txdata_count());
  pjsip_msg* out = current_txdata()->msg;
  EXPECT_EQ(200, out->line.status.code);
  EXPECT_EQ("OK", str_pj(out->line.status.reason));
  free_txdata();

  // Now add a subscription to the store
  SubscriberDataManager::AoRPair* aor_pair = _sdm->get_aor_data(aor, 0);
  SubscriberDataManager::AoR::Subscription* s1 = aor_pair->get_current()->get_subscription("1234");
  s1->_req_uri = msg._contact;
  s1->_from_uri = aor_brackets;
  s1->_from_tag = std::string("4321");
  s1->_to_uri = aor_brackets;
  s1->_to_tag = std::string("1234");
  s1->_cid = std::string("xyzabc@192.91.191.29");
  s1->_route_uris.push_back(std::string("sip:abcdefgh@bono1.homedomain;lr"));
  int now = time(NULL);
  s1->_expires = now + 300;

  std::vector<std::string> irs_impus;
  irs_impus.push_back(aor);
  pj_status_t rc = _sdm->set_aor_data(aor, irs_impus, aor_pair, 0);
  EXPECT_TRUE(rc);
  delete aor_pair; aor_pair = NULL;

  ASSERT_EQ(1, txdata_count());
  out = current_txdata()->msg;
  EXPECT_EQ("NOTIFY", str_pj(out->line.status.reason));

  check_notify(out, aor, "active", std::make_pair("active", "registered"));
  inject_msg(respond_to_current_txdata(200));
  free_txdata();

  // Delete the registration. We shouldn't get a NOTIFY - it's coming over the unregistered binding.
  msg._expires = "Expires: 0";
  msg._cseq = "16570";
  msg._unique += 1;
  inject_msg(msg.get());
  ASSERT_EQ(1, txdata_count());
  out = current_txdata()->msg;
  EXPECT_EQ(200, out->line.status.code);
  EXPECT_EQ("OK", str_pj(out->line.status.reason));
  free_txdata();
}

TEST_F(RegistrarTest, MultipleRegistrationsWithSubscription)
{
  _hss_connection->set_impu_result("sip:6505550231@homedomain", "reg", RegDataXMLUtils::STATE_REGISTERED, "", "?private_id=Alice");
  std::string aor = "sip:6505550231@homedomain";
  std::string aor_brackets = "<" + aor + ">";
  // We have a private ID in this test, so set up the expect response
  // to the query.
  _hss_connection->set_impu_result(aor, "reg", RegDataXMLUtils::STATE_REGISTERED, "", "?private_id=Alice");

  // Register a binding
  Message msg;
  msg._auth = "Authorization: Digest username=\"Alice\", realm=\"atlanta.com\", nonce=\"84a4cc6f3082121f32b42a2187831a9e\", response=\"7587245234b3434cc3412213e5f113a5432\"";
  inject_msg(msg.get());
  ASSERT_EQ(1, txdata_count());
  pjsip_msg* out = current_txdata()->msg;
  EXPECT_EQ(200, out->line.status.code);
  EXPECT_EQ("OK", str_pj(out->line.status.reason));
  free_txdata();

  // Now add a subscription to the store
  SubscriberDataManager::AoRPair* aor_pair = _sdm->get_aor_data(aor, 0);
  SubscriberDataManager::AoR::Subscription* s1 = aor_pair->get_current()->get_subscription("1234");
  s1->_req_uri = std::string("sip:6505550231@192.91.191.29:59934;transport=tcp");
  s1->_from_uri = aor_brackets;
  s1->_from_tag = std::string("4321");
  s1->_to_uri = aor_brackets;
  s1->_to_tag = std::string("1234");
  s1->_cid = std::string("xyzabc@192.91.191.29");
  s1->_route_uris.push_back(std::string("sip:abcdefgh@bono1.homedomain;lr"));
  int now = time(NULL);
  s1->_expires = now + 300;

  std::vector<std::string> irs_impus;
  irs_impus.push_back(aor);
  pj_status_t rc = _sdm->set_aor_data(aor, irs_impus, aor_pair, 0);
  EXPECT_TRUE(rc);
  delete aor_pair; aor_pair = NULL;
  ASSERT_EQ(1, txdata_count());
  out = current_txdata()->msg;
  EXPECT_EQ("NOTIFY", str_pj(out->line.status.reason));
  check_notify(out, aor, "active", std::make_pair("active", "registered"));
  inject_msg(respond_to_current_txdata(200));
  free_txdata();

  // Register a second binding.
  msg._contact = "sip:eeeebbbbaaaa11119c661a7acf228ed7@10.114.61.111:5061;transport=tcp;ob";
  msg._contact_instance = ";+sip.instance=\"<urn:uuid:00000000-0000-0000-0000-a55444444440>\"";
  msg._path = "Path: <sip:XxxxxxxXXXXXXAW4z38AABcUwStNKgAAa3WOL+1v72nFJg==@ec2-107-22-156-119.compute-1.amazonaws.com:5060;lr;ob>";
  msg._unique += 1;
  inject_msg(msg.get());
  ASSERT_EQ(2, txdata_count());
  out = pop_txdata()->msg;
  EXPECT_EQ("NOTIFY", str_pj(out->line.status.reason));
  check_notify(out, aor, "active", std::make_pair("active", "created"));
  inject_msg(respond_to_current_txdata(200));
  free_txdata();

  // Expire the second binding
  msg._contact_params = ";expires=0;+sip.ice;reg-id=1";
  msg._cseq = "16570";
  msg._unique += 1;
  inject_msg(msg.get());
  ASSERT_EQ(2, txdata_count());
  out = pop_txdata()->msg;
  EXPECT_EQ("NOTIFY", str_pj(out->line.status.reason));
  check_notify(out, aor, "active", std::make_pair("terminated", "expired"));
  inject_msg(respond_to_current_txdata(200));
  free_txdata();
}

/// Sends in a REGISTER with a Path header that contains a display name and
/// some parameters. Chck that we store the full path header on the binding.
TEST_F(RegistrarTest, StoreFullPathHeader)
{
  // Send in a REGISTER.
  _hss_connection->set_impu_result("sip:6505550231@homedomain", "reg", RegDataXMLUtils::STATE_REGISTERED, "", "?private_id=Alice");

  Message msg;
  msg._expires = "Expires: 300";
  msg._auth = "Authorization: Digest username=\"Alice\", realm=\"atlanta.com\", nonce=\"84a4cc6f3082121f32b42a2187831a9e\", response=\"7587245234b3434cc3412213e5f113a5432\"";
  msg._contact_params = ";+sip.ice;reg-id=1";
  msg._path = "Path: \"Bob\" <sip:GgAAAAAAAACYyAW4z38AABcUwStNKgAAa3WOL+1v72nFJg==@ec2-107-22-156-220.compute-1.amazonaws.com:5060;lr;ob>;tag=7hf8";
  inject_msg(msg.get());
  ASSERT_EQ(1, txdata_count());
  pjsip_msg* out = current_txdata()->msg;
  out = pop_txdata()->msg;
  EXPECT_EQ(200, out->line.status.code);
  free_txdata();

  // Get the binding.
  SubscriberDataManager::AoRPair* aor_data;
  aor_data = _sdm->get_aor_data("sip:6505550231@homedomain", 0);
  ASSERT_TRUE(aor_data != NULL);
  EXPECT_EQ(1u, aor_data->get_current()->_bindings.size());
  SubscriberDataManager::AoR::Binding* binding = aor_data->get_current()->bindings().begin()->second;

  // Chck that the path header fields are filled in correctly.
  EXPECT_EQ(1u, binding->_path_headers.size());
  EXPECT_EQ(std::string("\"Bob\" <sip:GgAAAAAAAACYyAW4z38AABcUwStNKgAAa3WOL+1v72nFJg==@ec2-107-22-156-220.compute-1.amazonaws.com:5060;lr;ob>;tag=7hf8"), binding->_path_headers.front());
  EXPECT_EQ(1u, binding->_path_uris.size());
  EXPECT_EQ(std::string("sip:GgAAAAAAAACYyAW4z38AABcUwStNKgAAa3WOL+1v72nFJg==@ec2-107-22-156-220.compute-1.amazonaws.com:5060;lr;ob"), binding->_path_uris.front());

  delete aor_data;
}

<<<<<<< HEAD
=======
// Test that an emergency registration is successful, and creates an emergency binding,
// even if all IMPUs in the IRS are barred.
TEST_F(RegistrarTest, BarredEmergencyRegistration)
{
  // We have a private ID in this test, so set up the expect response
  // to the query.
  _hss_connection->set_impu_result("sip:6505550231@homedomain", "reg", RegDataXMLUtils::STATE_REGISTERED,
                                   "<IMSSubscription><ServiceProfile>\n"
                                   "<PublicIdentity><Identity>sip:6505550231@homedomain</Identity><BarringIndication>1</BarringIndicaton></PublicIdentity>"
                                   "  <InitialFilterCriteria>\n"
                                   "  </InitialFilterCriteria>\n"
                                   "</ServiceProfile></IMSSubscription>",
                                   "?private_id=Alice");

  // Make a emergency registration
  Message msg;
  msg._auth = "Authorization: Digest username=\"Alice\", realm=\"atlanta.com\", nonce=\"84a4cc6f3082121f32b42a2187831a9e\", response=\"7587245234b3434cc3412213e5f113a5432\"";
  msg._contact = "sip:f5cc3de4334589d89c661a7acf228ed7@10.114.61.213:5061;transport=tcp;sos;ob";
  inject_msg(msg.get());

  // Check the 200 OK
  ASSERT_EQ(1, txdata_count());
  pjsip_msg* out = current_txdata()->msg;
  EXPECT_EQ(200, out->line.status.code);
  EXPECT_EQ("OK", str_pj(out->line.status.reason));
  EXPECT_EQ("Supported: outbound", get_headers(out, "Supported"));
  EXPECT_EQ("Contact: <sip:f5cc3de4334589d89c661a7acf228ed7@10.114.61.213:5061;transport=tcp;sos;ob>;expires=300;+sip.ice;+sip.instance=\"<urn:uuid:00000000-0000-0000-0000-b665231f1213>\";reg-id=1;pub-gruu=\"sip:6505550231@homedomain;gr=urn:uuid:00000000-0000-0000-0000-b665231f1213\"",
            get_headers(out, "Contact"));
  EXPECT_EQ("Require: outbound", get_headers(out, "Require")); // because we have path
  EXPECT_EQ(msg._path, get_headers(out, "Path"));
  EXPECT_EQ("P-Associated-URI: <sip:6505550231@homedomain>", get_headers(out, "P-Associated-URI"));
  EXPECT_EQ("Service-Route: <sip:all.the.sprout.nodes:5058;transport=TCP;lr;orig>", get_headers(out, "Service-Route"));
  EXPECT_EQ(1,((SNMP::FakeSuccessFailCountTable*)SNMP::FAKE_REGISTRATION_STATS_TABLES.init_reg_tbl)->_attempts);
  EXPECT_EQ(1,((SNMP::FakeSuccessFailCountTable*)SNMP::FAKE_REGISTRATION_STATS_TABLES.init_reg_tbl)->_successes);
  free_txdata();

  // There should be one binding, and it is an emergency registration. The
  // emergency binding should have 'sos' prepended to its key.
  SubscriberDataManager::AoRPair* aor_data = _sdm->get_aor_data("sip:6505550231@homedomain", 0);
  ASSERT_TRUE(aor_data != NULL);
  EXPECT_EQ(1u, aor_data->get_current()->_bindings.size());
  EXPECT_TRUE(aor_data->get_current()->get_binding(std::string("sos<urn:uuid:00000000-0000-0000-0000-b665231f1213>:1"))->_emergency_registration);
  delete aor_data; aor_data = NULL;
}

// Test that a bad URI in the HSS response is not added to the P-Associated-URI
// even for an emergency registration when all identities are barred.
TEST_F(RegistrarTest, BarredEmergencyRegistrationBadURI)
{
  // We have a private ID in this test, so set up the expect response
  // to the query.
  _hss_connection->set_impu_result("tel:6505550231", "reg", RegDataXMLUtils::STATE_REGISTERED,
                                   "<IMSSubscription><ServiceProfile>\n"
                                   "<PublicIdentity><Identity>tel:6505550232@badhomedomain</Identity><BarringIndication>1</BarringIndicaton></PublicIdentity>"
                                   "<PublicIdentity><Identity>tel:6505550231</Identity><BarringIndication>1</BarringIndicaton></PublicIdentity>"
                                   "  <InitialFilterCriteria>\n"
                                   "  </InitialFilterCriteria>\n"
                                   "</ServiceProfile></IMSSubscription>",
                                   "?private_id=Alice");

  // Make an emergency registration
  Message msg;
  msg._scheme = "tel";
  msg._auth = "Authorization: Digest username=\"Alice\", realm=\"atlanta.com\", nonce=\"84a4cc6f3082121f32b42a2187831a9e\", response=\"7587245234b3434cc3412213e5f113a5432\"";
  msg._contact = "sip:f5cc3de4334589d89c661a7acf228ed7@10.114.61.213:5061;transport=tcp;sos;ob";
  inject_msg(msg.get());

  // Check the 200 OK
  ASSERT_EQ(1, txdata_count());
  pjsip_msg* out = current_txdata()->msg;
  EXPECT_EQ(200, out->line.status.code);
  EXPECT_EQ("OK", str_pj(out->line.status.reason));
  EXPECT_EQ("Supported: outbound", get_headers(out, "Supported"));
  EXPECT_EQ("Contact: <sip:f5cc3de4334589d89c661a7acf228ed7@10.114.61.213:5061;transport=tcp;sos;ob>;expires=300;+sip.ice;+sip.instance=\"<urn:uuid:00000000-0000-0000-0000-b665231f1213>\";reg-id=1",
            get_headers(out, "Contact"));
  EXPECT_EQ("Require: outbound", get_headers(out, "Require")); // because we have path
  EXPECT_EQ(msg._path, get_headers(out, "Path"));

  // We shouldn't have anything in the P-Associated-URI
  EXPECT_EQ("", get_headers(out, "P-Associated-URI"));
  EXPECT_EQ("Service-Route: <sip:all.the.sprout.nodes:5058;transport=TCP;lr;orig>", get_headers(out, "Service-Route"));
  EXPECT_EQ(1,((SNMP::FakeSuccessFailCountTable*)SNMP::FAKE_REGISTRATION_STATS_TABLES.init_reg_tbl)->_attempts);
  EXPECT_EQ(1,((SNMP::FakeSuccessFailCountTable*)SNMP::FAKE_REGISTRATION_STATS_TABLES.init_reg_tbl)->_successes);
  free_txdata();

  // There should be one binding, and it is an emergency registration. The
  // emergency binding should have 'sos' prepended to its key.
  SubscriberDataManager::AoRPair* aor_data = _sdm->get_aor_data("tel:6505550232@badhomedomain", 0);
  ASSERT_TRUE(aor_data != NULL);
  EXPECT_EQ(1u, aor_data->get_current()->_bindings.size());
  EXPECT_TRUE(aor_data->get_current()->get_binding(std::string("sos<urn:uuid:00000000-0000-0000-0000-b665231f1213>:1"))->_emergency_registration);
  delete aor_data; aor_data = NULL;
}


// Test that if all IMPUs are barred, and this is not an emergency registration
// that the REGISTER will fail.
TEST_F(RegistrarTest, AllIMPUsBarred)
{
  // We have a private ID in this test, so set up the expect response
  // to the query.
  _hss_connection->set_impu_result("sip:6505550231@homedomain", "reg", RegDataXMLUtils::STATE_REGISTERED,
                                   "<IMSSubscription><ServiceProfile>\n"
                                   "<PublicIdentity><Identity>sip:6505550231@homedomain</Identity><BarringIndication>1</BarringIndicaton></PublicIdentity>"
                                   "  <InitialFilterCriteria>\n"
                                   "  </InitialFilterCriteria>\n"
                                   "</ServiceProfile></IMSSubscription>",
                                   "?private_id=Alice");

  // Make a registration
  Message msg;
  msg._auth = "Authorization: Digest username=\"Alice\", realm=\"atlanta.com\", nonce=\"84a4cc6f3082121f32b42a2187831a9e\", response=\"7587245234b3434cc3412213e5f113a5432\"";
  msg._contact = "sip:f5cc3de4334589d89c661a7acf228ed7@10.114.61.213:5061;transport=tcp;ob";
  inject_msg(msg.get());

  // Check the error
  ASSERT_EQ(1, txdata_count());
  pjsip_msg* out = current_txdata()->msg;
  EXPECT_EQ(500, out->line.status.code);
}

>>>>>>> 35abb1b6
/// Fixture for RegistrarTest.
class RegistrarTestMockStore : public SipTest
{
public:

  static void SetUpTestCase()
  {
    SipTest::SetUpTestCase();
    SipTest::SetScscfUri("sip:all.the.sprout.nodes:5058;transport=TCP");
  }

  void SetUp()
  {
    _chronos_connection = new FakeChronosConnection();
    _local_data_store = new MockStore();
    _sdm = new SubscriberDataManager((Store*)_local_data_store, _chronos_connection, true);
    _hss_connection = new FakeHSSConnection();
    _acr_factory = new ACRFactory();

    _hss_connection->set_impu_result("sip:6505550231@homedomain", "reg", RegDataXMLUtils::STATE_REGISTERED, "");
    _hss_connection->set_impu_result("tel:6505550231", "reg", RegDataXMLUtils::STATE_REGISTERED, "");
    _hss_connection->set_rc("/impu/sip%3A6505550231%40homedomain/reg-data", HTTP_OK);
    _chronos_connection->set_result("", HTTP_OK);
    _chronos_connection->set_result("post_identity", HTTP_OK);

    _registrar_sproutlet = new RegistrarSproutlet("registrar",
                                                  5058,
                                                  "sip:registrar.homedomain:5058;transport=tcp",
                                                  "subscription",
                                                  _sdm,
                                                  {},
                                                  _hss_connection,
                                                  _acr_factory,
                                                  300,
                                                  false,
                                                  &SNMP::FAKE_REGISTRATION_STATS_TABLES,
                                                  &SNMP::FAKE_THIRD_PARTY_REGISTRATION_STATS_TABLES);

    _registrar_sproutlet->init();

    std::list<Sproutlet*> sproutlets;
    sproutlets.push_back(_registrar_sproutlet);

    _registrar_proxy = new SproutletProxy(stack_data.endpt,
                                          PJSIP_MOD_PRIORITY_UA_PROXY_LAYER,
                                          "homedomain",
                                          std::unordered_set<std::string>(),
                                          sproutlets,
                                          std::set<std::string>());

    _log_traffic = PrintingTestLogger::DEFAULT.isPrinting();
  }

  static void TearDownTestCase()
  {
    // Shut down the transaction module first, before we destroy the
    // objects that might handle any callbacks!
    pjsip_tsx_layer_destroy();

    SipTest::TearDownTestCase();
  }

  void TearDown()
  {
    delete _acr_factory; _acr_factory = NULL;
    delete _hss_connection; _hss_connection = NULL;
    delete _sdm; _sdm = NULL;
    delete _local_data_store; _local_data_store = NULL;
    delete _chronos_connection; _chronos_connection = NULL;
  }

  ~RegistrarTestMockStore()
  {
    pjsip_tsx_layer_dump(true);

    // Terminate all transactions
    std::list<pjsip_transaction*> tsxs = get_all_tsxs();
    for (std::list<pjsip_transaction*>::iterator it2 = tsxs.begin();
         it2 != tsxs.end();
         ++it2)
    {
      pjsip_tsx_terminate(*it2, PJSIP_SC_SERVICE_UNAVAILABLE);
    }

    // PJSIP transactions aren't actually destroyed until a zero ms
    // timer fires (presumably to ensure destruction doesn't hold up
    // real work), so poll for that to happen. Otherwise we leak!
    // Allow a good length of time to pass too, in case we have
    // transactions still open. 32s is the default UAS INVITE
    // transaction timeout, so we go higher than that.
    cwtest_advance_time_ms(33000L);
    poll();

    // Stop and restart the transaction layer just in case
    pjsip_tsx_layer_instance()->stop();
    pjsip_tsx_layer_instance()->start();

    ((SNMP::FakeSuccessFailCountTable*)SNMP::FAKE_REGISTRATION_STATS_TABLES.init_reg_tbl)->reset_count();
    ((SNMP::FakeSuccessFailCountTable*)SNMP::FAKE_REGISTRATION_STATS_TABLES.re_reg_tbl)->reset_count();
    ((SNMP::FakeSuccessFailCountTable*)SNMP::FAKE_REGISTRATION_STATS_TABLES.de_reg_tbl)->reset_count();
    ((SNMP::FakeSuccessFailCountTable*)SNMP::FAKE_THIRD_PARTY_REGISTRATION_STATS_TABLES.init_reg_tbl)->reset_count();
    ((SNMP::FakeSuccessFailCountTable*)SNMP::FAKE_THIRD_PARTY_REGISTRATION_STATS_TABLES.re_reg_tbl)->reset_count();
    ((SNMP::FakeSuccessFailCountTable*)SNMP::FAKE_THIRD_PARTY_REGISTRATION_STATS_TABLES.de_reg_tbl)->reset_count();

    delete _registrar_proxy; _registrar_proxy = NULL;
    delete _registrar_sproutlet; _registrar_sproutlet = NULL;
  }



protected:
  MockStore* _local_data_store;
  SubscriberDataManager* _sdm;
  IfcHandler* _ifc_handler;
  ACRFactory* _acr_factory;
  FakeHSSConnection* _hss_connection;
  FakeChronosConnection* _chronos_connection;
  RegistrarSproutlet* _registrar_sproutlet;
  SproutletProxy* _registrar_proxy;
};


// Check that the registrar does not infinite loop when the underlying store is
// in an odd state, specifically when it:
// -  Returns NOT_FOUND to all gets
// -  Returns ERROR to all sets.
//
// This is a repro for https://github.com/Metaswitch/sprout/issues/977
TEST_F(RegistrarTestMockStore, SubscriberDataManagerWritesFail)
{
  EXPECT_CALL(*_local_data_store, get_data(_, _, _, _, _))
    .WillOnce(Return(Store::NOT_FOUND));

  EXPECT_CALL(*_local_data_store, set_data(_, _, _, _, _, _))
    .WillOnce(Return(Store::ERROR));

  // We have a private ID in this test, so set up the expect response
  // to the query.
  _hss_connection->set_impu_result("sip:6505550231@homedomain", "reg", RegDataXMLUtils::STATE_REGISTERED, "", "?private_id=Alice");

  Message msg;
  msg._expires = "Expires: 300";
  msg._auth = "Authorization: Digest username=\"Alice\", realm=\"atlanta.com\", nonce=\"84a4cc6f3082121f32b42a2187831a9e\", response=\"7587245234b3434cc3412213e5f113a5432\"";
  msg._contact_params = ";+sip.ice;reg-id=1";
  inject_msg(msg.get());
  ASSERT_EQ(1, txdata_count());
  pjsip_msg* out = current_txdata()->msg;
  EXPECT_EQ(500, out->line.status.code);
  free_txdata();
}

TEST_F(RegistrarTestMockStore, SubscriberDataManagerGetsFail)
{
  EXPECT_CALL(*_local_data_store, get_data(_, _, _, _, _))
    .WillOnce(Return(Store::ERROR));

  // We have a private ID in this test, so set up the expect response
  // to the query.
  _hss_connection->set_impu_result("sip:6505550231@homedomain", "reg", RegDataXMLUtils::STATE_REGISTERED, "", "?private_id=Alice");

  Message msg;
  msg._expires = "Expires: 300";
  msg._auth = "Authorization: Digest username=\"Alice\", realm=\"atlanta.com\", nonce=\"84a4cc6f3082121f32b42a2187831a9e\", response=\"7587245234b3434cc3412213e5f113a5432\"";
  msg._contact_params = ";+sip.ice;reg-id=1";
  inject_msg(msg.get());
  ASSERT_EQ(1, txdata_count());
  pjsip_msg* out = current_txdata()->msg;
  EXPECT_EQ(500, out->line.status.code);
  free_txdata();
}

// Test multiple registrations with a local and first remote SDM that are not
// returning bindings (so that the bindings are returned by the second remote
// SDM)
TEST_F(RegistrarTestRemoteSDM, MultipleRegistrations)
{
  MultipleRegistrationTest();
}<|MERGE_RESOLUTION|>--- conflicted
+++ resolved
@@ -2794,8 +2794,6 @@
   delete aor_data;
 }
 
-<<<<<<< HEAD
-=======
 // Test that an emergency registration is successful, and creates an emergency binding,
 // even if all IMPUs in the IRS are barred.
 TEST_F(RegistrarTest, BarredEmergencyRegistration)
@@ -2917,7 +2915,6 @@
   EXPECT_EQ(500, out->line.status.code);
 }
 
->>>>>>> 35abb1b6
 /// Fixture for RegistrarTest.
 class RegistrarTestMockStore : public SipTest
 {
