/**
 * @file handlers_test.cpp UT for Handlers module.
 *
 * Copyright (C) Metaswitch Networks 2017
 * If license terms are provided to you in a COPYING file in the root directory
 * of the source code repository by which you are accessing this code, then
 * the license outlined in that COPYING file applies to your use.
 * Otherwise no rights are granted except for those provided to you by
 * Metaswitch Networks in a separate written agreement.
 */

#include "test_utils.hpp"
#include <curl/curl.h>

#include "mockhttpstack.hpp"
#include "handlers.h"
#include "chronoshandlers.h"
#include "gtest/gtest.h"
#include "basetest.hpp"
#include "siptest.hpp"
#include "localstore.h"
#include "fakehssconnection.hpp"
#include "fakechronosconnection.hpp"
#include "test_interposer.hpp"
#include "mock_impi_store.h"
#include "mock_hss_connection.h"
#include "rapidjson/document.h"
#include "handlers_test.h"
#include "aor_test_utils.h"

using namespace std;
using ::testing::_;
using ::testing::Return;
using ::testing::InSequence;
using ::testing::SetArgReferee;
using ::testing::SaveArg;

const std::string HSS_REG_STATE = "<?xml version=\"1.0\" encoding=\"UTF-8\"?>"
                                  "<ClearwaterRegData>"
                                    "<RegistrationState>REGISTERED</RegistrationState>"
                                    "<IMSSubscription>"
                                      "<ServiceProfile>"
                                        "<PublicIdentity>"
                                          "<Identity>sip:6505550001@homedomain</Identity>"
                                        "</PublicIdentity>"
                                      "</ServiceProfile>"
                                    "</IMSSubscription>"
                                  "</ClearwaterRegData>";
const std::string HSS_NOT_REG_STATE = "<?xml version=\"1.0\" encoding=\"UTF-8\"?>"
                                      "<ClearwaterRegData>"
                                        "<RegistrationState>NOT_REGISTERED</RegistrationState>"
                                      "</ClearwaterRegData>";

class DeregistrationTaskTest : public SipTest
{
  MockSubscriberManager* _subscriber_manager;
  MockImpiStore* _local_impi_store;
  MockImpiStore* _remote_impi_store;
  MockHttpStack* _httpstack;
  FakeHSSConnection* _hss;
  MockHttpStack::Request* _req;
  DeregistrationTask::Config* _cfg;
  DeregistrationTask* _task;

  static void SetUpTestCase()
  {
    SipTest::SetUpTestCase();
    SipTest::SetScscfUri("sip:all.the.sprout.nodes:5058;transport=TCP");
  }

  void SetUp()
  {
    _local_impi_store = new MockImpiStore();
    _remote_impi_store = new MockImpiStore();
    _httpstack = new MockHttpStack();
    _subscriber_manager = new MockSubscriberManager();
    _hss = new FakeHSSConnection();
  }

  void TearDown()
  {
    delete _req;
    delete _cfg;
    delete _hss;
    delete _subscriber_manager;
    delete _httpstack;
    delete _local_impi_store; _local_impi_store = NULL;
    delete _remote_impi_store; _remote_impi_store = NULL;
  }

  // Build the deregistration request
  void build_dereg_request(std::string body,
                           std::string notify = "true",
                           htp_method method = htp_method_DELETE)
  {
    _req = new MockHttpStack::Request(_httpstack,
         "/registrations?send-notifications=" + notify,
         "",
         "send-notifications=" + notify,
         body,
         method);
     _cfg = new DeregistrationTask::Config(_subscriber_manager,
                                           NULL,
                                          _local_impi_store,
                                          {_remote_impi_store});
    _task = new DeregistrationTask(*_req, _cfg, 0);
  }

  void expect_sm_updates(const std::string& aor_id,
                         Bindings bindings,
                         std::vector<std::string>& binding_ids)
  {
    EXPECT_CALL(*_subscriber_manager, get_bindings(aor_id, _, _))
      .WillOnce(DoAll(SetArgReferee<1>(bindings), Return(HTTP_OK)));

    EXPECT_CALL(*_subscriber_manager,
                remove_bindings(aor_id, _, SubscriberDataUtils::EventTrigger::ADMIN, _, _))
          .WillOnce(DoAll(SaveArg<1>(&binding_ids), Return(HTTP_OK)));
  }

  void expect_impi_deletes(std::string private_id, MockImpiStore* impi_store)
  {
    ImpiStore::Impi* impi = new ImpiStore::Impi(private_id);
    EXPECT_CALL(*impi_store, get_impi(private_id, _, false)).WillOnce(Return(impi));
    EXPECT_CALL(*impi_store, delete_impi(impi, _)).WillOnce(Return(Store::OK));
  }

  void expect_gr_impi_deletes(std::string private_id)
  {
    expect_impi_deletes(private_id, _local_impi_store);
    expect_impi_deletes(private_id, _remote_impi_store);
  }
};

// Mainline case
TEST_F(DeregistrationTaskTest, MainlineTest)
{
  // Build the request
  std::string body = "{\"registrations\": [{\"primary-impu\": \"sip:6505550231@homedomain\", \"impi\": \"6505550231\"}]}";
  build_dereg_request(body);

  // Set up the subscriber_manager expectations
  std::string aor_id = "sip:6505550231@homedomain";
  std::string binding_id = "sip:6505550231@homedomain;tcp";
  std::string private_id = "6505550231";

  Binding binding(aor_id);
  binding._uri = binding_id;
  binding._private_id = private_id;
  Bindings bindings;
  bindings[binding_id] = &binding;
  std::vector<std::string> binding_ids;

  expect_sm_updates(aor_id, bindings, binding_ids);

  // The IMPI is also deleted from the local and remote stores.
  expect_gr_impi_deletes(private_id);

  // Run the task
  EXPECT_CALL(*_httpstack, send_reply(_, 200, _));
  _task->run();

  // Check the right binding was being deregistered
  ASSERT_EQ(1u, binding_ids.size());
  EXPECT_EQ(binding_ids[0], binding_id);
}

// Test that a dereg request that isn't an HTTP delete gets rejected.
TEST_F(DeregistrationTaskTest, InvalidMethodTest)
{
  build_dereg_request("", "", htp_method_GET);
  EXPECT_CALL(*_httpstack, send_reply(_, 405, _));
  _task->run();
}

// Test that a dereg request with invalid JSON gets rejected.
TEST_F(DeregistrationTaskTest, InvalidJSONTest)
{
  build_dereg_request("{[}");
  EXPECT_CALL(*_httpstack, send_reply(_, 400, _));
  _task->run();
}

// Test that a dereg request where the JSON is missing the registration element get rejected.
TEST_F(DeregistrationTaskTest, MissingRegistrationsJSONTest)
{
  CapturingTestLogger log;
  build_dereg_request("{\"primary-impu\": \"sip:6505552001@homedomain\", \"impi\": \"6505552001\"}");
  EXPECT_CALL(*_httpstack, send_reply(_, 400, _));
  _task->run();
  EXPECT_TRUE(log.contains("Registrations not available in JSON"));
}

// Test that a dereg request where the JSON is missing the primary impu element get rejected.
TEST_F(DeregistrationTaskTest, MissingPrimaryIMPUJSONTest)
{
  CapturingTestLogger log;
  build_dereg_request("{\"registrations\": [{\"primary-imp\": \"sip:6505552001@homedomain\", \"impi\": \"6505552001\"}]}");
  EXPECT_CALL(*_httpstack, send_reply(_, 400, _));
  _task->run();
  EXPECT_TRUE(log.contains("Invalid JSON - registration doesn't contain primary-impu"));
}

// Error case for failing to get bindings from subscriber manager.
TEST_F(DeregistrationTaskTest, SubscriberManagerAccessFail)
{
  // Build the request
  std::string body = "{\"registrations\": [{\"primary-impu\": \"sip:6505552001@homedomain\"}]}";
  build_dereg_request(body, "false");

  // get_bindings comes back with an error, remove_bindings won't get called
  std::string aor_id = "sip:6505552001@homedomain";
  EXPECT_CALL(*_subscriber_manager,
              get_bindings(aor_id, _, _))
    .WillOnce(Return(HTTP_SERVER_ERROR));

  // Run the task
  EXPECT_CALL(*_httpstack, send_reply(_, 500, _));
  _task->run();
}

// Error case for failing to write updated bindings back to subscriber manager.
TEST_F(DeregistrationTaskTest, SubscriberManagerWritesFail)
{
  // Build the request
  std::string body = "{\"registrations\": [{\"primary-impu\": \"sip:6505550231@homedomain\", \"impi\": \"6505550231\"}]}";
  build_dereg_request(body);

  // Set up the subscriber_manager expectations
  std::string aor_id = "sip:6505550231@homedomain";
  std::string private_id = "sip:6505550231";
  Binding binding(aor_id);
  binding._private_id = private_id;

  Bindings bindings;
  bindings[""] = &binding;
  EXPECT_CALL(*_subscriber_manager,
              get_bindings(aor_id, _, _))
    .WillOnce(DoAll(SetArgReferee<1>(bindings),
                    Return(HTTP_OK)));

  EXPECT_CALL(*_subscriber_manager,
              remove_bindings(aor_id, _, SubscriberDataUtils::EventTrigger::ADMIN, _, _))
    .WillOnce(Return(HTTP_NOT_FOUND));

  // Run the task
  EXPECT_CALL(*_httpstack, send_reply(_, 404, _));
  _task->run();
}

// Test deregistering all bindings for an IMPU regardless of IMPI.
TEST_F(DeregistrationTaskTest, ImpiClearedWhenBindingUnconditionallyDeregistered)
{
  // Build a request
  std::string body = "{\"registrations\": [{\"primary-impu\": \"sip:6505550231@homedomain\"}]}";
  build_dereg_request(body);

  // Set up the subscriber_manager expectations
  std::string aor_id = "sip:6505550231@homedomain";
  Binding binding(aor_id);
  binding._private_id = "impi1";
  Bindings bindings;
  bindings[""] = &binding;
  std::vector<std::string> binding_ids;

  expect_sm_updates(aor_id, bindings, binding_ids);

  // The corresponding IMPI is also deleted.
  expect_gr_impi_deletes("impi1");

  // Run the task
  EXPECT_CALL(*_httpstack, send_reply(_, 200, _));
  _task->run();

  // Check the right binding was being deregistered
  ASSERT_EQ(1u, binding_ids.size());
  EXPECT_EQ(binding_ids[0], "");
}

// Test deregistering several IMPIs from different AoR in one request.
TEST_F(DeregistrationTaskTest, ClearMultipleImpis)
{
  // Build the request
  std::string body = "{\"registrations\": [{\"primary-impu\": \"sip:6505550231@homedomain\"}, {\"primary-impu\": \"sip:6505550232@homedomain\"}]}";
  build_dereg_request(body);

  // Create an AoR with two bindings.
  std::string aor_id = "sip:6505550231@homedomain";

  Binding binding(aor_id);
  binding._uri = "binding_id";
  binding._private_id = "impi1";
  Binding binding2(aor_id);
  binding2._uri = "binding_id2";
  binding2._private_id = "impi2";
  Bindings bindings;
  bindings["binding_id"] = &binding;
  bindings["binding_id2"] = &binding2;

  // Set up corresponding subscriber_manager expectations
  std::vector<std::string> binding_ids;
  expect_sm_updates(aor_id, bindings, binding_ids);

  // create another AoR with one binding.
  std::string aor_id2 = "sip:6505550232@homedomain";
  Binding binding3(aor_id2);
  binding3._uri = "binding_id3";
  binding3._private_id = "impi3";
  Bindings bindings2;
  bindings2["binding_id3"] = &binding3;

  // Set up corresponding subscriber_manager expectations
  std::vector<std::string> binding_ids_2;
  expect_sm_updates(aor_id2, bindings2, binding_ids_2);

  // The corresponding IMPIs are also deleted.
  expect_gr_impi_deletes("impi1");
  expect_gr_impi_deletes("impi2");
  expect_gr_impi_deletes("impi3");

  EXPECT_CALL(*_httpstack, send_reply(_, 200, _));

  // Run the task
  _task->run();

  // Check the right binding was being deregistered
  ASSERT_EQ(2u, binding_ids.size());
  ASSERT_EQ(1u, binding_ids_2.size());
  EXPECT_EQ(binding_ids[0], "binding_id");
  EXPECT_EQ(binding_ids[1], "binding_id2");
  EXPECT_EQ(binding_ids_2[0], "binding_id3");
}

// Test where IMPI has been removed from AoR but is not found in store.
TEST_F(DeregistrationTaskTest, CannotFindImpiToDelete)
{
  // Build the request
  std::string body = "{\"registrations\": [{\"primary-impu\": \"sip:6505550231@homedomain\"}]}";
  build_dereg_request(body);

  // Create an AoR with a minimal binding.
  std::string aor_id = "sip:6505550231@homedomain";
  Binding binding(aor_id);
  binding._private_id = "impi1";
  Bindings bindings;
  bindings[""] = &binding;

  std::vector<std::string> binding_ids;

  expect_sm_updates(aor_id, bindings, binding_ids);

  // Simulate the IMPI not being found in the store. The handler does not go on
  // to try and delete the IMPI.
  ImpiStore::Impi* impi1 = NULL;
  EXPECT_CALL(*_local_impi_store, get_impi("impi1", _, false)).WillOnce(Return(impi1));
  expect_impi_deletes("impi1", _remote_impi_store);

  // Run the task
  EXPECT_CALL(*_httpstack, send_reply(_, 200, _));
  _task->run();
}

// Error case for IMPI store failure when deleting IMPI.
TEST_F(DeregistrationTaskTest, ImpiStoreFailure)
{
  // Build the request
  std::string body = "{\"registrations\": [{\"primary-impu\": \"sip:6505550231@homedomain\"}]}";
  build_dereg_request(body);

  // Create an AoR with a minimal binding.
  std::string aor_id = "sip:6505550231@homedomain";
  Binding binding(aor_id);
  binding._private_id = "impi1";
  Bindings bindings;
  bindings[""] = &binding;

  std::vector<std::string> binding_ids;

  expect_sm_updates(aor_id, bindings, binding_ids);

  // Simulate the IMPI store failing when deleting the IMPI. The handler does
  // not retry the delete.
  ImpiStore::Impi* impi1 = new ImpiStore::Impi("impi1");
  EXPECT_CALL(*_local_impi_store, get_impi("impi1", _, false)).WillOnce(Return(impi1));
  EXPECT_CALL(*_local_impi_store, delete_impi(impi1, _)).WillOnce(Return(Store::ERROR));
  expect_impi_deletes("impi1", _remote_impi_store);

  // Run the task
  EXPECT_CALL(*_httpstack, send_reply(_, 200, _));
  _task->run();
}

// Test that handlers will retry when IMPI store returns data contention on
// first delete.
TEST_F(DeregistrationTaskTest, ImpiStoreDataContention)
{
  // Build the request
  std::string body = "{\"registrations\": [{\"primary-impu\": \"sip:6505550231@homedomain\"}]}";
  build_dereg_request(body);

  // Create an AoR with a minimal binding.
  std::string aor_id = "sip:6505550231@homedomain";
  Binding binding(aor_id);
  binding._private_id = "impi1";
  Bindings bindings;
  bindings[""] = &binding;

  std::vector<std::string> binding_ids;

  expect_sm_updates(aor_id, bindings, binding_ids);

  // We need to create two IMPIs when we return one on a call to get_impi we
  // lose ownership of it.
  ImpiStore::Impi* impi1 = new ImpiStore::Impi("impi1");
  ImpiStore::Impi* impi1a = new ImpiStore::Impi("impi1");
  {
    // Simulate the IMPI store returning data contention on the first delete.
    // The handler tries again.
    InSequence s;
    EXPECT_CALL(*_local_impi_store, get_impi("impi1", _, false)).WillOnce(Return(impi1));
    EXPECT_CALL(*_local_impi_store, delete_impi(impi1, _)).WillOnce(Return(Store::DATA_CONTENTION));
    EXPECT_CALL(*_local_impi_store, get_impi("impi1", _, false)).WillOnce(Return(impi1a));
    EXPECT_CALL(*_local_impi_store, delete_impi(impi1a, _)).WillOnce(Return(Store::OK));
  }
  expect_impi_deletes("impi1", _remote_impi_store);

  // Run the task
  EXPECT_CALL(*_httpstack, send_reply(_, 200, _));
  _task->run();
}

//
// Test reading sprout's bindings.
//

class GetBindingsTest : public TestWithMockSM
{
};

// Test getting an IMPU that does not have any bindings.
TEST_F(GetBindingsTest, NoBindings)
{
  // Build request
  MockHttpStack::Request req(stack, "/impu/sip%3A6505550231%40homedomain/bindings", "");
  GetBindingsTask::Config config(sm);
  GetBindingsTask* task = new GetBindingsTask(req, &config, 0);

  // Set up subscriber_data_manager expectations
  std::string aor_id = "sip:6505550231@homedomain";

  EXPECT_CALL(*sm, get_bindings(aor_id, _, _))
    .WillOnce(Return(HTTP_OK));
  EXPECT_CALL(*stack, send_reply(_, 200, _));

  task->run();
}

// Test getting an IMPU with one binding.
TEST_F(GetBindingsTest, OneBinding)
{
  // Build request
  MockHttpStack::Request req(stack, "/impu/sip%3A6505550231%40homedomain/bindings", "");
  GetBindingsTask::Config config(sm);
  GetBindingsTask* task = new GetBindingsTask(req, &config, 0);

  // Build one binding
  std::string aor_id = "sip:6505550231@homedomain";
  std::string binding_id = "<urn:uuid:00000000-0000-0000-0000-b4dd32817622>:1";
  Binding* actual_binding = AoRTestUtils::build_binding(aor_id, time(NULL));
  std::string uri = actual_binding->_uri;
  Bindings bindings;
  bindings[binding_id] = actual_binding;

  // Set up subscriber_manager expectations
  EXPECT_CALL(*sm, get_bindings(aor_id, _, _))
    .WillOnce(DoAll(SetArgReferee<1>(bindings),
                    Return(HTTP_OK)));
  EXPECT_CALL(*stack, send_reply(_, 200, _));

  // Run the task
  task->run();

  // Check that the JSON document is correct.
  rapidjson::Document document;
  document.Parse(req.content().c_str());

  // The document should be of the form {"bindings":{...}}
  EXPECT_TRUE(document.IsObject());
  EXPECT_TRUE(document.HasMember("bindings"));
  EXPECT_TRUE(document["bindings"].IsObject());

  // Check there is only one binding.
  EXPECT_EQ(1, document["bindings"].MemberCount());
  const rapidjson::Value& binding_name = document["bindings"].MemberBegin()->name;
  const rapidjson::Value& binding = document["bindings"].MemberBegin()->value;

  // Check the fields in the binding. Don't check every value. It makes the
  // test unnecessarily verbose.
  EXPECT_TRUE(binding.HasMember("uri"));
  EXPECT_TRUE(binding.HasMember("cid"));
  EXPECT_TRUE(binding.HasMember("cseq"));
  EXPECT_TRUE(binding.HasMember("expires"));
  EXPECT_TRUE(binding.HasMember("priority"));
  EXPECT_TRUE(binding.HasMember("params"));
  EXPECT_TRUE(binding.HasMember("private_id"));
  EXPECT_TRUE(binding.HasMember("emergency_reg"));

  // Do check the binding ID and URI as a representative test.
  EXPECT_EQ(binding_id, binding_name.GetString());
  EXPECT_EQ(uri, binding["uri"].GetString());
}

// Test getting an IMPU with two bindings.
TEST_F(GetBindingsTest, TwoBindings)
{
  // Build request
  MockHttpStack::Request req(stack, "/impu/sip%3A6505550231%40homedomain/bindings", "");
  GetBindingsTask::Config config(sm);
  GetBindingsTask* task = new GetBindingsTask(req, &config, 0);

  // Build two bindings
  std::string aor_id = "sip:6505550231@homedomain";
  Binding* binding_1 = AoRTestUtils::build_binding(aor_id, time(NULL), "123");
  Binding* binding_2 = AoRTestUtils::build_binding(aor_id, time(NULL), "456");
  Bindings bindings;
  bindings["123"] = binding_1;
  bindings["456"] = binding_2;

  // Set up subscriber_data_manager expectations
  EXPECT_CALL(*sm, get_bindings(aor_id, _, _))
    .WillOnce(DoAll(SetArgReferee<1>(bindings),
                    Return(HTTP_OK)));
  EXPECT_CALL(*stack, send_reply(_, 200, _));

  // Run the task
  task->run();

  // Check that the JSON document has two bindings.
  rapidjson::Document document;
  document.Parse(req.content().c_str());
  EXPECT_EQ(2, document["bindings"].MemberCount());
  EXPECT_TRUE(document["bindings"].HasMember("123"));
  EXPECT_TRUE(document["bindings"].HasMember("456"));
}

// Test getting an IMPU when the local store is down.
TEST_F(GetBindingsTest, LocalStoreDown)
{
  // Build request
  MockHttpStack::Request req(stack, "/impu/sip%3A6505550231%40homedomain/bindings", "");
  GetBindingsTask::Config config(sm);
  GetBindingsTask* task = new GetBindingsTask(req, &config, 0);

  // Set up subscriber_data_manager expectations
  std::string aor_id = "sip:6505550231@homedomain";

  EXPECT_CALL(*sm, get_bindings(aor_id, _, _))
    .WillOnce(Return(HTTP_SERVER_ERROR));
  EXPECT_CALL(*stack, send_reply(_, 500, _));

  task->run();
}

// Test that a get binding request with PUT method gets rejected.
TEST_F(GetBindingsTest, BadMethod)
{
  // Build request
  MockHttpStack::Request req(stack,
                             "/impu/sip%3A6505550231%40homedomain/bindings",
                             "",
                             "",
                             "",
                             htp_method_PUT);
  GetBindingsTask::Config config(sm);
  GetBindingsTask* task = new GetBindingsTask(req, &config, 0);

  EXPECT_CALL(*stack, send_reply(_, 405, _));
  task->run();
}

//
// Test fetching sprout's subscriptions.
//

class GetSubscriptionsTest : public TestWithMockSM
{
};

// Test getting an IMPU that does not have any subscription.
TEST_F(GetSubscriptionsTest, NoSubscriptions)
{
  // Build request
  MockHttpStack::Request req(stack, "/impu/sip%3A6505550231%40homedomain/subscriptions", "");
  GetSubscriptionsTask::Config config(sm);
  GetSubscriptionsTask* task = new GetSubscriptionsTask(req, &config, 0);

  // Set up subscriber manager expectations
  std::string aor_id = "sip:6505550231@homedomain";

  {
    InSequence s;
      EXPECT_CALL(*sm, get_subscriptions(aor_id, _, _)).WillOnce(Return(HTTP_OK));
      EXPECT_CALL(*stack, send_reply(_, 200, _));
  }

  task->run();
}

// Test getting an IMPU that has one subscription
TEST_F(GetSubscriptionsTest, OneSubscription)
{
  // Build request
  MockHttpStack::Request req(stack, "/impu/sip%3A6505550231%40homedomain/subscriptions", "");
  GetSubscriptionsTask::Config config(sm);
  GetSubscriptionsTask* task = new GetSubscriptionsTask(req, &config, 0);

  // Set up subscriber manager expectations
  std::string aor_id = "sip:6505550231@homedomain";
  Subscription* actual_subscription = AoRTestUtils::build_subscription("1234", time(NULL));
  std::string to_tag = actual_subscription->_to_tag;
  std::string uri = actual_subscription->_req_uri;

  Subscriptions subscriptions;
  subscriptions[to_tag] = actual_subscription;

  {
    InSequence s;
      EXPECT_CALL(*sm, get_subscriptions(aor_id, _, _))
        .WillOnce(DoAll(SetArgReferee<1>(subscriptions),
                        Return(HTTP_OK)));
      EXPECT_CALL(*stack, send_reply(_, 200, _));
  }

  task->run();

  // Check that the JSON document is correct.
  rapidjson::Document document;
  document.Parse(req.content().c_str());

  // The document should be of the form {"subscriptions":{...}}
  EXPECT_TRUE(document.IsObject());
  EXPECT_TRUE(document.HasMember("subscriptions"));
  EXPECT_TRUE(document["subscriptions"].IsObject());

  // Check there is only one subscription.
  EXPECT_EQ(1, document["subscriptions"].MemberCount());
  const rapidjson::Value& subscription_name = document["subscriptions"].MemberBegin()->name;
  const rapidjson::Value& subscription = document["subscriptions"].MemberBegin()->value;

  // Check the fields in the subscription. Don't check every value. It makes the
  // test unnecessarily verbose.
  EXPECT_TRUE(subscription.HasMember("req_uri"));
  EXPECT_TRUE(subscription.HasMember("from_uri"));
  EXPECT_TRUE(subscription.HasMember("from_tag"));
  EXPECT_TRUE(subscription.HasMember("to_uri"));
  EXPECT_TRUE(subscription.HasMember("to_tag"));
  EXPECT_TRUE(subscription.HasMember("cid"));
  EXPECT_TRUE(subscription.HasMember("routes"));
  EXPECT_TRUE(subscription.HasMember("expires"));

  // Do check the subscription ID and URI as a representative test.
  EXPECT_EQ(to_tag, subscription_name.GetString());
  EXPECT_EQ(uri, subscription["req_uri"].GetString());
}

// Test getting an IMPU with two subscriptions.
TEST_F(GetSubscriptionsTest, TwoSubscriptions)
{
  // Build request
  MockHttpStack::Request req(stack, "/impu/sip%3A6505550231%40homedomain/subscriptions", "");
  GetSubscriptionsTask::Config config(sm);
  GetSubscriptionsTask* task = new GetSubscriptionsTask(req, &config, 0);

  // Build two subscriptions
  std::string aor_id = "sip:6505550231@homedomain";
  Subscription* subscription_1 = AoRTestUtils::build_subscription("456", time(NULL));
  Subscription* subscription_2 = AoRTestUtils::build_subscription("789", time(NULL));
  std::string to_tag_1 = subscription_1->_to_tag;
  std::string to_tag_2 = subscription_2->_to_tag;

  Subscriptions subscriptions;
  subscriptions[to_tag_1] = subscription_1;
  subscriptions[to_tag_2] = subscription_2;

  // Set up subscriber manager expectations
  EXPECT_CALL(*sm, get_subscriptions(aor_id, _, _))
    .WillOnce(DoAll(SetArgReferee<1>(subscriptions),
                    Return(HTTP_OK)));
  EXPECT_CALL(*stack, send_reply(_, 200, _));

  // Run the task
  task->run();

  // Check that the JSON document has two bindings.
  rapidjson::Document document;
  document.Parse(req.content().c_str());
  EXPECT_EQ(2, document["subscriptions"].MemberCount());
  EXPECT_TRUE(document["subscriptions"].HasMember("456"));
  EXPECT_TRUE(document["subscriptions"].HasMember("789"));
}

// Test getting an IMPU when the local store is down.
TEST_F(GetSubscriptionsTest, LocalStoreDown)
{
  // Build request
  MockHttpStack::Request req(stack, "/impu/sip%3A6505550231%40homedomain/subscriptions", "");
  GetSubscriptionsTask::Config config(sm);
  GetSubscriptionsTask* task = new GetSubscriptionsTask(req, &config, 0);

  // Set up subscriber manager expectations
  std::string aor_id = "sip:6505550231@homedomain";
  Subscriptions subscriptions;
  EXPECT_CALL(*sm, get_subscriptions(aor_id, _, _))
    .WillOnce(Return(HTTP_SERVER_ERROR));
  EXPECT_CALL(*stack, send_reply(_, 500, _));

  task->run();
}

// Test that a get subscription request with PUT method gets rejected.
TEST_F(GetSubscriptionsTest, BadMethod)
{
  // Build request
  MockHttpStack::Request req(stack,
                             "/impu/sip%3A6505550231%40homedomain/subscriptions",
                             "",
                             "",
                             "",
                             htp_method_PUT);
  GetSubscriptionsTask::Config config(sm);
  GetSubscriptionsTask* task = new GetSubscriptionsTask(req, &config, 0);

  EXPECT_CALL(*stack, send_reply(_, 405, _));
  task->run();
}

//
// Tests for deleting sprout's cached data.
//

class DeleteImpuTaskTest : public TestWithMockSM
{
  MockHttpStack::Request* req;
  DeleteImpuTask::Config* cfg;
  DeleteImpuTask* task;

  static void SetUpTestCase()
  {
    TestWithMockSM::SetUpTestCase();
  }

  void SetUp()
  {
    TestWithMockSM::SetUp();
  }

  void TearDown()
  {
    delete req;
    delete cfg;
    TestWithMockSM::TearDown();
  }

  // Build the deregistration request
  void build_task(const std::string& impu,
                  htp_method method = htp_method_DELETE)
  {
    req = new MockHttpStack::Request(stack,
                                     "/impu/" + impu,
                                     "",
                                     "",
                                     "",
                                     method);

    cfg = new DeleteImpuTask::Config(sm);
    task = new DeleteImpuTask(*req, cfg, 0);
  }
};

<<<<<<< HEAD
MATCHER(EmptyAoR, "")
{
  return !arg->current_contains_bindings();
}

// Mainline test for DeleteImpuTask
=======
// Mainline test
>>>>>>> 2b4f536e
TEST_F(DeleteImpuTaskTest, Mainline)
{
  std::string impu = "sip:6505550231@homedomain";
  std::string impu_escaped =  "sip%3A6505550231%40homedomain";
  std::string actual_impu;

  build_task(impu_escaped);

  {
    InSequence s;
      EXPECT_CALL(*sm, deregister_subscriber(_, _, _))
        .WillOnce(DoAll(SaveArg<0>(&actual_impu),
                        Return(HTTP_OK)));
      EXPECT_CALL(*stack, send_reply(_, 200, _));
  }

  task->run();

  ASSERT_EQ(impu, actual_impu);
}

// Test a Delete Impu request that encounters store failure 
TEST_F(DeleteImpuTaskTest, StoreFailure)
{
  std::string impu = "sip:6505550231@homedomain";
  std::string impu_escaped =  "sip%3A6505550231%40homedomain";

  build_task(impu_escaped);

  {
    InSequence s;
      EXPECT_CALL(*sm, deregister_subscriber(_, _, _))
        .WillOnce(Return(HTTP_SERVER_ERROR));
      EXPECT_CALL(*stack, send_reply(_, 500, _));
  }

  task->run();
}

// Test that a Delete IMPU request with PUT method gets rejected.
TEST_F(DeleteImpuTaskTest, BadMethod)
{
  std::string impu = "sip:6505550231@homedomain";
  std::string impu_escaped =  "sip%3A6505550231%40homedomain";

  build_task(impu_escaped, htp_method_PUT);
  EXPECT_CALL(*stack, send_reply(_, 405, _));

  task->run();
}


class PushProfileTaskTest : public TestWithMockSM
{
  MockHttpStack::Request* req;
  PushProfileTask::Config* cfg;
  PushProfileTask* task;

  static void SetUpTestCase()
  {
    TestWithMockSM::SetUpTestCase();
  }

  void SetUp()
  {
    TestWithMockSM::SetUp();
  }

  void TearDown()
  {
    delete req;
    delete cfg;
    TestWithMockSM::TearDown();
  }

  // Build the push profile request
  void build_pushprofile_request(std::string body,
                                 std::string default_uri,
                                 htp_method method = htp_method_PUT)
  {
    req = new MockHttpStack::Request(stack,
                                     "/registrations/" + default_uri,
                                     "",
                                     "",
                                     body,
                                     method);

    cfg = new PushProfileTask::Config(sm);
    task = new PushProfileTask(*req, cfg, 0);
  }
};

// Mainline Case. Complicated XML to make sure all components can be handled correctly
TEST_F(PushProfileTaskTest, MainlineTest)
{
  std::string default_uri = "sip:6505550231@homedomain";
  std::string user_data =     "<IMSSubscription><ServiceProfile>"
                              "<PublicIdentity><Identity>sip:6505550231@homedomain</Identity></PublicIdentity>"
                              "<PublicIdentity><Identity>sip:6505550232@homedomain</Identity><BarringIndication>1</BarringIndication></PublicIdentity>"
                              "<InitialFilterCriteria>"
                              "<Priority>1</Priority>"
                              "<TriggerPoint>"
                              "<ConditionTypeCNF>0</ConditionTypeCNF>"
                              "<SPT>"
                              "<ConditionNegated>0</ConditionNegated>"
                              "<Group>0</Group>"
                              "<Method>REGISTER</Method>"
                              "<Extension></Extension>"
                              "</SPT>"
                              "</TriggerPoint>"
                              "<ApplicationServer>"
                              "<ServerName>sip:1.2.3.4:56789;transport=UDP</ServerName>"
                              "<DefaultHandling>1</DefaultHandling>"
                              "</ApplicationServer>"
                              "</InitialFilterCriteria>"
                              "</ServiceProfile></IMSSubscription>";
  std::string body =          "{\"user-data-xml\":\"" + user_data + "\"}";

  build_pushprofile_request(body, default_uri);

  EXPECT_CALL(*sm, update_associated_uris(default_uri, _, _)).WillOnce(Return(HTTP_OK));
  EXPECT_CALL(*stack, send_reply(_, 200, _));
  task->run();
}

// The method is not a put, and therefore is invalid. Sends HTTP_BAD_REQUEST.
TEST_F(PushProfileTaskTest, InvalidMethod)
{
  std::string default_uri = "sip:6505550231@homedomain";
  std::string user_data =     "<IMSSubscription><ServiceProfile>"
                              "<PublicIdentity><Identity>sip:6505550231@homedomain</Identity></PublicIdentity>"
                              "</ServiceProfile></IMSSubscription>";
  std::string body =          "{\"user-data-xml\":\"" + user_data + "\"}";

  build_pushprofile_request(body, default_uri, htp_method_GET);

  EXPECT_CALL(*stack, send_reply(_, 405, _));
  task->run();
}

// The JSON is not valid, and therefore not able to be parsed. Sends HTTP_BAD_REQUEST.
TEST_F(PushProfileTaskTest, InvalidJSON)
{
  std::string default_uri = "sip:6505550231@homedomain";
  std::string user_data =     "<IMSSubscription><ServiceProfile>"
                              "<PublicIdentity><Identity>sip:6505550231@homedomain</Identity></PublicIdentity>"
                              "</ServiceProfile></IMSSubscription>";
  std::string body = " {{\"user-data-xml\":\"" + user_data + "\"}";

  build_pushprofile_request(body, default_uri);

  EXPECT_CALL(*stack, send_reply(_, 400, _));
  task->run();
}

// The JSON is valid JSON, but does not contain the xml component as expected Sends HTTP_BAD_REQUEST
TEST_F(PushProfileTaskTest, MissingXMLfromJSON)
{
  std::string default_uri = "sip:6505550231@homedomain";
  std::string user_data =     "<IMSSubscription><ServiceProfile>"
                              "<PublicIdentity><Identity>sip:6505550231@homedomain</Identity></PublicIdentity>"
                              "</ServiceProfile></IMSSubscription>";
  std::string body = "{\"public-identity\":\""+ default_uri + "\"}";

  build_pushprofile_request(body, default_uri);

  EXPECT_CALL(*stack, send_reply(_, 400, _));
  task->run();
}


// The XML is not valid and therefore not able to be parsed. Sends HTTP_BAD_REQUEST.
TEST_F(PushProfileTaskTest, InvalidXML)
{
  std::string default_uri = "sip:6505550231@homedomain";
  std::string user_data =     "<IMSSubscription><ServiceProfile>"
                              "<PublicIdentity><Identity>sip:6505550231@homedomain</Identity></PublicIdentity>"
                              "<<"
                              "</ServiceProfile></IMSSubscription>";
  std::string body =          "{\"user-data-xml\":\"" + user_data + "\"}";

  build_pushprofile_request(body, default_uri);

  EXPECT_CALL(*stack, send_reply(_, 400, _));
  task->run();
}

// The XML does not contain any service profiles. Sends HTTP_BAD_REQUEST
TEST_F(PushProfileTaskTest, MissingServiceProfileXML)
{
  std::string default_uri = "sip:6505550231@homedomain";
  std::string user_data =     "<IMSSubscription>"
                              "<PublicIdentity><Identity>sip:6505550231@homedomain</Identity></PublicIdentity>"
                              "</IMSSubscription>";
  std::string body = "{\"user-data-xml\":\"" + user_data + "\"}";

  build_pushprofile_request(body, default_uri);

  EXPECT_CALL(*stack, send_reply(_, 400, _));
  task->run();
}



// The XML does not contain the relevant Public Identities. Sends HTTP_BAD_REQUEST.
TEST_F(PushProfileTaskTest, MissingPublicIdentityXML)
{
  std::string default_uri = "sip:6505550231@homedomain";
  std::string user_data =  "<IMSSubscription><ServiceProfile>"
                           "</ServiceProfile></IMSSubscription>";
  std::string body =       "{\"user-data-xml\":\"" + user_data + "\"}";

  build_pushprofile_request(body, default_uri);

  EXPECT_CALL(*stack, send_reply(_, 400, _));
  task->run();
}

// Subscriber manager fails with SERVER ERROR
TEST_F(PushProfileTaskTest, SubscriberManagerFails)
{
  std::string default_uri = "sip:6505550231@homedomain";
  std::string user_data =     "<IMSSubscription><ServiceProfile>"
                              "<PublicIdentity><Identity>sip:6505550231@homedomain</Identity></PublicIdentity>"
                              "</ServiceProfile></IMSSubscription>";
  std::string body =          "{\"user-data-xml\":\"" + user_data + "\"}";

  build_pushprofile_request(body, default_uri);

  EXPECT_CALL(*sm, update_associated_uris(default_uri, _, _))
    .WillOnce(Return(HTTP_SERVER_ERROR));
  EXPECT_CALL(*stack, send_reply(_, 500, _));
  task->run();
}
<|MERGE_RESOLUTION|>--- conflicted
+++ resolved
@@ -777,16 +777,6 @@
   }
 };
 
-<<<<<<< HEAD
-MATCHER(EmptyAoR, "")
-{
-  return !arg->current_contains_bindings();
-}
-
-// Mainline test for DeleteImpuTask
-=======
-// Mainline test
->>>>>>> 2b4f536e
 TEST_F(DeleteImpuTaskTest, Mainline)
 {
   std::string impu = "sip:6505550231@homedomain";
