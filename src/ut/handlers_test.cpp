--- conflicted
+++ resolved
@@ -55,454 +55,7 @@
                                         "<RegistrationState>NOT_REGISTERED</RegistrationState>"
                                       "</ClearwaterRegData>";
 
-<<<<<<< HEAD
-class TestWithMockSdms : public SipTest
-{
-  MockSubscriberDataManager* store;
-  MockSubscriberDataManager* remote_store1;
-  MockSubscriberDataManager* remote_store2;
-  MockHttpStack* stack;
-  MockHSSConnection* mock_hss;
-
-  virtual void SetUp()
-  {
-    store = new MockSubscriberDataManager();
-    remote_store1 = new MockSubscriberDataManager();
-    remote_store2 = new MockSubscriberDataManager();
-    mock_hss = new MockHSSConnection();
-    stack = new MockHttpStack();
-  }
-
-  virtual void TearDown()
-  {
-    delete stack;
-    delete remote_store1; remote_store1 = NULL;
-    delete remote_store2; remote_store2 = NULL;
-    delete store; store = NULL;
-    delete mock_hss;
-  }
-
-  AoRPair* build_aor(std::string aor_id, bool include_subscription = true)
-  {
-    AoR* aor = new AoR(aor_id);
-    int now = time(NULL);
-    build_binding(aor, now);
-    if (include_subscription)
-    {
-      build_subscription(aor, now);
-    }
-    aor->_scscf_uri = "sip:scscf.sprout.homedomain:5058;transport=TCP";
-    AoR* aor2 = new AoR(*aor);
-    AoRPair* aor_pair = new AoRPair(aor, aor2);
-
-    return aor_pair;
-  }
-
-  AoR::Binding*
-    build_binding(AoR* aor,
-                  int now,
-                  const std::string& id = "<urn:uuid:00000000-0000-0000-0000-b4dd32817622>:1")
-  {
-    AoR::Binding* b = aor->get_binding(std::string(id));
-    b->_uri = std::string("<sip:6505550231@192.91.191.29:59934;transport=tcp;ob>");
-    b->_cid = std::string("gfYHoZGaFaRNxhlV0WIwoS-f91NoJ2gq");
-    b->_cseq = 17038;
-    b->_expires = now + 5;
-    b->_priority = 0;
-    b->_path_headers.push_back(std::string("<sip:abcdefgh@bono-1.cw-ngv.com;lr>"));
-    b->_params["+sip.instance"] = "\"<urn:uuid:00000000-0000-0000-0000-b4dd32817622>\"";
-    b->_params["reg-id"] = "1";
-    b->_params["+sip.ice"] = "";
-    b->_emergency_registration = false;
-    b->_private_id = "6505550231";
-    return b;
-  }
-
-  AoR::Subscription*
-    build_subscription(AoR* aor,
-                       int now,
-                       const std::string& id = "1234")
-  {
-    AoR::Subscription* s = aor->get_subscription(id);
-    s->_req_uri = std::string("sip:5102175698@192.91.191.29:59934;transport=tcp");
-    s->_from_uri = std::string("<sip:5102175698@cw-ngv.com>");
-    s->_from_tag = std::string("4321");
-    s->_to_uri = std::string("<sip:5102175698@cw-ngv.com>");
-    s->_to_tag = std::string("1234");
-    s->_cid = std::string("xyzabc@192.91.191.29");
-    s->_route_uris.push_back(std::string("<sip:abcdefgh@bono-1.cw-ngv.com;lr>"));
-    s->_expires = now + 300;
-    return s;
-  }
-};
-
-class AoRTimeoutTasksTest : public TestWithMockSdms
-{
-public:
-  void TearDown()
-  {
-    delete config;
-    delete req;
-
-    TestWithMockSdms::TearDown();
-  }
-
-  void build_timeout_request(std::string body, htp_method method)
-  {
-    req = new MockHttpStack::Request(stack, "/", "timers", "", body, method);
-    config = new AoRTimeoutTask::Config(store, {remote_store1, remote_store2}, mock_hss);
-    handler = new AoRTimeoutTask(*req, config, 0);
-  }
-
-  MockHttpStack::Request* req;
-  AoRTimeoutTask::Config* config;
-  AoRTimeoutTask* handler;
-};
-
-// Test main flow, without a remote store.
-TEST_F(AoRTimeoutTasksTest, MainlineTest)
-{
-  // Build request
-  std::string body = "{\"aor_id\": \"sip:6505550231@homedomain\"}";
-  build_timeout_request(body, htp_method_POST);
-
-  // Set up subscriber_data_manager expectations
-  std::string aor_id = "sip:6505550231@homedomain";
-  AoRPair* aor = build_aor(aor_id);
-  AoRPair* remote_aor1 = build_aor(aor_id);
-  AoRPair* remote_aor2 = build_aor(aor_id);
-
-  // Set up IRS IMPU list to be returned by the mocked get_registration_data call.
-  // Add a bunch of random IMPUs to this list - they should all be passed to set_aor_data.
-  AssociatedURIs associated_uris = {};
-  associated_uris.add_uri("tel:6505550232", false);
-  associated_uris.add_uri(aor_id, false);
-  associated_uris.add_uri("sip:another_user@another_domain.com", false);
-
-  {
-    InSequence s;
-      EXPECT_CALL(*stack, send_reply(_, 200, _));
-      EXPECT_CALL(*mock_hss, get_registration_data(_, _, _, _, _))
-           .WillOnce(DoAll(SetArgReferee<3>(AssociatedURIs(associated_uris)), //IMPUs in IRS
-                           Return(HTTP_OK)));
-      EXPECT_CALL(*store, get_aor_data(aor_id, _)).WillOnce(Return(aor));
-      EXPECT_CALL(*store, set_aor_data(aor_id, _, aor, _, _)).WillOnce(DoAll(SetArgPointee<1>(AssociatedURIs(associated_uris)),
-                                                                             Return(Store::OK)));
-      EXPECT_CALL(*remote_store1, has_servers()).WillOnce(Return(true));
-      EXPECT_CALL(*remote_store1, get_aor_data(aor_id, _)).WillOnce(Return(remote_aor1));
-      EXPECT_CALL(*remote_store1, set_aor_data(aor_id, _, remote_aor1, _, _)).WillOnce(DoAll(SetArgPointee<1>(AssociatedURIs(associated_uris)),
-                                                                                             Return(Store::OK)));
-      EXPECT_CALL(*remote_store2, has_servers()).WillOnce(Return(true));
-      EXPECT_CALL(*remote_store2, get_aor_data(aor_id, _)).WillOnce(Return(remote_aor2));
-      EXPECT_CALL(*remote_store2, set_aor_data(aor_id, _, remote_aor2, _, _)).WillOnce(DoAll(SetArgPointee<1>(AssociatedURIs(associated_uris)),
-                                                                                             Return(Store::OK)));
-  }
-
-  handler->run();
-}
-
-// Test that an invalid HTTP method fails with HTTP_BADMETHOD
-TEST_F(AoRTimeoutTasksTest, InvalidHTTPMethodTest)
-{
-  std::string body = "{\"aor_id\": \"sip:6505550231@homedomain\"}";
-  build_timeout_request(body, htp_method_PUT);
-
-  EXPECT_CALL(*stack, send_reply(_, 405, _));
-
-  handler->run();
-}
-
-// Test that an invalid JSON body fails in parsing
-TEST_F(AoRTimeoutTasksTest, InvalidJSONTest)
-{
-  CapturingTestLogger log(5);
-
-  std::string body = "{\"aor_id\" \"aor_id\"}";
-  build_timeout_request(body, htp_method_POST);
-
-  EXPECT_CALL(*stack, send_reply(_, 400, _));
-
-  handler->run();
-
-  EXPECT_TRUE(log.contains("Failed to parse opaque data as JSON:"));
-}
-
-// Test that a body without an AoR ID fails, logging "Badly formed opaque data"
-TEST_F(AoRTimeoutTasksTest, MissingAorJSONTest)
-{
-  CapturingTestLogger log(5);
-
-  std::string body = "{}";
-  build_timeout_request(body, htp_method_POST);
-
-  EXPECT_CALL(*stack, send_reply(_, 400, _));
-
-  handler->run();
-
-  EXPECT_TRUE(log.contains("Badly formed opaque data (missing aor_id)"));
-}
-
-// Test with a remote AoR with no bindings
-TEST_F(AoRTimeoutTasksTest, RemoteAoRNoBindingsTest)
-{
-  std::string body = "{\"aor_id\": \"sip:6505550231@homedomain\"}";
-  build_timeout_request(body, htp_method_POST);
-
-  // Set up subscriber_data_manager expectations
-  std::string aor_id = "sip:6505550231@homedomain";
-  AoRPair* aor = build_aor(aor_id);
-
-  // Set up AoRs with no bindings for both remote stores.
-  AoR* remote1_aor1 = new AoR(aor_id);
-  AoR* remote1_aor2 = new AoR(*remote1_aor1);
-  AoRPair* remote1_aor_pair = new AoRPair(remote1_aor1, remote1_aor2);
-  AoR* remote2_aor1 = new AoR(aor_id);
-  AoR* remote2_aor2 = new AoR(*remote2_aor1);
-  AoRPair* remote2_aor_pair = new AoRPair(remote2_aor1, remote2_aor2);
-
-  // Set up IRS IMPU list to be returned by the mocked get_registration_data calls
-  // We'll return an empty list from the mocked get_registration_data.  We should still
-  // see our AoR in the irs_impus list passed to set_aor_data.
-  AssociatedURIs associated_uris = {};
-  associated_uris.add_uri(aor_id, false);
-
-  {
-    InSequence s;
-      EXPECT_CALL(*stack, send_reply(_, 200, _));
-      EXPECT_CALL(*mock_hss, get_registration_data(_, _, _, _, _)).WillOnce(Return(HTTP_OK));
-      EXPECT_CALL(*store, get_aor_data(aor_id, _)).WillOnce(Return(aor));
-      EXPECT_CALL(*store, set_aor_data(aor_id, _, aor, _, _)).WillOnce(DoAll(SetArgPointee<1>(AssociatedURIs(associated_uris)),
-                                                                             Return(Store::OK)));
-      EXPECT_CALL(*remote_store1, has_servers()).WillOnce(Return(true));
-      EXPECT_CALL(*remote_store1, get_aor_data(aor_id, _)).WillOnce(Return(remote1_aor_pair));
-      EXPECT_CALL(*remote_store1, set_aor_data(aor_id, _, remote1_aor_pair, _, _))
-                   .WillOnce(DoAll(SetArgPointee<1>(AssociatedURIs(associated_uris)),
-                                   Return(Store::OK)));
-      EXPECT_CALL(*remote_store2, has_servers()).WillOnce(Return(true));
-      EXPECT_CALL(*remote_store2, get_aor_data(aor_id, _)).WillOnce(Return(remote2_aor_pair));
-      EXPECT_CALL(*remote_store2, set_aor_data(aor_id, _, remote2_aor_pair, _, _))
-                   .WillOnce(DoAll(SetArgPointee<1>(AssociatedURIs(associated_uris)),
-                                   Return(Store::OK)));
-  }
-
-  handler->run();
-}
-
-// Test with a remote store, and a local AoR with no bindings
-TEST_F(AoRTimeoutTasksTest, LocalAoRNoBindingsTest)
-{
-  std::string body = "{\"aor_id\": \"sip:6505550231@homedomain\"}";
-  build_timeout_request(body, htp_method_POST);
-
-  // Set up subscriber_data_manager expectations
-  std::string aor_id = "sip:6505550231@homedomain";
-  // Set up local AoR with no bindings
-  AoR* aor = new AoR(aor_id);
-  AoR* aor2 = new AoR(*aor);
-  AoRPair* aor_pair = new AoRPair(aor, aor2);
-
-  AoRPair* remote1_aor1 = build_aor(aor_id);
-
-  // Set up the remote AoR again, to avoid problem of test process deleting
-  // the data of the first one. This is only a problem in the tests, as real
-  // use would correctly set the data to the store before deleting the local copy
-  AoRPair* remote1_aor2 = build_aor(aor_id);
-  AoRPair* remote2_aor = build_aor(aor_id);
-
-  // Set up IRS IMPU list to be returned by the mocked get_registration_data call
-  AssociatedURIs associated_uris = {};
-  associated_uris.add_uri(aor_id, false);
-
-  {
-    InSequence s;
-      EXPECT_CALL(*stack, send_reply(_, 200, _));
-      EXPECT_CALL(*mock_hss, get_registration_data(_, _, _, _, _))
-           .WillOnce(DoAll(SetArgReferee<3>(AssociatedURIs(associated_uris)), //IMPUs in IRS
-                           Return(HTTP_OK)));
-      EXPECT_CALL(*store, get_aor_data(aor_id, _)).WillOnce(Return(aor_pair));
-      EXPECT_CALL(*remote_store1, has_servers()).WillOnce(Return(true));
-      EXPECT_CALL(*remote_store1, get_aor_data(aor_id, _)).WillOnce(Return(remote1_aor1));
-      EXPECT_CALL(*store, set_aor_data(aor_id, _, aor_pair, _, _)).WillOnce(DoAll(SetArgPointee<1>(AssociatedURIs(associated_uris)),
-                                                                                  Return(Store::OK)));
-      EXPECT_CALL(*remote_store1, has_servers()).WillOnce(Return(true));
-      EXPECT_CALL(*remote_store1, get_aor_data(aor_id, _)).WillOnce(Return(remote1_aor2));
-      EXPECT_CALL(*remote_store1, set_aor_data(aor_id, _, remote1_aor2, _, _)).WillOnce(DoAll(SetArgPointee<1>(AssociatedURIs(associated_uris)),
-                                                                                              Return(Store::OK)));
-      EXPECT_CALL(*remote_store2, has_servers()).WillOnce(Return(true));
-      EXPECT_CALL(*remote_store2, get_aor_data(aor_id, _)).WillOnce(Return(remote2_aor));
-      EXPECT_CALL(*remote_store2, set_aor_data(aor_id, _, remote2_aor, _, _)).WillOnce(DoAll(SetArgPointee<1>(AssociatedURIs(associated_uris)),
-                                                                                             Return(Store::OK)));
-  }
-
-  handler->run();
-}
-
-// Test with a remote store, and both AoRs with no bindings
-TEST_F(AoRTimeoutTasksTest, NoBindingsTest)
-{
-  std::string body = "{\"aor_id\": \"sip:6505550231@homedomain\"}";
-
-  build_timeout_request(body, htp_method_POST);
-  // Set up subscriber_data_manager expectations
-  std::string aor_id = "sip:6505550231@homedomain";
-  // Set up AoRs with no bindings
-  AoR* aor1 = new AoR(aor_id);
-  aor1->_scscf_uri = "sip:scscf.sprout.homedomain:5058;transport=TCP";
-  AoR* aor2 = new AoR(*aor1);
-  AoRPair* aor_pair = new AoRPair(aor1, aor2);
-
-  AoR* remote1_aor1 = new AoR(aor_id);
-  AoR* remote1_aor2 = new AoR(*remote1_aor1);
-  AoRPair* remote1_aor_pair1 = new AoRPair(remote1_aor1, remote1_aor2);
-  AoR* remote2_aor1 = new AoR(aor_id);
-  AoR* remote2_aor2 = new AoR(*remote2_aor1);
-  AoRPair* remote2_aor_pair1 = new AoRPair(remote2_aor1, remote2_aor2);
-
-  // Set up the remote AoRs again, to avoid problem of test process deleting
-  // the data of the first one. This is only a problem in the tests, as real
-  // use would correctly set the data to the store before deleting the local copy
-  AoR* remote1_aor3 = new AoR(aor_id);
-  AoR* remote1_aor4 = new AoR(*remote1_aor3);
-  AoRPair* remote1_aor_pair2 = new AoRPair(remote1_aor3, remote1_aor4);
-  AoR* remote2_aor3 = new AoR(aor_id);
-  AoR* remote2_aor4 = new AoR(*remote2_aor3);
-  AoRPair* remote2_aor_pair2 = new AoRPair(remote2_aor3, remote2_aor4);
-
-  // Set up IRS IMPU list to be returned by the mocked get_registration_data call
-  AssociatedURIs associated_uris = {};
-  associated_uris.add_uri(aor_id, false);
-
-  {
-    InSequence s;
-      EXPECT_CALL(*stack, send_reply(_, 200, _));
-      EXPECT_CALL(*mock_hss, get_registration_data(_, _, _, _, _))
-           .WillOnce(DoAll(SetArgReferee<3>(AssociatedURIs(associated_uris)), //IMPUs in IRS
-                           Return(HTTP_OK)));
-      EXPECT_CALL(*store, get_aor_data(aor_id, _)).WillOnce(Return(aor_pair));
-      EXPECT_CALL(*remote_store1, has_servers()).WillOnce(Return(true));
-      EXPECT_CALL(*remote_store1, get_aor_data(aor_id, _)).WillOnce(Return(remote1_aor_pair1));
-      EXPECT_CALL(*remote_store2, has_servers()).WillOnce(Return(true));
-      EXPECT_CALL(*remote_store2, get_aor_data(aor_id, _)).WillOnce(Return(remote2_aor_pair1));
-      EXPECT_CALL(*store, set_aor_data(aor_id, _, aor_pair, _, _)).WillOnce(DoAll(SetArgPointee<1>(AssociatedURIs(associated_uris)),
-                                                                                  SetArgReferee<4>(true),
-                                                                                  Return(Store::OK)));
-      EXPECT_CALL(*remote_store1, has_servers()).WillOnce(Return(true));
-      EXPECT_CALL(*remote_store1, get_aor_data(aor_id, _)).WillOnce(Return(remote1_aor_pair2));
-      EXPECT_CALL(*remote_store1, set_aor_data(aor_id, _, remote1_aor_pair2, _, _)).WillOnce(DoAll(SetArgPointee<1>(AssociatedURIs(associated_uris)),
-                                                                                                   SetArgReferee<4>(true),
-                                                                                                   Return(Store::OK)));
-      EXPECT_CALL(*remote_store2, has_servers()).WillOnce(Return(true));
-      EXPECT_CALL(*remote_store2, get_aor_data(aor_id, _)).WillOnce(Return(remote2_aor_pair2));
-      EXPECT_CALL(*remote_store2, set_aor_data(aor_id, _, remote2_aor_pair2, _, _)).WillOnce(DoAll(SetArgPointee<1>(AssociatedURIs(associated_uris)),
-                                                                                                   SetArgReferee<4>(true),
-                                                                                                   Return(Store::OK)));
-      EXPECT_CALL(*mock_hss, update_registration_state(aor_id, "", HSSConnection::DEREG_TIMEOUT, "sip:scscf.sprout.homedomain:5058;transport=TCP", 0));
-  }
-
-  handler->run();
-}
-
-// Test with NULL AoRs
-TEST_F(AoRTimeoutTasksTest, NullAoRTest)
-{
-  CapturingTestLogger log(5);
-
-  std::string body = "{\"aor_id\": \"sip:6505550231@homedomain\"}";
-  build_timeout_request(body, htp_method_POST);
-
-  // Set up subscriber_data_manager expectations
-  std::string aor_id = "sip:6505550231@homedomain";
-  AoR* aor = NULL;
-  AoRPair* aor_pair = new AoRPair(aor, aor);
-  AoRPair* remote1_aor_pair = new AoRPair(aor, aor);
-  AoRPair* remote2_aor_pair = new AoRPair(aor, aor);
-
-  // Set up IRS IMPU list to be returned by the mocked get_registration_data call
-  AssociatedURIs associated_uris = {};
-  associated_uris.add_uri(aor_id, false);
-
-  {
-    InSequence s;
-      EXPECT_CALL(*stack, send_reply(_, 200, _));
-      EXPECT_CALL(*mock_hss, get_registration_data(_, _, _, _, _))
-           .WillOnce(DoAll(SetArgReferee<3>(AssociatedURIs(associated_uris)), //IMPUs in IRS
-                           Return(HTTP_OK)));
-      EXPECT_CALL(*store, get_aor_data(aor_id, _)).WillOnce(Return(aor_pair));
-      EXPECT_CALL(*store, set_aor_data(aor_id, _, _, _, _)).Times(0);
-      EXPECT_CALL(*remote_store1, has_servers()).WillOnce(Return(true));
-      EXPECT_CALL(*remote_store1, get_aor_data(aor_id, _)).WillOnce(Return(remote1_aor_pair));
-      EXPECT_CALL(*remote_store1, set_aor_data(aor_id, _, _, _, _)).Times(0);
-      EXPECT_CALL(*remote_store2, has_servers()).WillOnce(Return(true));
-      EXPECT_CALL(*remote_store2, get_aor_data(aor_id, _)).WillOnce(Return(remote2_aor_pair));
-      EXPECT_CALL(*remote_store2, set_aor_data(aor_id, _, _, _, _)).Times(0);
-  }
-
-  handler->run();
-
-  EXPECT_TRUE(log.contains("Failed to get AoR binding for"));
-}
-
-class AoRTimeoutTasksMockStoreTest : public SipTest
-{
-  FakeChronosConnection* chronos_connection;
-  MockSubscriberDataManager* store;
-  FakeHSSConnection* fake_hss;
-
-  MockHttpStack stack;
-  MockHttpStack::Request* req;
-  AoRTimeoutTask::Config* chronos_config;
-
-  AoRTimeoutTask* handler;
-
-  void SetUp()
-  {
-    chronos_connection = new FakeChronosConnection();
-    store = new MockSubscriberDataManager();
-    fake_hss = new FakeHSSConnection();
-    req = new MockHttpStack::Request(&stack, "/", "timers");
-    chronos_config = new AoRTimeoutTask::Config(store, {}, fake_hss);
-    handler = new AoRTimeoutTask(*req, chronos_config, 0);
-  }
-
-  void TearDown()
-  {
-    delete handler;
-    delete chronos_config;
-    delete req;
-    delete fake_hss;
-    delete store; store = NULL;
-    delete chronos_connection; chronos_connection = NULL;
-  }
-
-};
-
-TEST_F(AoRTimeoutTasksMockStoreTest, SubscriberDataManagerWritesFail)
-{
-  // Set up the SubscriberDataManager to fail all sets and respond to all gets with not
-  // found.
-  AoR* aor = new AoR("sip:6505550231@homedomain");
-  AoR* aor2 = new AoR(*aor);
-  AoRPair* aor_pair = new AoRPair(aor, aor2);
-
-  // Set up IRS IMPU list to be returned by the mocked get_registration_data call
-  AssociatedURIs associated_uris = {};
-  associated_uris.add_uri("sip:6505550231@homedomain", false);
-
-  EXPECT_CALL(*store, get_aor_data(_, _)).WillOnce(Return(aor_pair));
-  EXPECT_CALL(*store, set_aor_data(_, _, _, _, _)).WillOnce(DoAll(SetArgPointee<1>(AssociatedURIs(associated_uris)),
-                                                                  Return(Store::ERROR)));
-
-  // Parse and handle the request
-  std::string body = "{\"aor_id\": \"sip:6505550231@homedomain\"}";
-  int status = handler->parse_response(body);
-
-  ASSERT_EQ(status, 200);
-
-  handler->handle_response();
-}
-
-=======
->>>>>>> f22ea094
+
 class DeregistrationTaskTest : public SipTest
 {
   MockSubscriberDataManager* _subscriber_data_manager;
