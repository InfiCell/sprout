--- conflicted
+++ resolved
@@ -444,22 +444,12 @@
     }
   }
 
-<<<<<<< HEAD
   std::map<std::string, Binding*> unused_bindings;
-  return _cfg->_sm->remove_bindings_with_default_id(
-                                         aor_id,
-                                         binding_ids,
-                                         SubscriberManager::EventTrigger::ADMIN,
-                                         unused_bindings,
-                                         trail());
-=======
-  AoR::Bindings unused_bindings;
   return _cfg->_sm->remove_bindings(aor_id,
                                     binding_ids,
                                     SubscriberManager::EventTrigger::ADMIN,
                                     unused_bindings,
                                     trail());
->>>>>>> 76664076
 }
 
 HTTPCode AuthTimeoutTask::timeout_auth_challenge(std::string impu,
