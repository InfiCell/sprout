--- conflicted
+++ resolved
@@ -229,12 +229,8 @@
         impis_to_delete.insert(binding.second->_private_id);
       }
 
-<<<<<<< HEAD
-      TRC_DEBUG("Binding %s needs to be removed", binding.second->get_id().c_str());
-      binding_ids.push_back(binding.second->get_id());
-=======
+      TRC_DEBUG("Binding %s needs to be removed", binding.first.c_str());
       binding_ids.push_back(binding.first);
->>>>>>> 2b4f536e
     }
   }
 
