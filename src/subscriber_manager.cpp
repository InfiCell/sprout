--- conflicted
+++ resolved
@@ -69,12 +69,8 @@
   }
 
   // Get the current AoR from S4, if one exists.
-<<<<<<< HEAD
   AoR* orig_aor = NULL;
-=======
-  AoR* aor = NULL;
-  PatchObject* patch_object = NULL;
->>>>>>> 2e5872c7
+  //PatchObject* patch_object = NULL; //TODO remove?
   uint64_t version;
   rc = _s4->handle_get(aor_id,
                        &orig_aor,
@@ -88,40 +84,35 @@
     return rc;
   }
 
-<<<<<<< HEAD
+  // TODO think about when to send increment cseq
+
   AoR* updated_aor = NULL;
-  rc = patch_bindings(aor_id,
-                      updated_bindings,
-                      binding_ids_to_remove,
-                      updated_aor,
-                      trail);
-=======
-  delete aor; aor = NULL;
-
-  patch_object = new PatchObject();
-  patch_object->set_update_bindings(updated_bindings);
-  patch_object->set_remove_bindings(binding_ids_to_remove);
   // TODO add in asso_uris
   if (rc == HTTP_NOT_FOUND)
   {
-    aor = new AoR(aor_id);
-    aor->patch_aor(patch_object);
+    orig_aor = new AoR(aor_id);
+    PatchObject* patch_object = new PatchObject();
+    patch_object->set_update_bindings(updated_bindings);
+    patch_object->set_remove_bindings(binding_ids_to_remove);
+
+    updated_aor = new AoR(aor_id);
+    updated_aor->patch_aor(patch_object);
     // TODO set scscf_uri
     rc = _s4->handle_put(aor_id,
-                         aor,
+                         updated_aor,
                          trail);
     // Set up AoR?
+    delete patch_object; patch_object = NULL;
   }
   else
   {
-    rc = _s4->handle_patch(aor_id,
-                           patch_object,
-                           &aor,
-                           trail);
-  }
-  delete patch_object; patch_object = NULL;
-
->>>>>>> 2e5872c7
+    rc = patch_bindings(aor_id,
+                        updated_bindings,
+                        binding_ids_to_remove,
+                        updated_aor,
+                        trail);
+  }
+
   if (rc != HTTP_OK)
   {
     return rc;
@@ -159,7 +150,6 @@
   }
 
   // Send 3rd party REGISTERs.
-
   delete orig_aor; orig_aor = NULL;
   delete updated_aor; updated_aor = NULL;
 
