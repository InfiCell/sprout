--- conflicted
+++ resolved
@@ -274,7 +274,6 @@
   }
 }
 
-<<<<<<< HEAD
 
 // Decode the charging addresses node of the xml send from Homestead.
 void parse_charging_addrs_node(rapidxml::xml_node<>* charging_addrs_node,
@@ -328,8 +327,6 @@
 }
 
 
-=======
->>>>>>> 457e7fcf
 bool decode_homestead_xml(const std::string public_user_identity,
                           std::shared_ptr<rapidxml::xml_document<> > root,
                           std::string& regstate,
@@ -483,18 +480,8 @@
         TRC_DEBUG("Processing Identity node from HSS XML - %s\n",
                   uri.c_str());
 
-<<<<<<< HEAD
-        associated_uris.push_back(uri);
-        ifcs_map[uri] = ifc;
-
-        // The first set of IFCs are what we might want to fall back to if
-        // the public ID we're looking for isn't found, so we store them off if
-        // the PublicIdentity node we're handling is the first one.
-        if (public_id == sp->first_node(RegDataXmlUtils::PUBLIC_IDENTITY))
-=======
         if (std::find(associated_uris.begin(), associated_uris.end(), uri) ==
             associated_uris.end())
->>>>>>> 457e7fcf
         {
           associated_uris.push_back(uri);
           ifcs_map[uri] = ifc;
@@ -548,15 +535,8 @@
 
   if (aliases.empty() && !temp_aliases.empty())
   {
-<<<<<<< HEAD
-    ifcs_map[public_user_identity] = fallback_ifc;
-    associated_uris.push_back(public_user_identity);
-  }
-
-  rapidxml::xml_node<>* charging_addrs_node = cw->first_node(RegDataXmlUtils::CHARGING_ADDRESSES);
-=======
     aliases = temp_aliases;
- 
+
     if (found_multiple_matches)
     {
       SAS::Event event(trail, SASEvent::AMBIGUOUS_WILDCARD_MATCH, 0);
@@ -566,7 +546,6 @@
   }
 
   rapidxml::xml_node<>* charging_addrs_node = cw->first_node("ChargingAddresses");
->>>>>>> 457e7fcf
 
   if (charging_addrs_node)
   {
