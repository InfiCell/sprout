/*,
 * @file main.cpp
 *
 * Copyright (C) Metaswitch Networks 2017
 * If license terms are provided to you in a COPYING file in the root directory
 * of the source code repository by which you are accessing this code, then
 * the license outlined in that COPYING file applies to your use.
 * Otherwise no rights are granted except for those provided to you by
 * Metaswitch Networks in a separate written agreement.
 */

extern "C" {
#include <pjsip.h>
#include <pjlib-util.h>
#include <pjlib.h>
}

#include <unistd.h>
#include <sys/types.h>
#include <sys/stat.h>
#include <fcntl.h>
#include <signal.h>
#include <errno.h>
#include <semaphore.h>


// Common STL includes.
#include <cassert>
#include <vector>
#include <map>
#include <set>
#include <list>
#include <queue>
#include <string>
#include <boost/filesystem.hpp>

#include "logger.h"
#include "utils.h"
#include "cfgoptions.h"
#include "sasevent.h"
#include "analyticslogger.h"
#include "subscriber_data_manager.h"
#include "stack.h"
#include "bono.h"
#include "hssconnection.h"
#include "xdmconnection.h"
#include "bono.h"
#include "websockets.h"
#include "memcachedstore.h"
#include "mmtel.h"
#include "options.h"
#include "dnsresolver.h"
#include "astaire_resolver.h"
#include "enumservice.h"
#include "bgcfservice.h"
#include "pjutils.h"
#include "log.h"
#include "quiescing_manager.h"
#include "load_monitor.h"
#include "localstore.h"
#include "scscfselector.h"
#include "chronosconnection.h"
#include "chronoshandlers.h"
#include "handlers.h"
#include "httpstack.h"
#include "sproutlet.h"
#include "sproutletproxy.h"
#include "pluginloader.h"
#include "sprout_pd_definitions.h"
#include "alarm.h"
#include "communicationmonitor.h"
#include "common_sip_processing.h"
#include "thread_dispatcher.h"
#include "exception_handler.h"
#include "scscfsproutlet.h"
#include "snmp_continuous_accumulator_table.h"
#include "snmp_continuous_accumulator_by_scope_table.h"
#include "snmp_event_accumulator_table.h"
#include "snmp_event_accumulator_by_scope_table.h"
#include "snmp_scalar.h"
#include "snmp_scalar_by_scope_table.h"
#include "snmp_counter_table.h"
#include "snmp_counter_by_scope_table.h"
#include "snmp_success_fail_count_table.h"
#include "snmp_agent.h"
#include "ralf_processor.h"
#include "sprout_alarmdefinition.h"
#include "sproutlet_options.h"
#include "astaire_impistore.h"

enum OptionTypes
{
  OPT_DEFAULT_SESSION_EXPIRES=256+1,
  OPT_ADDITIONAL_HOME_DOMAINS,
  OPT_EMERGENCY_REG_ACCEPTED,
  OPT_SUB_MAX_EXPIRES,
  OPT_MAX_CALL_LIST_LENGTH,
  OPT_MEMENTO_THREADS,
  OPT_CALL_LIST_TTL,
  OPT_DNS_SERVER,
  OPT_TARGET_LATENCY_US,
  OPT_OVERRIDE_NPDI,
  OPT_MAX_TOKENS,
  OPT_INIT_TOKEN_RATE,
  OPT_MIN_TOKEN_RATE,
  OPT_MAX_TOKEN_RATE,
  OPT_CASS_TARGET_LATENCY_US,
  OPT_EXCEPTION_MAX_TTL,
  OPT_MAX_SESSION_EXPIRES,
  OPT_SIP_BLACKLIST_DURATION,
  OPT_HTTP_BLACKLIST_DURATION,
  OPT_ASTAIRE_BLACKLIST_DURATION,
  OPT_SIP_TCP_CONNECT_TIMEOUT,
  OPT_SIP_TCP_SEND_TIMEOUT,
  OPT_DNS_TIMEOUT,
  OPT_SESSION_CONTINUED_TIMEOUT_MS,
  OPT_SESSION_TERMINATED_TIMEOUT_MS,
  OPT_STATELESS_PROXIES,
  OPT_MAX_SPROUTLET_DEPTH,
  OPT_RALF_THREADS,
  OPT_NON_REGISTERING_PBXES,
  OPT_PBX_SERVICE_ROUTE,
  OPT_NON_REGISTER_AUTHENTICATION,
  OPT_FORCE_THIRD_PARTY_REGISTER_BODY,
  OPT_MEMENTO_NOTIFY_URL,
  OPT_PIDFILE,
  OPT_SPROUT_HOSTNAME,
  OPT_LISTEN_PORT,
  SPROUTLET_MACRO(SPROUTLET_OPTION_TYPES)
  OPT_NONCE_COUNT_SUPPORTED,
  OPT_LOCAL_SITE_NAME,
  OPT_REGISTRATION_STORES,
  OPT_IMPI_STORES,
  OPT_SCSCF_NODE_URI,
  OPT_SAS_USE_SIGNALING_IF,
  OPT_DISABLE_TCP_SWITCH,
  OPT_DEFAULT_TEL_URI_TRANSLATION,
  OPT_CHRONOS_HOSTNAME,
  OPT_SPROUT_CHRONOS_CALLBACK_URI,
  OPT_APPLY_FALLBACK_IFCS,
  OPT_REJECT_IF_NO_MATCHING_IFCS,
  OPT_DUMMY_APP_SERVER,
  OPT_HTTP_ACR_LOGGING,
  OPT_HOMESTEAD_TIMEOUT,
<<<<<<< HEAD
  OPT_BLACKLISTED_SCSCFS,
  OPT_ORIG_SIP_TO_TEL_COERCE
=======
  OPT_REQUEST_ON_QUEUE_TIMEOUT,
  OPT_BLACKLISTED_SCSCFS
>>>>>>> 14ff4f12
};


const static struct pj_getopt_option long_opt[] =
{
  { "pcscf",                        required_argument, 0, 'p'},
  { "webrtc-port",                  required_argument, 0, 'w'},
  { "localhost",                    required_argument, 0, 'l'},
  { "domain",                       required_argument, 0, 'D'},
  { "additional-domains",           required_argument, 0, OPT_ADDITIONAL_HOME_DOMAINS},
  { "alias",                        required_argument, 0, 'n'},
  { "routing-proxy",                required_argument, 0, 'r'},
  { "ibcf",                         required_argument, 0, 'I'},
  { "external-icscf",               required_argument, 0, 'j'},
  { "realm",                        required_argument, 0, 'R'},
  { "local-site-name",              required_argument, 0, OPT_LOCAL_SITE_NAME},
  { "registration-stores",          required_argument, 0, OPT_REGISTRATION_STORES},
  { "impi-store",                   required_argument, 0, OPT_IMPI_STORES},
  { "sas",                          required_argument, 0, 'S'},
  { "hss",                          required_argument, 0, 'H'},
  { "record-routing-model",         required_argument, 0, 'C'},
  { "default-session-expires",      required_argument, 0, OPT_DEFAULT_SESSION_EXPIRES},
  { "max-session-expires",          required_argument, 0, OPT_MAX_SESSION_EXPIRES},
  { "target-latency-us",            required_argument, 0, OPT_TARGET_LATENCY_US},
  { "xdms",                         required_argument, 0, 'X'},
  { "ralf",                         required_argument, 0, 'G'},
  { "dns-server",                   required_argument, 0, OPT_DNS_SERVER },
  { "enum",                         required_argument, 0, 'E'},
  { "enum-suffix",                  required_argument, 0, 'x'},
  { "enum-file",                    required_argument, 0, 'f'},
  { "default-tel-uri-translation",  no_argument,       0, OPT_DEFAULT_TEL_URI_TRANSLATION},
  { "enforce-user-phone",           no_argument,       0, 'u'},
  { "enforce-global-only-lookups",  no_argument,       0, 'g'},
  { "reg-max-expires",              required_argument, 0, 'e'},
  { "sub-max-expires",              required_argument, 0, OPT_SUB_MAX_EXPIRES},
  { "pjsip-threads",                required_argument, 0, 'P'},
  { "worker-threads",               required_argument, 0, 'W'},
  { "analytics",                    required_argument, 0, 'a'},
  { "authentication",               no_argument,       0, 'A'},
  { "log-file",                     required_argument, 0, 'F'},
  { "http-address",                 required_argument, 0, 'T'},
  { "http-port",                    required_argument, 0, 'o'},
  { "http-threads",                 required_argument, 0, 'q'},
  { "billing-cdf",                  required_argument, 0, 'B'},
  { "allow-emergency-registration", no_argument,       0, OPT_EMERGENCY_REG_ACCEPTED},
  { "max-call-list-length",         required_argument, 0, OPT_MAX_CALL_LIST_LENGTH},
  { "memento-threads",              required_argument, 0, OPT_MEMENTO_THREADS},
  { "call-list-ttl",                required_argument, 0, OPT_CALL_LIST_TTL},
  { "memento-notify-url",           required_argument, 0, OPT_MEMENTO_NOTIFY_URL},
  { "log-level",                    required_argument, 0, 'L'},
  { "daemon",                       no_argument,       0, 'd'},
  { "interactive",                  no_argument,       0, 't'},
  { "help",                         no_argument,       0, 'h'},
  { "override-npdi",                no_argument,       0, OPT_OVERRIDE_NPDI},
  { "max-tokens",                   required_argument, 0, OPT_MAX_TOKENS},
  { "init-token-rate",              required_argument, 0, OPT_INIT_TOKEN_RATE},
  { "min-token-rate",               required_argument, 0, OPT_MIN_TOKEN_RATE},
  { "max-token-rate",               required_argument, 0, OPT_MAX_TOKEN_RATE},
  { "cass-target-latency-us",       required_argument, 0, OPT_CASS_TARGET_LATENCY_US},
  { "exception-max-ttl",            required_argument, 0, OPT_EXCEPTION_MAX_TTL},
  { "sip-blacklist-duration",       required_argument, 0, OPT_SIP_BLACKLIST_DURATION},
  { "http-blacklist-duration",      required_argument, 0, OPT_HTTP_BLACKLIST_DURATION},
  { "astaire-blacklist-duration",   required_argument, 0, OPT_ASTAIRE_BLACKLIST_DURATION},
  { "sip-tcp-connect-timeout",      required_argument, 0, OPT_SIP_TCP_CONNECT_TIMEOUT},
  { "sip-tcp-send-timeout",         required_argument, 0, OPT_SIP_TCP_SEND_TIMEOUT},
  { "dns-timeout",                  required_argument, 0, OPT_DNS_TIMEOUT},
  { "session-continued-timeout",    required_argument, 0, OPT_SESSION_CONTINUED_TIMEOUT_MS},
  { "session-terminated-timeout",   required_argument, 0, OPT_SESSION_TERMINATED_TIMEOUT_MS},
  { "stateless-proxies",            required_argument, 0, OPT_STATELESS_PROXIES},
  { "non-registering-pbxes",        required_argument, 0, OPT_NON_REGISTERING_PBXES},
  { "ralf-threads",                 required_argument, 0, OPT_RALF_THREADS},
  { "non-register-authentication",  required_argument, 0, OPT_NON_REGISTER_AUTHENTICATION},
  { "pbx-service-route",            required_argument, 0, OPT_PBX_SERVICE_ROUTE},
  { "force-3pr-body",               no_argument,       0, OPT_FORCE_THIRD_PARTY_REGISTER_BODY},
  { "pidfile",                      required_argument, 0, OPT_PIDFILE},
  { "plugin-option",                required_argument, 0, 'N'},
  { "sprout-hostname",              required_argument, 0, OPT_SPROUT_HOSTNAME},
  { "listen-port",                  required_argument, 0, OPT_LISTEN_PORT},
  SPROUTLET_MACRO(SPROUTLET_CFG_PJ_STRUCT)
  { "nonce-count-supported",        no_argument,       0, OPT_NONCE_COUNT_SUPPORTED},
  { "scscf-node-uri",               required_argument, 0, OPT_SCSCF_NODE_URI},
  { "sas-use-signaling-interface",  no_argument,       0, OPT_SAS_USE_SIGNALING_IF},
  { "disable-tcp-switch",           no_argument,       0, OPT_DISABLE_TCP_SWITCH},
  { "chronos-hostname",             required_argument, 0, OPT_CHRONOS_HOSTNAME},
  { "sprout-chronos-callback-uri",  required_argument, 0, OPT_SPROUT_CHRONOS_CALLBACK_URI},
  { "apply-fallback-ifcs",          no_argument,       0, OPT_APPLY_FALLBACK_IFCS},
  { "reject-if-no-matching-ifcs",   no_argument,       0, OPT_REJECT_IF_NO_MATCHING_IFCS},
  { "dummy-app-server",             required_argument, 0, OPT_DUMMY_APP_SERVER},
  { "http-acr-logging",             no_argument,       0, OPT_HTTP_ACR_LOGGING},
  { "homestead-timeout",            required_argument, 0, OPT_HOMESTEAD_TIMEOUT},
  { "request-on-queue-timeout",     required_argument, 0, OPT_REQUEST_ON_QUEUE_TIMEOUT},
  { "blacklisted-scscfs",           required_argument, 0, OPT_BLACKLISTED_SCSCFS},
  { "enable-orig-sip-to-tel-coerce",no_argument,       0, OPT_ORIG_SIP_TO_TEL_COERCE},
  { NULL,                           0,                 0, 0}
};

static std::string pj_options_description = "p:s:i:l:D:c:C:n:e:I:A:R:M:S:H:T:o:q:X:E:x:f:u:g:r:P:w:a:F:L:K:G:B:N:dth";

static sem_t term_sem;

QuiescingManager* quiescing_mgr;

const static int QUIESCE_SIGNAL = SIGQUIT;
const static int UNQUIESCE_SIGNAL = SIGUSR1;

// The minimum value allowed for session expires is 90 seconds, as per RFC4028, section 4
const static int MIN_SESSION_EXPIRES = 90;

static const std::string SPROUT_HTTP_MGMT_SOCKET_PATH = "/tmp/sprout-http-mgmt-socket";
static const int NUM_HTTP_MGMT_THREADS = 5;

static void usage(void)
{
  puts("Options:\n"
       "\n"
       " -p, --pcscf <untrusted port>,<trusted port>\n"
       "                            Enable P-CSCF function with the specified ports\n"
       " -i, --icscf <port>         Enable I-CSCF function on the specified port\n"
       " -s, --scscf <port>         Enable S-CSCF function on the specified port\n"
       " -w, --webrtc-port N        Set local WebRTC listener port to N\n"
       "                            If not specified WebRTC support will be disabled\n"
       " -l, --localhost [<hostname>|<private hostname>,<public hostname>]\n"
       "                            Override the local host name with the specified\n"
       "                            hostname(s) or IP address(es).  If one name/address\n"
       "                            is specified it is used as both private and public names.\n"
       " -D, --domain <name>        The home domain name\n"
       "     --additional-domains <names>\n"
       "                            Comma-separated list of additional home domain names\n"
       " -n, --alias <names>        Optional list of alias host names\n"
       " -r, --routing-proxy <name>[,<port>[,<connections>[,<recycle time>]]]\n"
       "                            Operate as an access proxy using the specified node\n"
       "                            as the upstream routing proxy.  Optionally specifies the port,\n"
       "                            the number of parallel connections to create, and how\n"
       "                            often to recycle these connections (by default a\n"
       "                            single connection to the trusted port is used and never\n"
       "                            recycled).\n"
       " -I, --ibcf <IP addresses>  Operate as an IBCF accepting SIP flows from\n"
       "                            the pre-configured list of IP addresses\n"
       " -j, --external-icscf <I-CSCF URI>\n"
       "                            Route calls to specified external I-CSCF\n"
       " -R, --realm <realm>        Use specified realm for authentication\n"
       "                            (if not specified, local host name is used)\n"
       "     --local-site-name <name>\n"
       "                            The name of the local site (used in a geo-redundant deployment)\n"
       "     --registration-stores <site_name>=<domain>[:<port>][,<site_name>=<domain>[:<port>],...]\n"
       "                            Enables memcached store for registration state and specifies\n"
       "                            location of the memcached store in each site. One of the sites must\n"
       "                            be the local site. Remote sites for geo-redundant storage are optional.\n"
       "                            (If not provided, local store is used)\n"
       "     --impi-store <domain>  Specifies the location of the memcached store for storing\n"
       "                            authentication vectors. There is currently no geo-redundant storage\n"
       "                            for authentication vectors. If this option isn't provided, Sprout uses\n"
       "                            the local site registration store.\n"
       " -S, --sas <ipv4>,<system name>\n"
       "                            Use specified host as Service Assurance Server and specified\n"
       "                            system name to identify this system to SAS.  If this option isn't\n"
       "                            specified SAS is disabled\n"
       " -H, --hss <server>         Name/IP address of the Homestead cluster\n"
       " -C, --record-routing-model <model>\n"
       "                            If 'pcscf', Sprout Record-Routes itself only on initiation of\n"
       "                            originating processing and completion of terminating\n"
       "                            processing. If 'pcscf,icscf', it also Record-Routes on completion\n"
       "                            of originating processing and initiation of terminating\n"
       "                            processing (i.e. when it receives or sends to an I-CSCF).\n"
       "                            If 'pcscf,icscf,as', it also Record-Routes between every AS.\n"
       " -G, --ralf <server>        Name/IP address of Ralf (Rf) billing server.\n"
       "     --ralf-threads N       Number of Ralf threads (default: 25)\n"
       " -X, --xdms <server>        Name/IP address of XDM server\n"
       "     --dns-server <server>[,<server2>,<server3>]\n"
       "                            IP addresses of the DNS servers to use (defaults to 127.0.0.1)\n"
       " -E, --enum <server>[,<server2>,<server3>]\n"
       "                            IP addresses of ENUM server (can't be enabled at same\n"
       "                            time as -f)\n"
       " -x, --enum-suffix <suffix> Suffix appended to ENUM domains (default: .e164.arpa)\n"
       " -f, --enum-file <file>     JSON ENUM config file (can't be enabled at same time as\n"
       "                            -E)\n"
       "     --default-tel-uri-translation\n"
       "                            If no ENUM file or server is configured, always\n"
       "                            convert tel:+1234 to sip:+1234@homedomain\n"
       " -u, --enforce-user-phone   Controls whether ENUM lookups are only done on SIP URIs if they\n"
       "                            contain the SIP URI parameter user=phone (defaults to false)\n"
       " -g, --enforce-global-only-lookups\n"
       "                            Controls whether ENUM lookups are only done when the URI\n"
       "                            contains a global number (defaults to false)\n"
       " -e, --reg-max-expires <expiry>\n"
       "                            The maximum allowed registration period (in seconds)\n"
       "     --sub-max-expires <expiry>\n"
       "                            The maximum allowed subscription period (in seconds)\n"
       "     --default-session-expires <expiry>\n"
       "                            The session expiry period to request\n"
       "                            (in seconds. Min 90. Defaults to 600)\n"
       "     --max-session-expires <expiry>\n"
       "                            The maximum allowed session expiry period.\n"
       "                            (in seconds. Min 90. Defaults to 600)\n"
       "     --target-latency-us <usecs>\n"
       "                            Target latency above which throttling applies (default: 100000)\n"
       "     --cass-target-latency-us <usecs>\n"
       "                            Target latency above which throttling applies for the Cassandra store\n"
       "                            that's part of the Memento application server (default: 1000000)\n"
       "     --max-tokens N         Maximum number of tokens allowed in the token bucket (used by\n"
       "                            the throttling code (default: 1000))\n"
       "     --init-token-rate N    Initial token refill rate of tokens in the token bucket (used by\n"
       "                            the throttling code (default: 100.0))\n"
       "     --min-token-rate N     Minimum token refill rate of tokens in the token bucket (used by\n"
       "                            the throttling code (default: 10.0))\n"
       "     --max-token-rate N     Maximum token refill rate of tokens in the token bucket (used by\n"
       "                            the throttling code (default: 0.0 - no maximum))\n"
       "     --request-queue-timeout <msecs>\n"
       "                            Maximum time a request can be waiting to be processed before it\n"
       "                            is rejected (used by the throttling code (default: 4000))\n"
       " -T  --http-address <server>\n"
       "                            Specify the HTTP bind address\n"
       " -o  --http-port <port>     Specify the HTTP bind port\n"
       " -q  --http-threads N       Number of HTTP threads (default: 1)\n"
       " -P, --pjsip-threads N      Number of PJSIP threads (default: 1)\n"
       " -B, --billing-cdf <server> Billing CDF server\n"
       " -W, --worker-threads N     Number of worker threads (default: 1)\n"
       " -a, --analytics <directory>\n"
       "                            Generate analytics logs in specified directory\n"
       " -A, --authentication       Enable authentication\n"
       "     --allow-emergency-registration\n"
       "                            Allow the P-CSCF to acccept emergency registrations.\n"
       "                            Only valid if -p/pcscf is specified.\n"
       "                            WARNING: If this is enabled, all emergency registrations are accepted,\n"
       "                            but they are not policed.\n"
       "                            This parameter is only intended to be enabled during testing.\n"
       "     --max-call-list-length N\n"
       "                            Maximum number of complete call list entries to store. If this is 0,\n"
       "                            then there is no limit (default: 0)\n"
       "     --memento-threads N    Number of Memento threads (default: 25)\n"
       "     --call-list-ttl N      Time to store call lists entries (default: 604800)\n"
       "     --memento-notify-url <url>\n"
       "                            URL Memento should notify when call lists change.\n"
       "     --alarms-enabled       Whether SNMP alarms are enabled (default: false)\n"
       "     --override-npdi        Whether the deployment should check for number portability data on \n"
       "                            requests that already have the 'npdi' indicator (default: false)\n"
       "     --exception-max-ttl <secs>\n"
       "                            The maximum time before the process exits if it hits an exception.\n"
       "                            The actual time is randomised.\n"
       "     --sip-blacklist-duration <secs>\n"
       "                            The amount of time to blacklist a SIP peer when it is unresponsive.\n"
       "     --http-blacklist-duration <secs>\n"
       "                            The amount of time to blacklist an HTTP peer when it is unresponsive.\n"
       "     --astaire-blacklist-duration <secs>\n"
       "                            The amount of time to blacklist an Astaire node when it is unresponsive.\n"
       "     --sip-tcp-connect-timeout <milliseconds>\n"
       "                            The amount of time to wait for a SIP TCP connection to establish.\n"
       "     --sip-tcp-send-timeout <milliseconds>\n"
       "                            The amount of time to wait for data sent on a SIP TCP connection to be\n"
       "                            acknowledged by the peer.\n"
       "     --enable-orig-sip-to-tel-coerce\n"
       "                            Whether to treat originating SIP URIs that correspond to global phone\n"
       "                            numbers as Tel URIs.\n"
       "     --dns-timeout <milliseconds>\n"
       "                            The amount of time to wait for a DNS response (default: 200)n"
       "     --session-continued-timeout <milliseconds>\n"
       "                            If an Application Server with default handling of 'continue session'\n"
       "                            is unresponsive, this is the time that sprout will wait (in ms)\n"
       "                            before bypassing the AS and moving onto the next AS in the chain.\n"
       "     --session-terminated-timeout <milliseconds>\n"
       "                            If an Application Server with default handling of 'terminate session'\n"
       "                            is unresponsive, this is the time that sprout will wait (in ms)\n"
       "                            before terminating the session.\n"
       "     --stateless-proxies <comma-separated-list>\n"
       "                            A comma separated list of domain names that are treated as SIP\n"
       "                            stateless proxies. This field should reflect how the servers are\n"
       "                            identified in SIP (for example if a cluster of nodes is identified by\n"
       "                            the name 'cluster.example.com', this value should be used instead of\n"
       "                            the hostnames or IP addresses of individual servers\n"
       "     --non-registering-pbxes <comma-separated-list>\n"
       "                            A comma separated list of IP addresses that are treated as\n"
       "                            non-registering PBXes (i.e. INVITEs should be allowed by the \n"
       "                            P-CSCF, but challenged by the core)\n"
       "     --pbx-service-route <URI>\n"
       "                            The URI of the S-CSCF used to provide services for originating\n"
       "                            services to non-registering PBXes\n"
       "     --non-register-authentication <option>\n"
       "                            Controls when sprout will challenge the sender of a non-REGISTER\n"
       "                            message to provide authentication. A comma separated list, of one or\n"
       "                            more of the following:\n"
       "                            - 'if_proxy_authorization_present' means sprout will challenge\n"
       "                              requests that already have a Proxy-Authorization header.\n"
       "                            - 'initial_req_from_reg_digest_endpoint' means sprout will challenge\n"
       "                              requests from an endpoint that reigsters with SIP digest authentication.\n"
       "     --force-3pr-body       Always include the original REGISTER and 200 OK in the body of\n"
       "                            third-party REGISTER messages to application servers, even if the\n"
       "                            User-Data doesn't specify it\n"
       "     --nonce-count-supported\n"
       "                            Whether sprout accepts authentication responses with a nonce count\n"
       "                            greater than 1\n"
       "     --scscf-node-uri <URI>\n"
       "                            The URI of this S-CSCF used by other servers, including AS, to contact\n"
       "                            this specific node. Defaults to \"sip:<localhost>:<port_scscf>\".\n"
       "     --sas-use-signaling-interface\n"
       "                            Whether SAS traffic is to be dispatched over the signaling network\n"
       "                            interface rather than the default management interface\n"
       "     --disable-tcp-switch\n"
       "                            Whether to disable TCP-to-UDP uplift when messages are greater than.\n"
       "                            1300 bytes.\n"
       "     --pidfile=<filename>   Write pidfile\n"
       "     --chronos-hostname <hostname>\n"
       "                            Specify the hostname of a remote Chronos cluster. If unset the default\n"
       "                            is to use localhost, using localhost as the callback URL.\n"
       "     --sprout-chronos-callback-uri <hostname>\n"
       "                            Specify the sprout hostname used for Chronos callbacks. If unset \n"
       "                            the default is to use the sprout-hostname.\n"
       "                            Ignored if chronos-hostname is not set.\n"
       "     --apply-default-ifcs   Whether calls that don't have any matching iFCs should have some \n"
       "                            preconfigured iFCs applied instead.\n"
       "     --reject-if-no-matching-ifcs\n"
       "                            Whether calls that don't have any matching iFCs should be rejected.\n"
       "     --dummy-app-server <app server URI>\n"
       "                            If any iFC has an application server that matches the one defined here, \n"
       "                            then the iFC is skipped over.\n"
       "     --http-acr-logging     Whether to include the bodies of ACR HTTP requests when they are logged \n"
       "                            to SAS\n"
       "     --homestead-timeout    The timeout in ms to use on HTTP requests to Homestead\n"
       "     --blacklisted-scscfs   List of URIs of blacklisted S-CSCFs\n"
       " -N, --plugin-option <plugin>,<name>,<value>\n"
       "                            Provide an option value to a plugin.\n"
       " -F, --log-file <directory>\n"
       "                            Log to file in specified directory\n"
       " -L, --log-level N          Set log level to N (default: 4)\n"
       " -d, --daemon               Run as daemon\n"
       " -t, --interactive          Run in foreground with interactive menu\n"
       " -h, --help                 Show this help screen\n"
      );
}

/// Validate the result we get when using atoi
bool validated_atoi(const char* char_to_int,
                    int& char_as_int)
{
  char_as_int = atoi(char_to_int);
  return (char_to_int == std::to_string(char_as_int));
}

/// Parse a string representing a port.
/// @returns The port number as an int, or zero if the port is invalid.
int parse_port(const std::string& port_str)
{
  int port;
  bool rc = validated_atoi(port_str.c_str(), port);

  if ((!rc) || (port < 0) || (port > 0xFFFF))
  {
    port = 0;
  }

  return port;
}

/// Parse a string representing a port.
/// @returns whether the port is invalid and sets the port
bool parse_port(const std::string& port_str, int& port)
{
  bool rc = validated_atoi(port_str.c_str(), port);

  if ((!rc) || (port < 0) || (port > 0xFFFF))
  {
    return false;
  }

  return true;
}

// Macros for validating an integer parameter
#define VALIDATE_INT_PARAM(PARAMETER, PARAMETER_NAME, TRC_STATEMENT)           \
  int parameter;                                                               \
  bool rc = validated_atoi(pj_optarg, parameter);                              \
                                                                               \
  if (rc)                                                                      \
  {                                                                            \
    PARAMETER = parameter;                                                     \
    TRC_INFO(""#TRC_STATEMENT" set to %d", parameter);                         \
  }                                                                            \
  else                                                                         \
  {                                                                            \
    TRC_ERROR("Invalid value for "#PARAMETER_NAME": %s", pj_optarg);           \
    return -1;                                                                 \
  }

#define VALIDATE_INT_PARAM_NON_ZERO(PARAMETER, PARAMETER_NAME, TRC_STATEMENT)  \
  int parameter;                                                               \
  bool rc = validated_atoi(pj_optarg, parameter);                              \
                                                                               \
  if ((rc) && (parameter > 0))                                                 \
  {                                                                            \
    PARAMETER = parameter;                                                     \
    TRC_INFO(""#TRC_STATEMENT" set to %d", parameter);                         \
  }                                                                            \
  else                                                                         \
  {                                                                            \
    TRC_ERROR("Invalid value for "#PARAMETER_NAME": %s", pj_optarg);           \
    return -1;                                                                 \
  }

static pj_status_t init_logging_options(int argc, char* argv[], struct options* options)
{
  int c;
  int opt_ind;

  pj_optind = 0;
  while ((c = pj_getopt_long(argc, argv, pj_options_description.c_str(), long_opt, &opt_ind)) != -1)
  {
    switch (c)
    {
    case 'L':
      {
        int log_level;
        bool rc = validated_atoi(pj_optarg, log_level);

        if (rc)
        {
          options->log_level = log_level;
        }
        else
        {
          fprintf(stdout, "Invalid log level value (%s), using log level of %d\n",
                  pj_optarg, options->log_level);
        }
      }
      break;

    case 'F':
      options->log_to_file = PJ_TRUE;
      options->log_directory = std::string(pj_optarg);
      break;

    case 'd':
      options->daemon = PJ_TRUE;
      break;

    case 't':
      options->interactive = PJ_TRUE;
      break;

    default:
      // Ignore other options at this point
      break;
    }
  }

  return PJ_SUCCESS;
}

static pj_status_t init_options(int argc, char* argv[], struct options* options)
{
  int c;
  int opt_ind;

  pj_optind = 0;
  while ((c = pj_getopt_long(argc, argv, pj_options_description.c_str(), long_opt, &opt_ind)) != -1)
  {
    switch (c)
    {
    case 'p':
      {
        std::vector<std::string> pcscf_options;
        Utils::split_string(std::string(pj_optarg), ',', pcscf_options, 0, false);
        if (pcscf_options.size() == 2)
        {
          options->pcscf_untrusted_port = parse_port(pcscf_options[0]);
          options->pcscf_trusted_port = parse_port(pcscf_options[1]);
        }

        if ((options->pcscf_untrusted_port != 0) &&
            (options->pcscf_trusted_port != 0))
        {
          TRC_INFO("P-CSCF enabled on ports %d (untrusted) and %d (trusted)",
                   options->pcscf_untrusted_port, options->pcscf_trusted_port);
          options->pcscf_enabled = true;
        }
        else
        {
          TRC_ERROR("P-CSCF ports %s invalid", pj_optarg);
          return -1;
        }
      }
      break;

    case 'w':
      options->webrtc_port = parse_port(std::string(pj_optarg));
      if (options->webrtc_port != 0)
      {
        TRC_INFO("WebRTC port is set to %d", options->webrtc_port);
      }
      else
      {
        TRC_ERROR("WebRTC port %s is invalid", pj_optarg);
        return -1;
      }
      break;

    case 'C':
      if (strcmp(pj_optarg, "pcscf") == 0)
      {
        options->record_routing_model = 1;
      }
      else if (strcmp(pj_optarg, "pcscf,icscf") == 0)
      {
        options->record_routing_model = 2;
      }
      else if (strcmp(pj_optarg, "pcscf,icscf,as") == 0)
      {
        options->record_routing_model = 3;
      }
      else
      {
        TRC_ERROR("--record-routing-model must be one of 'pcscf', 'pcscf,icscf', or 'pcscf,icscf,as'");
        return -1;
      }
      TRC_INFO("Record-Routing model is set to %d", options->record_routing_model);
      break;

    case 'l':
      {
        std::vector<std::string> localhost_options;
        Utils::split_string(std::string(pj_optarg), ',', localhost_options, 0, false);
        if (localhost_options.size() == 1)
        {
          options->local_host = localhost_options[0];
          options->public_host = localhost_options[0];
          TRC_INFO("Override private and public local host names %s",
                   options->local_host.c_str());
        }
        else if (localhost_options.size() == 2)
        {
          options->local_host = localhost_options[0];
          options->public_host = localhost_options[1];
          TRC_INFO("Override private local host name to %s",
                  options->local_host.c_str());
          TRC_INFO("Override public local host name to %s",
                  options->public_host.c_str());
        }
        else
        {
          TRC_WARNING("Invalid --local-host option, ignored");
        }
      }
      break;

    case 'D':
      options->home_domain = std::string(pj_optarg);
      TRC_INFO("Home domain set to %s", pj_optarg);
      break;

    case OPT_ADDITIONAL_HOME_DOMAINS:
      options->additional_home_domains = std::string(pj_optarg);
      TRC_INFO("Additional home domains set to %s", pj_optarg);
      break;

    case 'n':
      options->alias_hosts = std::string(pj_optarg);
      TRC_INFO("Alias host names = %s", pj_optarg);
      break;

    case 'r':
      {
        std::vector<std::string> upstream_proxy_options;
        Utils::split_string(std::string(pj_optarg), ',', upstream_proxy_options, 0, false);
        options->upstream_proxy = upstream_proxy_options[0];
        options->upstream_proxy_port = 0;
        options->upstream_proxy_connections = 1;
        options->upstream_proxy_recycle = 0;
        if (upstream_proxy_options.size() > 1)
        {
          options->upstream_proxy_port = atoi(upstream_proxy_options[1].c_str());
          if (upstream_proxy_options.size() > 2)
          {
            options->upstream_proxy_connections = atoi(upstream_proxy_options[2].c_str());
            if (upstream_proxy_options.size() > 3)
            {
              options->upstream_proxy_recycle = atoi(upstream_proxy_options[3].c_str());
            }
          }
        }
        TRC_INFO("Upstream proxy is set to %s:%d", options->upstream_proxy.c_str(), options->upstream_proxy_port);
        TRC_INFO("  connections = %d", options->upstream_proxy_connections);
        TRC_INFO("  recycle time = %d seconds", options->upstream_proxy_recycle);
      }
      break;

    case 'I':
      options->ibcf = PJ_TRUE;
      options->trusted_hosts = std::string(pj_optarg);
      TRC_INFO("IBCF mode enabled, trusted hosts = %s", pj_optarg);
      break;

    case 'j':
      options->external_icscf_uri = std::string(pj_optarg);
      TRC_INFO("External I-CSCF URI = %s", pj_optarg);
      break;

    case 'R':
      options->auth_realm = std::string(pj_optarg);
      TRC_INFO("Authentication realm %s", pj_optarg);
      break;

    case OPT_LOCAL_SITE_NAME:
      options->local_site_name = std::string(pj_optarg);
      TRC_INFO("Local site name = %s", pj_optarg);
      break;

    case OPT_REGISTRATION_STORES:
      {
        // This option has the format
        // <site_name>=<domain>,[<site_name>=<domain>,<site_name=<domain>,...].
        // For now, just split into a vector of <site_name>=<domain> strings. We
        // need to know the local site name to parse this properly, so we'll do
        // that later.
        std::string stores_arg = std::string(pj_optarg);
        boost::split(options->registration_stores,
                     stores_arg,
                     boost::is_any_of(","));
      }
      break;

    case OPT_IMPI_STORES:
      {
        // This option has the same format as OPT_REGISTRATION_STORES. Handle in
        // the same way.
        std::string stores_arg = std::string(pj_optarg);
        boost::split(options->impi_stores, stores_arg, boost::is_any_of(","));
      }
      break;

    case 'S':
      {
        std::vector<std::string> sas_options;
        Utils::split_string(std::string(pj_optarg), ',', sas_options, 0, false);

        if ((sas_options.size() == 2) &&
            !sas_options[0].empty() &&
            !sas_options[1].empty())
        {
          options->sas_server = sas_options[0];
          options->sas_system_name = sas_options[1];
          TRC_INFO("SAS set to %s", options->sas_server.c_str());
          TRC_INFO("System name is set to %s", options->sas_system_name.c_str());
        }
        else
        {
          TRC_WARNING("Invalid --sas option: %s", pj_optarg);
        }
      }
      break;

    case 'H':
      options->hss_server = std::string(pj_optarg);
      TRC_INFO("HSS server set to %s", pj_optarg);
      break;

    case 'X':
      options->xdm_server = std::string(pj_optarg);
      TRC_INFO("XDM server set to %s", pj_optarg);
      break;

    case 'G':
      options->ralf_server = std::string(pj_optarg);
      TRC_INFO("Ralf server set to %s", pj_optarg);
      break;

    case OPT_RALF_THREADS:
      {
        VALIDATE_INT_PARAM(options->ralf_threads,
                           ralf_threads,
                           Number of ralf threads);
      }
      break;

    case 'E':
      options->enum_servers.clear();
      Utils::split_string(std::string(pj_optarg), ',', options->enum_servers, 0, false);
      TRC_INFO("%d ENUM servers passed on the command line",
               options->enum_servers.size());
      break;

    case 'x':
      options->enum_suffix = std::string(pj_optarg);
      TRC_INFO("ENUM suffix set to %s", pj_optarg);
      break;

    case 'f':
      options->enum_file = std::string(pj_optarg);
      TRC_INFO("ENUM file set to %s", pj_optarg);
      break;

    case OPT_DEFAULT_TEL_URI_TRANSLATION:
      options->default_tel_uri_translation = true;
      TRC_INFO("Default TEL->SIP URI translation available as a fallback if no ENUM is configured");
      break;

    case 'u':
      URIClassifier::enforce_user_phone = true;
      TRC_INFO("ENUM lookups are only done on SIP URIs if they contain user=phone");
      break;

    case 'g':
      URIClassifier::enforce_global = true;
      TRC_INFO("ENUM lookups are only done on URIs if they contain a global number");
      break;

    case 'e':
      {
        VALIDATE_INT_PARAM_NON_ZERO(options->reg_max_expires,
                                    reg_max_expires,
                                    Maximum registration period (in seconds));
      }
      break;

    case OPT_SUB_MAX_EXPIRES:
      {
        VALIDATE_INT_PARAM_NON_ZERO(options->sub_max_expires,
                                    sub_max_expires,
                                    Maximum subscription period (in seconds));
      }
      break;

    case OPT_TARGET_LATENCY_US:
      {
        VALIDATE_INT_PARAM_NON_ZERO(options->target_latency_us,
                                    target_latency_us,
                                    Target latency (in microseconds));
      }
      break;

    case OPT_CASS_TARGET_LATENCY_US:
      {
        VALIDATE_INT_PARAM_NON_ZERO(options->cass_target_latency_us,
                                    cass_target_latency_us,
                                    Target cassandra latency (in microseconds));
      }
      break;

    case OPT_MAX_TOKENS:
      {
        VALIDATE_INT_PARAM_NON_ZERO(options->max_tokens,
                                    max_tokens,
                                    Max tokens);
      }
      break;

    case OPT_INIT_TOKEN_RATE:
      options->init_token_rate = std::stof(std::string(pj_optarg));
      TRC_INFO("Initial token rate set to %s", pj_optarg);
      break;

    case OPT_MIN_TOKEN_RATE:
      options->min_token_rate = std::stof(std::string(pj_optarg));
      TRC_INFO("Minimum token rate set to %s", pj_optarg);
      break;

    case OPT_MAX_TOKEN_RATE:
      options->max_token_rate = std::stof(std::string(pj_optarg));
      TRC_INFO("Maximum token rate set to %s", pj_optarg);
      break;

    case 'W':
      {
        VALIDATE_INT_PARAM_NON_ZERO(options->worker_threads,
                                    worker_threads,
                                    Number of worker threads);
      }
      break;

    case 'a':
      options->analytics_enabled = PJ_TRUE;
      options->analytics_directory = std::string(pj_optarg);
      TRC_INFO("Analytics directory set to %s", pj_optarg);
      break;

    case 'A':
      options->auth_enabled = PJ_TRUE;
      TRC_INFO("Authentication enabled");
      break;

    case 'T':
      options->http_address = std::string(pj_optarg);
      TRC_INFO("HTTP address set to %s", pj_optarg);
      break;

    case 'o':
      options->http_port = parse_port(std::string(pj_optarg));
      if (options->http_port != 0)
      {
        TRC_INFO("HTTP port set to %d", options->http_port);
      }
      else
      {
        TRC_ERROR("HTTP port %s is invalid", pj_optarg);
        return -1;
      }
      break;

    case 'q':
      {
        VALIDATE_INT_PARAM_NON_ZERO(options->http_threads,
                                    http_threads,
                                    Number of HTTP threads);
      }
      break;

    case 'B':
      options->billing_cdf = std::string(pj_optarg);
      TRC_INFO("Use %s as billing cdf server", options->billing_cdf.c_str());
      break;

    case 'L':
    case 'F':
    case 'd':
    case 't':
      // Ignore L, F, d and t - these are handled by init_logging_options
      break;

    case OPT_DEFAULT_SESSION_EXPIRES:
      {
        int default_session_expires;
        bool rc = validated_atoi(pj_optarg, default_session_expires);

        if ((rc) && default_session_expires >= MIN_SESSION_EXPIRES)
        {
          options->default_session_expires = default_session_expires;
          TRC_INFO("Default session expiry time set to %d", default_session_expires);
        }
        else
        {
          TRC_WARNING("Invalid value for default session expiry: '%s'. "
                      "The default value of %d will be used.",
                      pj_optarg, options->default_session_expires);
        }
      }
      break;

    case OPT_MAX_SESSION_EXPIRES:
      {
        int max_session_expires;
        bool rc = validated_atoi(pj_optarg, max_session_expires);

        if ((rc) && max_session_expires >= MIN_SESSION_EXPIRES)
        {
          options->max_session_expires = max_session_expires;
          TRC_INFO("Max session expiry time set to %d", max_session_expires);
        }
        else
        {
          TRC_WARNING("Invalid value for max session expiry: '%s'. "
                      "The default value of %d will be used.",
                      pj_optarg, options->max_session_expires);
        }
      }
      break;

    case OPT_EMERGENCY_REG_ACCEPTED:
      options->emerg_reg_accepted = PJ_TRUE;
      TRC_INFO("Emergency registrations accepted");
      break;

    case OPT_MAX_CALL_LIST_LENGTH:
      {
        VALIDATE_INT_PARAM(options->max_call_list_length,
                           max_call_list_length,
                           Max call list length);
      }
      break;

    case OPT_MEMENTO_THREADS:
      {
        VALIDATE_INT_PARAM(options->memento_threads,
                           memento_threads,
                           Memento threads);
      }
      break;

    case OPT_CALL_LIST_TTL:
      {
        VALIDATE_INT_PARAM(options->call_list_ttl,
                           call_list_ttl,
                           TTL for entries in the call list);
      }
      break;

    case OPT_BLACKLISTED_SCSCFS:
      {
        std::vector<std::string> blacklisted_scscfs;
        Utils::split_string(std::string(pj_optarg), ',', blacklisted_scscfs, 0, false);
        options->blacklisted_scscfs.clear();
        options->blacklisted_scscfs.insert(blacklisted_scscfs.begin(), blacklisted_scscfs.end());
        TRC_INFO("%d blacklisted S-CSCF URIs passed on the command line: %s",
                  options->blacklisted_scscfs.size(), pj_optarg);
      }
      break;

    case OPT_DNS_SERVER:
      options->dns_servers.clear();
      Utils::split_string(std::string(pj_optarg), ',', options->dns_servers, 0, false);
      TRC_INFO("%d DNS servers passed on the command line",
               options->dns_servers.size());
    break;

    case OPT_OVERRIDE_NPDI:
      options->override_npdi = true;
      TRC_INFO("Number portability lookups will be done on URIs containing the 'npdi' indicator");
      break;

    case OPT_EXCEPTION_MAX_TTL:
      {
        VALIDATE_INT_PARAM(options->exception_max_ttl,
                           exception_max_ttl,
                           Max TTL after an exception);
      }
      break;

    case OPT_SIP_BLACKLIST_DURATION:
      {
        VALIDATE_INT_PARAM(options->sip_blacklist_duration,
                           sip_blacklist_duration,
                           SIP blacklist duration);
      }
      break;

    case OPT_HTTP_BLACKLIST_DURATION:
      {
        VALIDATE_INT_PARAM(options->http_blacklist_duration,
                           http_blacklist_duration,
                           HTTP blacklist duration);
      }
      break;

    case OPT_ASTAIRE_BLACKLIST_DURATION:
      options->astaire_blacklist_duration = atoi(pj_optarg);
      TRC_INFO("Astaire blacklist duration set to %d",
               options->astaire_blacklist_duration);
      break;

    case OPT_SIP_TCP_CONNECT_TIMEOUT:
      {
        VALIDATE_INT_PARAM(options->sip_tcp_connect_timeout,
                           sip_tcp_connect_timeout,
                           SIP TCP connect timeout);
      }
      break;

    case OPT_SIP_TCP_SEND_TIMEOUT:
      {
        VALIDATE_INT_PARAM(options->sip_tcp_send_timeout,
                           sip_tcp_send_timeout,
                           SIP TCP send timeout);
      }
      break;

    case OPT_DNS_TIMEOUT:
      {
        VALIDATE_INT_PARAM(options->dns_timeout,
                           dns_timeout,
                           DNS request timeout);
      }
      break;

    case OPT_SESSION_CONTINUED_TIMEOUT_MS:
      {
        VALIDATE_INT_PARAM(options->session_continued_timeout_ms,
                           session_continued_timeout_ms,
                           Session continue timeout (in ms));
      }
      break;

    case OPT_SESSION_TERMINATED_TIMEOUT_MS:
      {
        VALIDATE_INT_PARAM(options->session_terminated_timeout_ms,
                           session_terminated_timeout_ms,
                           Session terminated timeout (in ms));
      }
      break;

    case OPT_STATELESS_PROXIES:
      {
        std::vector<std::string> stateless_proxies;
        Utils::split_string(std::string(pj_optarg), ',', stateless_proxies, 0, false);
        options->stateless_proxies.insert(stateless_proxies.begin(),
                                          stateless_proxies.end());
        TRC_INFO("%d stateless proxies are configured",
                 options->stateless_proxies.size());
      }
      break;

    case OPT_MAX_SPROUTLET_DEPTH:
      {
        VALIDATE_INT_PARAM(options->max_sproutlet_depth,
                           max_sproutlet_depth,
                           Maximum depth of Sproutlet recursion);
      }
      break;

    case OPT_NON_REGISTERING_PBXES:
      {
        options->pbxes = std::string(pj_optarg);
        TRC_INFO("Non-registering PBX IP addresses are %s",
                 options->pbxes.c_str());
      }
      break;

    case OPT_PBX_SERVICE_ROUTE:
      {
        options->pbx_service_route = std::string(pj_optarg);
        TRC_INFO("PBX service route is: %s",
                 options->pbx_service_route.c_str());
      }
      break;

    case OPT_NON_REGISTER_AUTHENTICATION:
      {
        std::string this_arg = pj_optarg;
        TRC_INFO("Non-REGISTER authentication set to %s", this_arg.c_str());

        std::vector<std::string> tokens;
        Utils::split_string(this_arg, ',', tokens);

        for (const std::string& token: tokens)
        {
          if (token == "if_proxy_authorization_present")
          {
            options->non_register_auth_mode |=
              NonRegisterAuthentication::IF_PROXY_AUTHORIZATION_PRESENT;
          }
          else if (token == "initial_req_from_reg_digest_endpoint")
          {
            options->non_register_auth_mode |=
              NonRegisterAuthentication::INITIAL_REQ_FROM_REG_DIGEST_ENDPOINT;
          }
          else
          {
            TRC_ERROR("Invalid token in non-REGISTER authentication field: %s",
                      token.c_str());
            return -1;
          }
        }
      }
      break;

    case OPT_FORCE_THIRD_PARTY_REGISTER_BODY:
      {
        TRC_INFO("Forcing inclusion of original REGISTER requests/responses on third-party REGISTERs");
        options->force_third_party_register_body = true;
      }
      break;

    case OPT_MEMENTO_NOTIFY_URL:
      options->memento_notify_url = std::string(pj_optarg);
      TRC_INFO("Memento notify URL set to: '%s'",
               options->memento_notify_url.c_str());
      break;

    case OPT_PIDFILE:
      options->pidfile = std::string(pj_optarg);
      TRC_INFO("Pidfile set to %s", pj_optarg);
      break;

    case OPT_NONCE_COUNT_SUPPORTED:
      options->nonce_count_supported = true;
      TRC_INFO("Nonce counts supported");
      break;

    case OPT_SAS_USE_SIGNALING_IF:
      options->sas_signaling_if = true;
      TRC_INFO("SAS connections created in the signaling namespace");
      break;

    case OPT_DISABLE_TCP_SWITCH:
      options->disable_tcp_switch = true;
      TRC_INFO("Switching to TCP is disabled");
      break;

    case OPT_ORIG_SIP_TO_TEL_COERCE:
      options->enable_orig_sip_to_tel_coerce = true;
      TRC_INFO("Treatment of user=phone orig SIP URIs as Tel URIs enabled");
      break;

    case 'N':
      {
        std::vector<std::string> fields;
        Utils::split_string(std::string(pj_optarg), ',', fields, 3);
        if (fields.size() < 3)
        {
          TRC_ERROR("Invalid value for plugin option: %s", pj_optarg);
          return -1;
        }
        TRC_INFO("Plugin '%s' option '%s' set to '%s'",
                 fields[0].c_str(), fields[1].c_str(), fields[2].c_str());
        options->plugin_options[fields[0]].insert({fields[1], fields[2]});
      }
      break;

    case OPT_SCSCF_NODE_URI:
      options->scscf_node_uri = std::string(pj_optarg);
      TRC_INFO("S-CSCF node URI set to %s", pj_optarg);
      break;

    case OPT_SPROUT_HOSTNAME:
      {
        options->sprout_hostname = std::string(pj_optarg);

        if (Utils::parse_ip_address(options->sprout_hostname) ==
            Utils::IPAddressType::INVALID_WITH_PORT)
        {
          TRC_ERROR("The sprout hostname (%s) must not include a port",
                    options->sprout_hostname.c_str());
          return -1;
        }
        else if (Utils::parse_ip_address(options->sprout_hostname) !=
                 Utils::IPAddressType::INVALID)
        {
          TRC_ERROR("The sprout hostname (%s) must not be an IP address",
                    options->sprout_hostname.c_str());
          return -1;
        }

        TRC_INFO("Sprout hostname set to %s", pj_optarg);
      }
      break;

    case OPT_CHRONOS_HOSTNAME:
      options->chronos_hostname = std::string(pj_optarg);
      TRC_INFO("Chronos hostname set to %s", pj_optarg);
      break;

    case OPT_SPROUT_CHRONOS_CALLBACK_URI:
      options->sprout_chronos_callback_uri = std::string(pj_optarg);
      TRC_INFO("Sprout Chronos callback uri set to %s", pj_optarg);
      break;

    case OPT_APPLY_FALLBACK_IFCS:
      options->apply_fallback_ifcs = true;
      TRC_INFO("Requests that have no matching iFCs will have some preconfigured iFCs applied");
      break;

    case OPT_REJECT_IF_NO_MATCHING_IFCS:
      options->reject_if_no_matching_ifcs = true;
      TRC_INFO("Requests that have no matching iFCs will be rejected");
      break;

    case OPT_DUMMY_APP_SERVER:
      options->dummy_app_server = std::string(pj_optarg);
      TRC_INFO("Dummy application server set to %s", pj_optarg);
      break;

    case OPT_HTTP_ACR_LOGGING:
      options->http_acr_logging = true;
      TRC_INFO("Bodies of ACR HTTP messages will be logged to SAS");
      break;

    case OPT_HOMESTEAD_TIMEOUT:
      {
        VALIDATE_INT_PARAM(options->homestead_timeout,
                          homestead_timeout,
                          Homestead HTTP timeout);
      }
      break;

    case OPT_LISTEN_PORT:
      {
        int listen_port;
        bool rc = validated_atoi(pj_optarg, listen_port);

        if ((rc) && (listen_port > 0))
        {
          options->sproutlet_ports.insert(listen_port);
          TRC_INFO("Opening port %d for non-default sproutlets", listen_port);
        }
        else
        {
          TRC_ERROR("Invalid value for listen_port: %s", pj_optarg);
          return -1;
        }
      }
      break;

    case OPT_REQUEST_ON_QUEUE_TIMEOUT:
      {
        VALIDATE_INT_PARAM(options->request_on_queue_timeout,
                           request_on_queue_timeout,
                           Maximum time (in ms) a request can wait to be processed);
      }
      break;

    SPROUTLET_MACRO(SPROUTLET_OPTIONS)

    case 'h':
      usage();
      return -1;

    default:
      TRC_ERROR("Unknown option. Run with --help for help.");
      return -1;
    }
  }

  return PJ_SUCCESS;
}


// Signal handler that simply dumps the stack and then crashes out.
void signal_handler(int sig)
{
  // Reset the signal handlers so that another exception will cause a crash.
  signal(SIGABRT, SIG_DFL);
  signal(SIGSEGV, signal_handler);

  // Log the signal, along with a backtrace.
  TRC_BACKTRACE("Signal %d caught", sig);

  // Ensure the log files are complete - the core file created by abort() below
  // will trigger the log files to be copied to the diags bundle
  TRC_COMMIT();

  // Check if there's a stored jmp_buf on the thread and handle if there is
  exception_handler->handle_exception();

  CL_SPROUT_CRASH.log(strsignal(sig));

  // Dump a core.
  abort();
}


// Signal handler that receives requests to (un)quiesce.
void quiesce_unquiesce_handler(int sig)
{
  // Set the flag indicating whether we're quiescing or not.
  if (sig == QUIESCE_SIGNAL)
  {
    TRC_STATUS("Quiesce signal received");
    set_quiescing_true();
  }
  else
  {
    TRC_STATUS("Unquiesce signal received");
    set_quiescing_false();
  }
}


// Signal handler that triggers sprout termination.
void terminate_handler(int sig)
{
  sem_post(&term_sem);
}

class QuiesceCompleteHandler : public QuiesceCompletionInterface
{
public:
  void quiesce_complete()
  {
    TRC_STATUS("Quiesce complete");
    sem_post(&term_sem);
  }
};


/// Registers HTTP threads with PJSIP so we can use PJSIP APIs on these threads
void reg_httpthread_with_pjsip(evhtp_t * htp, evthr_t * httpthread, void * arg)
{
  if (!pj_thread_is_registered())
  {
    // The thread descriptor must stay in scope for the lifetime of the thread
    // so we must allocate it from heap.  However, this will leak because
    // there is no way of freeing it when the thread terminates (HttpStack
    // does not support a thread termination callback and pthread_cleanup_push
    // won't work in this case).  This is okay for now because HttpStack
    // just creates a pool of threads at start of day.
    pj_thread_desc* td = (pj_thread_desc*)malloc(sizeof(pj_thread_desc));
    pj_bzero(*td, sizeof(pj_thread_desc));
    pj_thread_t *thread = 0;

    pj_status_t thread_reg_status = pj_thread_register("SproutHTTPThread",
                                                       *td,
                                                       &thread);

    if (thread_reg_status != PJ_SUCCESS)
    {
      TRC_ERROR("Failed to register thread with pjsip");
    }
  }
}

// Objects that must be shared with dynamically linked sproutlets must be
// globally scoped.
LoadMonitor* load_monitor = NULL;
HSSConnection* hss_connection = NULL;
Store* local_data_store = NULL;
std::vector<Store*> remote_data_stores;
Store* local_impi_data_store = NULL;
std::vector<Store*> remote_impi_data_stores;
AoRStore* local_aor_store = NULL;
std::vector<AoRStore*> remote_aor_stores;
SubscriberDataManager* local_sdm = NULL;
std::vector<SubscriberDataManager*> remote_sdms;
ImpiStore* local_impi_store = NULL;
std::vector<ImpiStore*> remote_impi_stores;
RalfProcessor* ralf_processor = NULL;
DnsCachedResolver* dns_resolver = NULL;
HttpResolver* http_resolver = NULL;
ACRFactory* scscf_acr_factory = NULL;
EnumService* enum_service = NULL;
ExceptionHandler* exception_handler = NULL;
AlarmManager* alarm_manager = NULL;
AnalyticsLogger* analytics_logger = NULL;
ChronosConnection* chronos_connection = NULL;
SIFCService* sifc_service = NULL;
FIFCService* fifc_service = NULL;

int create_astaire_stores(struct options opt,
                          AstaireResolver*& astaire_resolver,
                          CommunicationMonitor*& astaire_comm_monitor,
                          CommunicationMonitor*& remote_astaire_comm_monitor)
{
  // Parse the registration-stores argument.
  std::string registration_store_location;
  std::vector<std::string> remote_registration_stores_locations;

  if (!Utils::parse_multi_site_stores_arg(opt.registration_stores,
                                          opt.local_site_name,
                                          "registration-store",
                                          registration_store_location,
                                          remote_registration_stores_locations))
  {
    return 1;
  }

  // Parse the impi-stores argument.
  std::string impi_store_location;
  std::vector<std::string> remote_impi_stores_locations;

  if (opt.impi_stores.empty())
  {
    // The config option was not specified so use the same locations as for the
    // regstore.
    TRC_DEBUG("Use same store locations for IMPI stores as reg stores");
    impi_store_location = registration_store_location;
    remote_impi_stores_locations = remote_registration_stores_locations;
  }
  else
  {
    TRC_DEBUG("Parse IMPI store locations argument");
    if (!Utils::parse_multi_site_stores_arg(opt.impi_stores,
                                            opt.local_site_name,
                                            "impi-store",
                                            impi_store_location,
                                            remote_impi_stores_locations))
    {
      return 1;
    }
  }

  astaire_resolver = new AstaireResolver(dns_resolver,
                                         stack_data.addr_family,
                                         opt.astaire_blacklist_duration);

  astaire_comm_monitor = new CommunicationMonitor(new Alarm(alarm_manager,
                                                            "sprout",
                                                            AlarmDef::SPROUT_ASTAIRE_COMM_ERROR,
                                                            AlarmDef::CRITICAL),
                                                  "Sprout",
                                                  "Astaire");

  remote_astaire_comm_monitor = new CommunicationMonitor(new Alarm(alarm_manager,
                                                                   "sprout",
                                                                   AlarmDef::SPROUT_REMOTE_ASTAIRE_COMM_ERROR,
                                                                   AlarmDef::CRITICAL),
                                                         "Sprout",
                                                         "remote Astaire");

  if (registration_store_location != "")
  {
    // Use memcached store.
    TRC_STATUS("Using memcached store");
    local_data_store = (Store*)new TopologyNeutralMemcachedStore(registration_store_location,
                                                                 astaire_resolver,
                                                                 false,
                                                                 astaire_comm_monitor);

    if (!remote_registration_stores_locations.empty())
    {
      // Use remote memcached store too.
      TRC_STATUS("Using remote memcached stores");
       for (std::vector<std::string>::iterator it = remote_registration_stores_locations.begin();
           it != remote_registration_stores_locations.end();
           ++it)
      {
        Store* remote_data_store = (Store*)new TopologyNeutralMemcachedStore(*it,
                                                                             astaire_resolver,
                                                                             true,
                                                                             remote_astaire_comm_monitor);
        remote_data_stores.push_back(remote_data_store);
      }
    }
  }
  else
  {
    // Use local store.
    TRC_STATUS("Using local store");
    local_data_store = (Store*)new LocalStore();
  }

  if (local_data_store == NULL)
  {
    TRC_ERROR("Failed to connect to data store. Aborting startup");
    return 1;
  }

  local_aor_store = new AstaireAoRStore(local_data_store);

  for (std::vector<Store*>::iterator it = remote_data_stores.begin();
       it != remote_data_stores.end();
       ++it)
  {
    AoRStore* remote_aor_store = new AstaireAoRStore(*it);
    remote_aor_stores.push_back(remote_aor_store);
  }

  // Create an AV store using the local store and initialise the authentication
  // sproutlet.
  if (impi_store_location != "")
  {
    // Use memcached store.
    TRC_STATUS("Using memcached store");
    local_impi_data_store = (Store*)new TopologyNeutralMemcachedStore(impi_store_location,
                                                                      astaire_resolver,
                                                                      false,
                                                                      astaire_comm_monitor);
    local_impi_store = new AstaireImpiStore(local_impi_data_store);

    // Only set up remote IMPI stores if some have been configured, and we need
    // the IMPI store to be GR.
    if (!remote_impi_stores_locations.empty() &&
        (opt.non_register_auth_mode &
           NonRegisterAuthentication::INITIAL_REQ_FROM_REG_DIGEST_ENDPOINT))
    {
      // Use remote memcached store too.
      TRC_STATUS("Using remote memcached stores");
       for (std::vector<std::string>::iterator it = remote_impi_stores_locations.begin();
           it != remote_impi_stores_locations.end();
           ++it)
      {
        Store* remote_data_store = (Store*)new TopologyNeutralMemcachedStore(*it,
                                                                             astaire_resolver,
                                                                             true,
                                                                             remote_astaire_comm_monitor);
        remote_impi_data_stores.push_back(remote_data_store);
        remote_impi_stores.push_back(new AstaireImpiStore(remote_data_store));
      }
    }
  }
  else
  {
    // Use local store.
    TRC_STATUS("Using local store");
    local_impi_data_store = (Store*)new LocalStore();
    local_impi_store = new AstaireImpiStore(local_data_store);
  }
  return 0;
}

void create_chronos_connection(struct options opt,
                               CommunicationMonitor*& chronos_comm_monitor)
{
  chronos_comm_monitor = new CommunicationMonitor(new Alarm(alarm_manager,
                                                            "sprout",
                                                            AlarmDef::SPROUT_CHRONOS_COMM_ERROR,
                                                            AlarmDef::MAJOR),
                                                  "Sprout",
                                                  "Chronos");

  // Create a connection to Chronos.
  std::string port_str = std::to_string(opt.http_port);

  std::string chronos_service;
  std::string chronos_callback_host = "127.0.0.1:" + port_str;

  if (opt.chronos_hostname == "")
  {
    chronos_service = "127.0.0.1:7253";

    Utils::IPAddressType address_type = Utils::parse_ip_address(opt.http_address);

    if ((address_type == Utils::IPAddressType::IPV6_ADDRESS) ||
        (address_type == Utils::IPAddressType::IPV6_ADDRESS_WITH_PORT) ||
        (address_type == Utils::IPAddressType::IPV6_ADDRESS_BRACKETED))
    {
      chronos_callback_host = "[::1]:" + port_str;
    }
  }
  else
  {
    std::string chronos_callback_uri = opt.sprout_chronos_callback_uri;

    if (chronos_callback_uri == "")
    {
      chronos_callback_uri = opt.sprout_hostname;
    }

    chronos_service = opt.chronos_hostname + ":7253";
    chronos_callback_host = chronos_callback_uri + ":" + port_str;
  }

  TRC_STATUS("Creating connection to Chronos %s using %s as the callback URI",
             chronos_service.c_str(),
             chronos_callback_host.c_str());
  chronos_connection = new ChronosConnection(chronos_service,
                                             chronos_callback_host,
                                             http_resolver,
                                             chronos_comm_monitor);

}

/*
 * main()
 */
int main(int argc, char* argv[])
{
  pj_status_t status;
  struct options opt;

  SIPResolver* sip_resolver = NULL;
  HttpConnection* ralf_connection = NULL;
  ACRFactory* pcscf_acr_factory = NULL;
  pj_bool_t websockets_enabled = PJ_FALSE;
  AccessLogger* access_logger = NULL;
  SproutletProxy* sproutlet_proxy = NULL;
  std::list<Sproutlet*> sproutlets;
  CommunicationMonitor* chronos_comm_monitor = NULL;
  CommunicationMonitor* enum_comm_monitor = NULL;
  CommunicationMonitor* hss_comm_monitor = NULL;
  AstaireResolver* astaire_resolver = NULL;
  CommunicationMonitor* astaire_comm_monitor = NULL;
  CommunicationMonitor* remote_astaire_comm_monitor = NULL;
  CommunicationMonitor* ralf_comm_monitor = NULL;

  // Set up our exception signal handler for asserts and segfaults.
  signal(SIGABRT, signal_handler);
  signal(SIGSEGV, signal_handler);

  sem_init(&term_sem, 0, 0);
  signal(SIGTERM, terminate_handler);

  opt.pcscf_enabled = false;
  opt.pcscf_trusted_port = 0;
  opt.pcscf_untrusted_port = 0;
  opt.upstream_proxy_port = 0;
  opt.webrtc_port = 0;
  opt.ibcf = PJ_FALSE;
  opt.external_icscf_uri = "";
  opt.auth_enabled = PJ_FALSE;
  opt.enum_suffix = ".e164.arpa";
  opt.default_tel_uri_translation = false;

  // If changing this default for reg_max_expires, note that
  // debian/homestead.init.d in the homestead repository also defaults
  // reg_max_expires, and so the default value set in that file must be changed
  // also.
  opt.reg_max_expires = 300;

  opt.sub_max_expires = 0;
  opt.sas_server = "0.0.0.0";
  opt.record_routing_model = 1;
  opt.default_session_expires = 10 * 60;
  opt.max_session_expires = 10 * 60;
  opt.worker_threads = 1;
  opt.analytics_enabled = PJ_FALSE;
  opt.http_address = "127.0.0.1";
  opt.http_port = 9888;
  opt.http_threads = 1;
  opt.dns_servers.push_back("127.0.0.1");
  opt.billing_cdf = "";
  opt.emerg_reg_accepted = PJ_FALSE;
  opt.max_call_list_length = 0;
  opt.memento_threads = 25;
  opt.call_list_ttl = 604800;
  opt.target_latency_us = 100000;
  opt.cass_target_latency_us = 1000000;
  opt.max_tokens = 1000;
  opt.init_token_rate = 100.0;
  opt.min_token_rate = 10.0;
  opt.max_token_rate = 0.0;
  opt.log_to_file = PJ_FALSE;
  opt.log_level = 0;
  opt.daemon = PJ_FALSE;
  opt.interactive = PJ_FALSE;
  opt.override_npdi = PJ_FALSE;
  opt.exception_max_ttl = 600;
  opt.sip_blacklist_duration = SIPResolver::DEFAULT_BLACKLIST_DURATION;
  opt.http_blacklist_duration = HttpResolver::DEFAULT_BLACKLIST_DURATION;
  opt.astaire_blacklist_duration = AstaireResolver::DEFAULT_BLACKLIST_DURATION;
  opt.sip_tcp_connect_timeout = 2000;
  opt.sip_tcp_send_timeout = 2000;
  opt.dns_timeout = DnsCachedResolver::DEFAULT_TIMEOUT;
  opt.session_continued_timeout_ms = SCSCFSproutlet::DEFAULT_SESSION_CONTINUED_TIMEOUT;
  opt.session_terminated_timeout_ms = SCSCFSproutlet::DEFAULT_SESSION_TERMINATED_TIMEOUT;
  opt.stateless_proxies.clear();
  opt.max_sproutlet_depth = SproutletProxy::DEFAULT_MAX_SPROUTLET_DEPTH;
  opt.ralf_threads = 25;
  opt.non_register_auth_mode = NonRegisterAuthentication::NEVER;
  opt.force_third_party_register_body = false;
  opt.listen_port = 0;
  SPROUTLET_MACRO(SPROUTLET_CFG_OPTIONS_DEFAULT_VALUES)
  opt.nonce_count_supported = false;
  opt.scscf_node_uri = "";
  opt.sas_signaling_if = false;
  opt.disable_tcp_switch = false;
  opt.apply_fallback_ifcs = false;
  opt.reject_if_no_matching_ifcs = false;
  opt.dummy_app_server = "";
  opt.http_acr_logging = false;
  opt.homestead_timeout = 750;
<<<<<<< HEAD
  opt.enable_orig_sip_to_tel_coerce = false;
=======
  opt.request_on_queue_timeout = 4000;
>>>>>>> 14ff4f12

  status = init_logging_options(argc, argv, &opt);

  if (status != PJ_SUCCESS)
  {
    return 1;
  }

  if (opt.daemon && opt.interactive)
  {
    TRC_ERROR("Cannot specify both --daemon and --interactive");
    return 1;
  }

  Utils::daemon_log_setup(argc,
                          argv,
                          opt.daemon,
                          opt.log_directory,
                          opt.log_level,
                          opt.log_to_file);

  // We should now have a connection to syslog so we can write the started ENT
  // log.
  CL_SPROUT_STARTED.log();

  if ((opt.log_to_file) && (opt.log_directory != ""))
  {
    TRC_STATUS("Access logging enabled to %s", opt.log_directory.c_str());
    access_logger = new AccessLogger(opt.log_directory);
  }

  init_pjsip_logging(opt.log_level, opt.log_to_file, opt.log_directory);

  std::stringstream options_ss;
  for (int ii = 0; ii < argc; ii++)
  {
    options_ss << argv[ii];
    options_ss << " ";
  }
  std::string options = "Command-line options were: " + options_ss.str();

  TRC_INFO(options.c_str());

  status = init_options(argc, argv, &opt);
  if (status != PJ_SUCCESS)
  {
    return 1;
  }

  // If sub_max_expires is unset, then allow a higher number than the
  // maximum registration expiry, as required by TS 24.229 5.2.3.
  // RFC 3680 suggests 3761 seconds for an expiry of 3600. We thus add
  // 161 seconds for the maximum subscription expiry by default.
  if (opt.sub_max_expires == 0)
  {
    opt.sub_max_expires = opt.reg_max_expires + 161;
    TRC_INFO("Maximum subscription period defaulted to %d seconds, based maximum registration expiry %d seconds",
             opt.sub_max_expires, opt.reg_max_expires);
  }

  if (opt.pidfile != "")
  {
    int rc = Utils::lock_and_write_pidfile(opt.pidfile);
    if (rc == -1)
    {
      // Failure to acquire pidfile lock
      TRC_ERROR("Could not write pidfile - exiting");
      return 2;
    }
  }

  start_signal_handlers();

  if (opt.analytics_enabled)
  {
    analytics_logger = new AnalyticsLogger();
  }

  std::vector<std::string> sproutlet_uris;
  SPROUTLET_MACRO(SPROUTLET_VERIFY_OPTIONS)

  if (opt.sas_server == "0.0.0.0")
  {
    TRC_WARNING("SAS server option was invalid or not configured - SAS is disabled");
    CL_SPROUT_INVALID_SAS_OPTION.log();
  }

  if ((!opt.pcscf_enabled) && (!opt.enabled_scscf) && (!opt.enabled_icscf))
  {
    CL_SPROUT_NO_SI_CSCF.log();
    TRC_WARNING("Most Sprout nodes have at least one of P-CSCF, S-CSCF or I-CSCF enabled");
  }

  if ((opt.pcscf_enabled) && ((opt.enabled_scscf) || (opt.enabled_icscf)))
  {
    TRC_ERROR("Cannot enable both P-CSCF and S/I-CSCF");
    return 1;
  }

  if ((opt.pcscf_enabled) &&
      (opt.upstream_proxy == ""))
  {
    TRC_ERROR("Cannot enable P-CSCF without specifying --routing-proxy");
    return 1;
  }

  if ((opt.ibcf) && (!opt.pcscf_enabled))
  {
    TRC_ERROR("Cannot enable IBCF without also enabling P-CSCF");
    return 1;
  }

  if ((opt.webrtc_port != 0 ) && (!opt.pcscf_enabled))
  {
    TRC_ERROR("Cannot enable WebRTC without also enabling P-CSCF");
    return 1;
  }

  if (((opt.enabled_scscf) || (opt.enabled_icscf)) &&
      (opt.hss_server == ""))
  {
    CL_SPROUT_SI_CSCF_NO_HOMESTEAD.log();
    TRC_ERROR("S/I-CSCF enabled with no Homestead server");
    return 1;
  }

  if ((opt.pcscf_enabled) && (opt.hss_server != ""))
  {
    TRC_WARNING("Homestead server configured on P-CSCF, ignoring");
  }

  if ((opt.pcscf_enabled) && (opt.xdm_server != ""))
  {
    TRC_WARNING("XDM server configured on P-CSCF, ignoring");
  }

  if (((!opt.registration_stores.empty()) || (!opt.impi_stores.empty())) &&
      (opt.auth_enabled) &&
      (opt.worker_threads == 1))
  {
    TRC_WARNING("Use multiple threads for good performance when using memstore and/or authentication");
  }

  if ((opt.pcscf_enabled) && (opt.reg_max_expires != 0))
  {
    TRC_WARNING("A registration expiry period should not be specified for P-CSCF");
  }

  if ((!opt.enum_servers.empty()) &&
      (!opt.enum_file.empty()))
  {
    TRC_WARNING("Both ENUM server and ENUM file lookup enabled - ignoring ENUM file");
  }



  // Ensure our random numbers are unpredictable.
  unsigned int seed;
  pj_time_val now;
  pj_gettimeofday(&now);
  seed = (unsigned int)now.sec ^ (unsigned int)now.msec ^ getpid();
  srand(seed);

  if (opt.pcscf_enabled)
  {
    snmp_setup("bono");
  }
  else
  {
    snmp_setup("sprout");
  }

  SNMP::EventAccumulatorByScopeTable* latency_table;
  SNMP::EventAccumulatorByScopeTable* queue_size_table;
  SNMP::CounterByScopeTable* requests_counter;
  SNMP::CounterByScopeTable* overload_counter;

  SNMP::IPCountTable* homestead_cxn_count = NULL;

  SNMP::EventAccumulatorTable* homestead_latency_table = NULL;
  SNMP::EventAccumulatorTable* homestead_mar_latency_table = NULL;
  SNMP::EventAccumulatorTable* homestead_sar_latency_table = NULL;
  SNMP::EventAccumulatorTable* homestead_uar_latency_table = NULL;
  SNMP::EventAccumulatorTable* homestead_lir_latency_table = NULL;
  SNMP::CounterTable* no_shared_ifcs_set_table = NULL;

  SNMP::ContinuousAccumulatorByScopeTable* token_rate_table = NULL;
  SNMP::ScalarByScopeTable* smoothed_latency_scalar = NULL;
  SNMP::ScalarByScopeTable* target_latency_scalar = NULL;
  SNMP::ScalarByScopeTable* penalties_scalar = NULL;
  SNMP::ScalarByScopeTable* token_rate_scalar = NULL;

  if (opt.pcscf_enabled)
  {
    latency_table = SNMP::EventAccumulatorByScopeTable::create("bono_latency",
                                                               ".1.2.826.0.1.1578918.9.2.2");
    queue_size_table = SNMP::EventAccumulatorByScopeTable::create("bono_queue_size",
                                                                  ".1.2.826.0.1.1578918.9.2.6");
    requests_counter = SNMP::CounterByScopeTable::create("bono_incoming_requests",
                                                         ".1.2.826.0.1.1578918.9.2.4");
    overload_counter = SNMP::CounterByScopeTable::create("bono_rejected_overload",
                                                         ".1.2.826.0.1.1578918.9.2.5");
  }
  else
  {
    latency_table = SNMP::EventAccumulatorByScopeTable::create("sprout_latency",
                                                               ".1.2.826.0.1.1578918.9.3.1");
    queue_size_table = SNMP::EventAccumulatorByScopeTable::create("sprout_queue_size",
                                                                  ".1.2.826.0.1.1578918.9.3.8");
    requests_counter = SNMP::CounterByScopeTable::create("sprout_incoming_requests",
                                                         ".1.2.826.0.1.1578918.9.3.6");
    overload_counter = SNMP::CounterByScopeTable::create("sprout_rejected_overload",
                                                         ".1.2.826.0.1.1578918.9.3.7");

    homestead_cxn_count = SNMP::IPCountTable::create("sprout_homestead_cxn_count",
                                                     ".1.2.826.0.1.1578918.9.3.3.1");
    homestead_latency_table = SNMP::EventAccumulatorTable::create("sprout_homestead_latency",
                                                             ".1.2.826.0.1.1578918.9.3.3.2");
    homestead_mar_latency_table = SNMP::EventAccumulatorTable::create("sprout_homestead_mar_latency",
                                                                 ".1.2.826.0.1.1578918.9.3.3.3");
    homestead_sar_latency_table = SNMP::EventAccumulatorTable::create("sprout_homestead_sar_latency",
                                                                 ".1.2.826.0.1.1578918.9.3.3.4");
    homestead_uar_latency_table = SNMP::EventAccumulatorTable::create("sprout_homestead_uar_latency",
                                                                 ".1.2.826.0.1.1578918.9.3.3.5");
    homestead_lir_latency_table = SNMP::EventAccumulatorTable::create("sprout_homestead_lir_latency",
                                                                 ".1.2.826.0.1.1578918.9.3.3.6");
    no_shared_ifcs_set_table = SNMP::CounterTable::create("no_shared_ifcs_set",
                                                          ".1.2.826.0.1.1578918.9.3.40");
    token_rate_table = SNMP::ContinuousAccumulatorByScopeTable::create("sprout_token_rate",
                                                                       ".1.2.826.0.1.1578918.9.3.27");
    smoothed_latency_scalar = SNMP::ScalarByScopeTable::create("sprout_smoothed_latency",
                                                                ".1.2.826.0.1.1578918.9.3.28");
    target_latency_scalar = SNMP::ScalarByScopeTable::create("sprout_target_latency",
                                                             ".1.2.826.0.1.1578918.9.3.29");
    penalties_scalar = SNMP::ScalarByScopeTable::create("sprout_penalties",
                                                        ".1.2.826.0.1.1578918.9.3.30");
    token_rate_scalar = SNMP::ScalarByScopeTable::create("sprout_current_token_rate",
                                                         ".1.2.826.0.1.1578918.9.3.31");
  }

  // Create Sprout's alarm objects.
  alarm_manager = new AlarmManager();

  enum_comm_monitor = new CommunicationMonitor(new Alarm(alarm_manager,
                                                         "sprout",
                                                         AlarmDef::SPROUT_ENUM_COMM_ERROR,
                                                         AlarmDef::MAJOR),
                                               "Sprout",
                                               "ENUM");

  hss_comm_monitor = new CommunicationMonitor(new Alarm(alarm_manager,
                                                        "sprout",
                                                        AlarmDef::SPROUT_HOMESTEAD_COMM_ERROR,
                                                        AlarmDef::CRITICAL),
                                              "Sprout",
                                              "Homestead");

  ralf_comm_monitor = new CommunicationMonitor(new Alarm(alarm_manager,
                                                         "sprout",
                                                         AlarmDef::SPROUT_RALF_COMM_ERROR,
                                                         AlarmDef::MAJOR),
                                               "Sprout",
                                               "Ralf");

  // Start the load monitor
  load_monitor = new LoadMonitor(opt.target_latency_us,   // Initial target latency (us).
                                 opt.max_tokens,          // Maximum token bucket size.
                                 opt.init_token_rate,     // Initial token fill rate (per sec).
                                 opt.min_token_rate,      // Minimum token fill rate (per sec).
                                 opt.max_token_rate,      // Maximum token fill rate (per sec).
                                 token_rate_table,        // Statistics table for token rate.
                                 smoothed_latency_scalar, // Statistics scalar for current latency.
                                 target_latency_scalar,   // Statistics scalar for target latency.
                                 penalties_scalar,        // Statistics scalar for number of penalties.
                                 token_rate_scalar);      // Statistics scalar for current token rate.

  // Start the health checker
  HealthChecker* hc = new HealthChecker();
  hc->start_thread();

  // Create an exception handler. The exception handler should attempt to
  // quiesce the process before killing it.
  exception_handler = new ExceptionHandler(opt.exception_max_ttl,
                                           true,
                                           hc);

  // Create a DNS resolver and a SIP specific resolver.
  dns_resolver = new DnsCachedResolver(opt.dns_servers, opt.dns_timeout);
  if (opt.pcscf_enabled)
  {
    sip_resolver = new SIPResolver(dns_resolver, opt.sip_blacklist_duration, 0);
  }
  else
  {
    sip_resolver = new SIPResolver(dns_resolver, opt.sip_blacklist_duration);
  }

  // Create a new quiescing manager instance and register our completion handler
  // with it.
  quiescing_mgr = new QuiescingManager();
  quiescing_mgr->register_completion_handler(new QuiesceCompleteHandler());

  // Initialize the PJSIP stack and associated subsystems.
  status = init_stack(opt.sas_system_name,
                      opt.sas_server,
                      opt.pcscf_trusted_port,
                      opt.pcscf_untrusted_port,
                      opt.port_scscf,
                      opt.sas_signaling_if,
                      opt.sproutlet_ports,
                      opt.local_host,
                      opt.public_host,
                      opt.home_domain,
                      opt.additional_home_domains,
                      opt.uri_scscf,
                      opt.sprout_hostname,
                      opt.alias_hosts,
                      sip_resolver,
                      opt.record_routing_model,
                      opt.default_session_expires,
                      opt.max_session_expires,
                      opt.sip_tcp_connect_timeout,
                      opt.sip_tcp_send_timeout,
                      quiescing_mgr,
                      opt.billing_cdf,
                      sproutlet_uris,
                      opt.enable_orig_sip_to_tel_coerce);

  if (status != PJ_SUCCESS)
  {
    CL_SPROUT_SIP_INIT_INTERFACE_FAIL.log(PJUtils::pj_status_to_string(status).c_str());
    TRC_ERROR("Error initializing stack %s", PJUtils::pj_status_to_string(status).c_str());
    return 1;
  }

  //If the flag is set, disable UDP-to-TCP uplift.
  if (opt.disable_tcp_switch)
  {
    TRC_STATUS("Disabling UDP-to-TCP uplift");
    pjsip_cfg_t* pjsip_config = pjsip_cfg();
    pjsip_config->endpt.disable_tcp_switch = true;
  }

  // Set up our signal handler for (un)quiesce signals.
  signal(QUIESCE_SIGNAL, quiesce_unquiesce_handler);
  signal(UNQUIESCE_SIGNAL, quiesce_unquiesce_handler);

  // Now that we know the address family, create an HttpResolver too.
  http_resolver = new HttpResolver(dns_resolver,
                                   stack_data.addr_family,
                                   opt.http_blacklist_duration);

  if (opt.ralf_server != "")
  {
    // Create HttpConnection pool for Ralf Rf billing interface.
    ralf_connection = new HttpConnection(opt.ralf_server,
                                         false,
                                         http_resolver,
                                         NULL, // No SNMP table for connected Ralfs
                                         load_monitor,
                                         SASEvent::HttpLogLevel::PROTOCOL,
                                         ralf_comm_monitor,
                                         "http",
                                         !opt.http_acr_logging);
    ralf_processor = new RalfProcessor(ralf_connection,
                                       exception_handler,
                                       opt.ralf_threads);
  }
  else
  {
    CL_SPROUT_NO_RALF_CONFIGURED.log();
  }

  // Initialise the OPTIONS handling module.
  init_options();

  if (opt.hss_server != "")
  {
    // Create a connection to the HSS.
    TRC_STATUS("Creating connection to HSS %s with HTTP timeout %d",
               opt.hss_server.c_str(), opt.homestead_timeout);
    sifc_service = new SIFCService(new Alarm(alarm_manager,
                                             "sprout",
                                             AlarmDef::SPROUT_SIFC_STATUS,
                                             AlarmDef::CRITICAL),
                                   no_shared_ifcs_set_table);
    hss_connection = new HSSConnection(opt.hss_server,
                                       http_resolver,
                                       load_monitor,
                                       homestead_cxn_count,
                                       homestead_latency_table,
                                       homestead_mar_latency_table,
                                       homestead_sar_latency_table,
                                       homestead_uar_latency_table,
                                       homestead_lir_latency_table,
                                       hss_comm_monitor,
                                       sifc_service,
                                       opt.homestead_timeout);
  }

  // Create FIFC service
  fifc_service = new FIFCService(new Alarm(alarm_manager,
                                           "sprout",
                                           AlarmDef::SPROUT_FIFC_STATUS,
                                           AlarmDef::CRITICAL));

  // Create ENUM service.
  if (!opt.enum_servers.empty())
  {
    TRC_STATUS("Setting up the ENUM server(s)");
    enum_service = new DNSEnumService(opt.enum_servers,
                                      opt.enum_suffix,
                                      new DNSResolverFactory(),
                                      enum_comm_monitor);
  }
  else if (!opt.enum_file.empty())
  {
    TRC_STATUS("Reading from an ENUM file");
    enum_service = new JSONEnumService(opt.enum_file);
  }
  else if (opt.default_tel_uri_translation)
  {
    TRC_STATUS("Setting up ENUM service to do default TEL->SIP URI translation");
    enum_service = new DummyEnumService(opt.home_domain);
  }

  if (opt.pcscf_enabled)
  {
    // Create an ACR factory for the P-CSCF.
    pcscf_acr_factory = (ralf_processor != NULL) ?
                (ACRFactory*)new RalfACRFactory(ralf_processor, ACR::PCSCF) :
                new ACRFactory();

    // Launch stateful proxy as P-CSCF.
    status = init_stateful_proxy(true,
                                 opt.upstream_proxy,
                                 opt.upstream_proxy_port,
                                 opt.upstream_proxy_connections,
                                 opt.upstream_proxy_recycle,
                                 opt.ibcf,
                                 opt.trusted_hosts,
                                 opt.pbxes,
                                 opt.pbx_service_route,
                                 analytics_logger,
                                 pcscf_acr_factory,
                                 "",
                                 quiescing_mgr,
                                 opt.enabled_icscf,
                                 opt.enabled_scscf,
                                 opt.emerg_reg_accepted);
    if (status != PJ_SUCCESS)
    {
      TRC_ERROR("Failed to enable P-CSCF edge proxy. Aborting startup");
      return 1;
    }

    pj_bool_t websockets_enabled = (opt.webrtc_port != 0);
    if (websockets_enabled)
    {
      status = init_websockets((unsigned short)opt.webrtc_port);
      if (status != PJ_SUCCESS)
      {
        TRC_ERROR("Error initializing websockets, %s",
                  PJUtils::pj_status_to_string(status).c_str());

        return 1;
      }
    }
  }

  create_chronos_connection(opt,
                            chronos_comm_monitor);

  scscf_acr_factory = (ralf_processor != NULL) ?
                    (ACRFactory*)new RalfACRFactory(ralf_processor, ACR::SCSCF) :
                    new ACRFactory();

  // Create the SDM and IMPI stores
  int rc = create_astaire_stores(opt,
                                 astaire_resolver,
                                 astaire_comm_monitor,
                                 remote_astaire_comm_monitor);
  if (rc != 0)
  {
    return rc;
  }

  // Use the AOR stores we've create to create the local (and optionally remote)
  // SDMs.
  local_sdm = new SubscriberDataManager(local_aor_store,
                                        chronos_connection,
                                        analytics_logger,
                                        true);

  for (std::vector<AoRStore*>::iterator it = remote_aor_stores.begin();
       it != remote_aor_stores.end();
       ++it)
  {
    SubscriberDataManager* remote_sdm = new SubscriberDataManager(*it,
                                                                  chronos_connection,
                                                                  NULL,
                                                                  false);
    remote_sdms.push_back(remote_sdm);
  }

  // Start the HTTP stack early as plugins might need to register handlers
  // with it.
  HttpStack* http_stack_sig = new HttpStack(opt.http_threads,
                                            exception_handler,
                                            access_logger,
                                            load_monitor);
  try
  {
    http_stack_sig->initialize();
  }
  catch (HttpStack::Exception& e)
  {
    CL_SPROUT_HTTP_INTERFACE_FAIL.log(e._func, e._rc);
    closelog();
    TRC_ERROR("Caught signaling HttpStack::Exception - %s - %d", e._func, e._rc);
    return 1;
  }

  HttpStack* http_stack_mgmt = new HttpStack(NUM_HTTP_MGMT_THREADS,
                                             exception_handler,
                                             access_logger,
                                             load_monitor);
  try
  {
    http_stack_mgmt->initialize();
  }
  catch (HttpStack::Exception& e)
  {
    CL_SPROUT_HTTP_INTERFACE_FAIL.log(e._func, e._rc);
    closelog();
    TRC_ERROR("Caught management HttpStack::Exception - %s - %d", e._func, e._rc);
    return 1;
  }

  // Load the sproutlet plugins.
  PluginLoader* loader = new PluginLoader("/usr/share/clearwater/sprout/plugins",
                                          opt);

  if (!loader->load(sproutlets))
  {
    CL_SPROUT_PLUGIN_FAILURE.log();
    TRC_ERROR("Failed to successfully load plug-ins. Aborting startup");
    return 1;
  }

  // Must happen after all SNMP tables have been registered.
  if (opt.pcscf_enabled)
  {
    init_snmp_handler_threads("bono");
  }
  else
  {
    init_snmp_handler_threads("sprout");
  }

  if (!sproutlets.empty())
  {
    // There are Sproutlets loaded, so start the Sproutlet proxy.
    std::unordered_set<std::string> host_aliases;
    host_aliases.insert(opt.local_host);
    host_aliases.insert(opt.public_host);
    host_aliases.insert(opt.home_domain);
    host_aliases.insert(stack_data.home_domains.begin(),
                        stack_data.home_domains.end());
    host_aliases.insert(stack_data.aliases.begin(),
                        stack_data.aliases.end());

    sproutlet_proxy = new SproutletProxy(stack_data.endpt,
                                         PJSIP_MOD_PRIORITY_UA_PROXY_LAYER+3,
                                         opt.sprout_hostname,
                                         host_aliases,
                                         sproutlets,
                                         opt.stateless_proxies,
                                         opt.max_sproutlet_depth);
    if (sproutlet_proxy == NULL)
    {
      TRC_ERROR("Failed to create SproutletProxy. Aborting startup");
      return 1;
    }
  }

  init_common_sip_processing(requests_counter,
                             hc);

  init_thread_dispatcher(opt.worker_threads,
                         latency_table,
                         queue_size_table,
                         overload_counter,
                         load_monitor,
                         exception_handler,
                         opt.request_on_queue_timeout);

  // Create worker threads first as they take work from the PJSIP threads so
  // need to be ready.
  status = start_worker_threads();
  if (status != PJ_SUCCESS)
  {
    TRC_ERROR("Error starting SIP worker threads, %s", PJUtils::pj_status_to_string(status).c_str());
    return 1;
  }

  status = start_pjsip_thread();
  if (status != PJ_SUCCESS)
  {
    CL_SPROUT_SIP_STACK_INIT_FAIL.log(PJUtils::pj_status_to_string(status).c_str());
    TRC_ERROR("Error starting SIP stack, %s", PJUtils::pj_status_to_string(status).c_str());
    return 1;
  }

  // These tasks can cause a request to be sent to an application server
  // relating to a third party registration, which may cause fallback iFCs to
  // be invoked. We don't increment any statistics relating to the fallback
  // iFCs in these flows though (as they should only be used on initial
  // registration).
  DeregistrationTask::Config deregistration_config(local_sdm,
                                                   remote_sdms,
                                                   hss_connection,
                                                   fifc_service,
                                                   IFCConfiguration(opt.apply_fallback_ifcs,
                                                                    opt.reject_if_no_matching_ifcs,
                                                                    opt.dummy_app_server,
                                                                    NULL,
                                                                    NULL),
                                                   sip_resolver,
                                                   local_impi_store,
                                                   remote_impi_stores);
  PushProfileTask::Config push_profile_config(local_sdm,
                                              remote_sdms,
                                              hss_connection);
  GetCachedDataTask::Config get_cached_data_config(local_sdm, remote_sdms);
  DeleteImpuTask::Config delete_impu_config(local_sdm,
                                            remote_sdms,
                                            hss_connection,
                                            fifc_service,
                                            IFCConfiguration(opt.apply_fallback_ifcs,
                                                             opt.reject_if_no_matching_ifcs,
                                                             opt.dummy_app_server,
                                                             NULL,
                                                             NULL));

  AoRTimeoutTask::Config aor_timeout_config(local_sdm,
                                            remote_sdms,
                                            hss_connection);
  AuthTimeoutTask::Config auth_timeout_config(local_impi_store,
                                              hss_connection);

  TimerHandler<ChronosAoRTimeoutTask, AoRTimeoutTask::Config> aor_timeout_handler(&aor_timeout_config);
  TimerHandler<ChronosAuthTimeoutTask, AuthTimeoutTask::Config> auth_timeout_handler(&auth_timeout_config);
  HttpStackUtils::SpawningHandler<DeregistrationTask, DeregistrationTask::Config> deregistration_handler(&deregistration_config);
  HttpStackUtils::SpawningHandler<PushProfileTask, PushProfileTask::Config> push_profile_handler(&push_profile_config);
  HttpStackUtils::PingHandler ping_handler;
  HttpStackUtils::SpawningHandler<GetBindingsTask, GetCachedDataTask::Config> get_bindings_handler(&get_cached_data_config);
  HttpStackUtils::SpawningHandler<GetSubscriptionsTask, GetCachedDataTask::Config> get_subscriptions_handler(&get_cached_data_config);
  HttpStackUtils::SpawningHandler<DeleteImpuTask, DeleteImpuTask::Config> delete_impu_handler(&delete_impu_config);

  if (opt.enabled_scscf)
  {
    try
    {
      http_stack_sig->register_handler("^/ping$",
                                       &ping_handler);
      http_stack_sig->register_handler("^/timers$",
                                       &aor_timeout_handler);
      http_stack_sig->register_handler("^/authentication-timeout$",
                                       &auth_timeout_handler);
      http_stack_sig->register_handler("^/registrations?*$",
                                       &deregistration_handler);
      http_stack_sig->register_handler("^/registrations/[^/]+$",
                                       &push_profile_handler);
      http_stack_sig->bind_tcp_socket(opt.http_address, opt.http_port);
      http_stack_sig->start(&reg_httpthread_with_pjsip);
    }
    catch (HttpStack::Exception& e)
    {
      CL_SPROUT_HTTP_INTERFACE_FAIL.log(e._func, e._rc);
      TRC_ERROR("Caught signaling HttpStack::Exception - %s - %d", e._func, e._rc);
      return 1;
    }

    try
    {
      http_stack_mgmt->register_handler("^/ping$",
                                        &ping_handler);
      http_stack_mgmt->register_handler("^/impu/[^/]+/bindings$",
                                        &get_bindings_handler);
      http_stack_mgmt->register_handler("^/impu/[^/]+/subscriptions$",
                                        &get_subscriptions_handler);
      http_stack_mgmt->register_handler("^/impu/[^/]+$",
                                        &delete_impu_handler);
      http_stack_mgmt->bind_unix_socket(SPROUT_HTTP_MGMT_SOCKET_PATH);
      http_stack_mgmt->start(&reg_httpthread_with_pjsip);
    }
    catch (HttpStack::Exception& e)
    {
      CL_SPROUT_HTTP_INTERFACE_FAIL.log(e._func, e._rc);
      TRC_ERROR("Caught management HttpStack::Exception - %s - %d", e._func, e._rc);
      return 1;
    }
  }

  // Wait here until the quit semaphore is signaled.
  sem_wait(&term_sem);

  // If we received a TERM while we were quiescing, log that as an error.  We
  // should only receive a TERM when quiescing if something has gone wrong and
  // we have taken longer than 5 minutes to quiesce.
  if (quiescing_mgr->is_quiescing())
  {
    TRC_ERROR("Sprout received a TERM signal when quiescing");
  }

  snmp_terminate("sprout");

  CL_SPROUT_ENDED.log();
  if (opt.enabled_scscf)
  {
    try
    {
      http_stack_sig->stop();
      http_stack_sig->wait_stopped();
    }
    catch (HttpStack::Exception& e)
    {
      CL_SPROUT_HTTP_INTERFACE_STOP_FAIL.log(e._func, e._rc);
      TRC_ERROR("Caught signaling HttpStack::Exception - %s - %d", e._func, e._rc);
    }

    try
    {
      http_stack_mgmt->stop();
      http_stack_mgmt->wait_stopped();
    }
    catch (HttpStack::Exception& e)
    {
      CL_SPROUT_HTTP_INTERFACE_STOP_FAIL.log(e._func, e._rc);
      TRC_ERROR("Caught management HttpStack::Exception - %s - %d", e._func, e._rc);
    }
  }

  // Terminate the PJSIP thread and the worker threads to exit.  We kill
  // the PJSIP thread first - if we killed the worker threads first the
  // rx_msg_q will stop getting serviced so could fill up blocking
  // the PJSIP thread, causing a deadlock.
  stop_pjsip_thread();
  stop_worker_threads();

  // We must call stop_stack here because this terminates the
  // transaction layer, which can otherwise generate work for other modules
  // after they have unregistered.
  stop_stack();

  unregister_thread_dispatcher();
  unregister_common_processing_module();

  // Destroy the Sproutlet Proxy.
  delete sproutlet_proxy;

  // Unload any dynamically loaded sproutlets and delete the loader.
  loader->unload();
  delete loader;

  if (opt.pcscf_enabled)
  {
    if (websockets_enabled)
    {
      destroy_websockets();
    }
    destroy_stateful_proxy();
    delete pcscf_acr_factory;
  }

  destroy_options();
  destroy_stack();

  delete http_stack_sig; http_stack_sig = NULL;
  delete http_stack_mgmt; http_stack_mgmt = NULL;
  delete chronos_connection;
  delete hss_connection;
  delete fifc_service;
  delete sifc_service;
  delete quiescing_mgr;
  delete exception_handler;
  delete load_monitor;
  delete local_sdm;
  delete local_aor_store;
  delete local_data_store;

  for (std::vector<SubscriberDataManager*>::iterator it = remote_sdms.begin();
       it != remote_sdms.end();
       ++it)
  {
    delete *it;
  }
  remote_sdms.clear();

  for (std::vector<AoRStore*>::iterator it = remote_aor_stores.begin();
       it != remote_aor_stores.end();
       ++it)
  {
    delete *it;
  }
  remote_aor_stores.clear();

  for (std::vector<Store*>::iterator it = remote_data_stores.begin();
       it != remote_data_stores.end();
       ++it)
  {
    delete *it;
  }
  remote_data_stores.clear();


  delete local_impi_store;
  delete local_impi_data_store;

  for (ImpiStore* store: remote_impi_stores) { delete store; }
  remote_impi_stores.clear();
  for (Store* store: remote_impi_data_stores) { delete store; }
  remote_impi_data_stores.clear();

  delete ralf_processor;
  delete ralf_connection;
  delete enum_service;
  delete scscf_acr_factory;

  delete sip_resolver;
  delete http_resolver;
  delete astaire_resolver;
  delete dns_resolver;

  delete analytics_logger;

  // Delete Sprout's alarm objects
  delete chronos_comm_monitor;
  delete enum_comm_monitor;
  delete hss_comm_monitor;
  delete astaire_comm_monitor;
  delete remote_astaire_comm_monitor;
  delete ralf_comm_monitor;
  delete alarm_manager;

  delete latency_table;
  delete queue_size_table;
  delete requests_counter;
  delete overload_counter;

  delete homestead_cxn_count;

  delete homestead_latency_table;
  delete homestead_mar_latency_table;
  delete homestead_sar_latency_table;
  delete homestead_uar_latency_table;
  delete homestead_lir_latency_table;
  delete no_shared_ifcs_set_table;

  delete token_rate_table;
  delete smoothed_latency_scalar;
  delete target_latency_scalar;
  delete penalties_scalar;
  delete token_rate_scalar;

  hc->stop_thread();
  delete hc;

  // Unregister the handlers that use semaphores (so we can safely destroy
  // them).
  signal(QUIESCE_SIGNAL, SIG_DFL);
  signal(UNQUIESCE_SIGNAL, SIG_DFL);
  signal(SIGTERM, SIG_DFL);

  sem_destroy(&term_sem);

  return 0;
}
<|MERGE_RESOLUTION|>--- conflicted
+++ resolved
@@ -142,13 +142,9 @@
   OPT_DUMMY_APP_SERVER,
   OPT_HTTP_ACR_LOGGING,
   OPT_HOMESTEAD_TIMEOUT,
-<<<<<<< HEAD
-  OPT_BLACKLISTED_SCSCFS,
-  OPT_ORIG_SIP_TO_TEL_COERCE
-=======
+  OPT_ORIG_SIP_TO_TEL_COERCE,
   OPT_REQUEST_ON_QUEUE_TIMEOUT,
   OPT_BLACKLISTED_SCSCFS
->>>>>>> 14ff4f12
 };
 
 
@@ -1763,11 +1759,8 @@
   opt.dummy_app_server = "";
   opt.http_acr_logging = false;
   opt.homestead_timeout = 750;
-<<<<<<< HEAD
   opt.enable_orig_sip_to_tel_coerce = false;
-=======
   opt.request_on_queue_timeout = 4000;
->>>>>>> 14ff4f12
 
   status = init_logging_options(argc, argv, &opt);
 
