/**
 * @file main.cpp
 *
 * Project Clearwater - IMS in the Cloud
 * Copyright (C) 2013  Metaswitch Networks Ltd
 *
 * This program is free software: you can redistribute it and/or modify it
 * under the terms of the GNU General Public License as published by the
 * Free Software Foundation, either version 3 of the License, or (at your
 * option) any later version, along with the "Special Exception" for use of
 * the program along with SSL, set forth below. This program is distributed
 * in the hope that it will be useful, but WITHOUT ANY WARRANTY;
 * without even the implied warranty of MERCHANTABILITY or FITNESS FOR
 * A PARTICULAR PURPOSE.  See the GNU General Public License for more
 * details. You should have received a copy of the GNU General Public
 * License along with this program.  If not, see
 * <http://www.gnu.org/licenses/>.
 *
 * The author can be reached by email at clearwater@metaswitch.com or by
 * post at Metaswitch Networks Ltd, 100 Church St, Enfield EN2 6BQ, UK
 *
 * Special Exception
 * Metaswitch Networks Ltd  grants you permission to copy, modify,
 * propagate, and distribute a work formed by combining OpenSSL with The
 * Software, or a work derivative of such a combination, even if such
 * copying, modification, propagation, or distribution would otherwise
 * violate the terms of the GPL. You must comply with the GPL in all
 * respects for all of the code used other than OpenSSL.
 * "OpenSSL" means OpenSSL toolkit software distributed by the OpenSSL
 * Project and licensed under the OpenSSL Licenses, or a work based on such
 * software and licensed under the OpenSSL Licenses.
 * "OpenSSL Licenses" means the OpenSSL License and Original SSLeay License
 * under which the OpenSSL Project distributes the OpenSSL toolkit software,
 * as those licenses appear in the file LICENSE-OPENSSL.
 */

extern "C" {
#include <pjsip.h>
#include <pjlib-util.h>
#include <pjlib.h>
}

#include <unistd.h>
#include <sys/types.h>
#include <sys/stat.h>
#include <fcntl.h>
#include <signal.h>
#include <errno.h>
#include <semaphore.h>


// Common STL includes.
#include <cassert>
#include <vector>
#include <map>
#include <set>
#include <list>
#include <queue>
#include <string>
#include <boost/filesystem.hpp>

#include "logger.h"
#include "utils.h"
#include "cfgoptions.h"
#include "sasevent.h"
#include "analyticslogger.h"
#include "subscriber_data_manager.h"
#include "stack.h"
#include "bono.h"
#include "hssconnection.h"
#include "xdmconnection.h"
#include "bono.h"
#include "websockets.h"
#include "memcachedstore.h"
#include "mmtel.h"
#include "options.h"
#include "dnsresolver.h"
#include "astaire_resolver.h"
#include "enumservice.h"
#include "bgcfservice.h"
#include "pjutils.h"
#include "log.h"
#include "quiescing_manager.h"
#include "load_monitor.h"
#include "localstore.h"
#include "scscfselector.h"
#include "chronosconnection.h"
#include "handlers.h"
#include "httpstack.h"
#include "sproutlet.h"
#include "sproutletproxy.h"
#include "pluginloader.h"
#include "sprout_pd_definitions.h"
#include "alarm.h"
#include "communicationmonitor.h"
#include "common_sip_processing.h"
#include "thread_dispatcher.h"
#include "exception_handler.h"
#include "scscfsproutlet.h"
#include "snmp_continuous_accumulator_table.h"
#include "snmp_continuous_accumulator_by_scope_table.h"
#include "snmp_event_accumulator_table.h"
#include "snmp_event_accumulator_by_scope_table.h"
#include "snmp_scalar.h"
#include "snmp_scalar_by_scope_table.h"
#include "snmp_counter_table.h"
#include "snmp_counter_by_scope_table.h"
#include "snmp_success_fail_count_table.h"
#include "snmp_agent.h"
#include "ralf_processor.h"
#include "sprout_alarmdefinition.h"
#include "sproutlet_options.h"

enum OptionTypes
{
  OPT_DEFAULT_SESSION_EXPIRES=256+1,
  OPT_ADDITIONAL_HOME_DOMAINS,
  OPT_EMERGENCY_REG_ACCEPTED,
  OPT_SUB_MAX_EXPIRES,
  OPT_MAX_CALL_LIST_LENGTH,
  OPT_MEMENTO_THREADS,
  OPT_CALL_LIST_TTL,
  OPT_DNS_SERVER,
  OPT_TARGET_LATENCY_US,
  OPT_MEMCACHED_WRITE_FORMAT,
  OPT_OVERRIDE_NPDI,
  OPT_MAX_TOKENS,
  OPT_INIT_TOKEN_RATE,
  OPT_MIN_TOKEN_RATE,
  OPT_CASS_TARGET_LATENCY_US,
  OPT_EXCEPTION_MAX_TTL,
  OPT_MAX_SESSION_EXPIRES,
  OPT_SIP_BLACKLIST_DURATION,
  OPT_HTTP_BLACKLIST_DURATION,
  OPT_ASTAIRE_BLACKLIST_DURATION,
  OPT_SIP_TCP_CONNECT_TIMEOUT,
  OPT_SIP_TCP_SEND_TIMEOUT,
  OPT_SESSION_CONTINUED_TIMEOUT_MS,
  OPT_SESSION_TERMINATED_TIMEOUT_MS,
  OPT_STATELESS_PROXIES,
  OPT_RALF_THREADS,
  OPT_NON_REGISTERING_PBXES,
  OPT_PBX_SERVICE_ROUTE,
  OPT_NON_REGISTER_AUTHENTICATION,
  OPT_FORCE_THIRD_PARTY_REGISTER_BODY,
  OPT_MEMENTO_NOTIFY_URL,
  OPT_PIDFILE,
  OPT_SPROUT_HOSTNAME,
  OPT_LISTEN_PORT,
  SPROUTLET_MACRO(SPROUTLET_OPTION_TYPES)
  OPT_IMPI_STORE_MODE,
  OPT_NONCE_COUNT_SUPPORTED,
  OPT_LOCAL_SITE_NAME,
  OPT_REGISTRATION_STORES,
  OPT_IMPI_STORE,
  OPT_SCSCF_NODE_URI,
  OPT_SAS_USE_SIGNALING_IF,
  OPT_DISABLE_TCP_SWITCH,
  OPT_DEFAULT_TEL_URI_TRANSLATION,
  OPT_CHRONOS_HOSTNAME,
  OPT_SPROUT_CHRONOS_CALLBACK_URI,
  OPT_ALLOW_FALLBACK_IFCS,
};


const static struct pj_getopt_option long_opt[] =
{
  { "pcscf",                        required_argument, 0, 'p'},
  { "webrtc-port",                  required_argument, 0, 'w'},
  { "localhost",                    required_argument, 0, 'l'},
  { "domain",                       required_argument, 0, 'D'},
  { "additional-domains",           required_argument, 0, OPT_ADDITIONAL_HOME_DOMAINS},
  { "alias",                        required_argument, 0, 'n'},
  { "routing-proxy",                required_argument, 0, 'r'},
  { "ibcf",                         required_argument, 0, 'I'},
  { "external-icscf",               required_argument, 0, 'j'},
  { "realm",                        required_argument, 0, 'R'},
  { "local-site-name",              required_argument, 0, OPT_LOCAL_SITE_NAME},
  { "registration-stores",          required_argument, 0, OPT_REGISTRATION_STORES},
  { "impi-store",                   required_argument, 0, OPT_IMPI_STORE},
  { "sas",                          required_argument, 0, 'S'},
  { "hss",                          required_argument, 0, 'H'},
  { "record-routing-model",         required_argument, 0, 'C'},
  { "default-session-expires",      required_argument, 0, OPT_DEFAULT_SESSION_EXPIRES},
  { "max-session-expires",          required_argument, 0, OPT_MAX_SESSION_EXPIRES},
  { "target-latency-us",            required_argument, 0, OPT_TARGET_LATENCY_US},
  { "xdms",                         required_argument, 0, 'X'},
  { "ralf",                         required_argument, 0, 'G'},
  { "dns-server",                   required_argument, 0, OPT_DNS_SERVER },
  { "enum",                         required_argument, 0, 'E'},
  { "enum-suffix",                  required_argument, 0, 'x'},
  { "enum-file",                    required_argument, 0, 'f'},
  { "default-tel-uri-translation",  no_argument,       0, OPT_DEFAULT_TEL_URI_TRANSLATION},
  { "enforce-user-phone",           no_argument,       0, 'u'},
  { "enforce-global-only-lookups",  no_argument,       0, 'g'},
  { "reg-max-expires",              required_argument, 0, 'e'},
  { "sub-max-expires",              required_argument, 0, OPT_SUB_MAX_EXPIRES},
  { "pjsip-threads",                required_argument, 0, 'P'},
  { "worker-threads",               required_argument, 0, 'W'},
  { "analytics",                    required_argument, 0, 'a'},
  { "authentication",               no_argument,       0, 'A'},
  { "log-file",                     required_argument, 0, 'F'},
  { "http-address",                 required_argument, 0, 'T'},
  { "http-port",                    required_argument, 0, 'o'},
  { "http-threads",                 required_argument, 0, 'q'},
  { "billing-cdf",                  required_argument, 0, 'B'},
  { "allow-emergency-registration", no_argument,       0, OPT_EMERGENCY_REG_ACCEPTED},
  { "max-call-list-length",         required_argument, 0, OPT_MAX_CALL_LIST_LENGTH},
  { "memento-threads",              required_argument, 0, OPT_MEMENTO_THREADS},
  { "call-list-ttl",                required_argument, 0, OPT_CALL_LIST_TTL},
  { "memento-notify-url",           required_argument, 0, OPT_MEMENTO_NOTIFY_URL},
  { "log-level",                    required_argument, 0, 'L'},
  { "daemon",                       no_argument,       0, 'd'},
  { "interactive",                  no_argument,       0, 't'},
  { "help",                         no_argument,       0, 'h'},
  { "memcached-write-format",       required_argument, 0, OPT_MEMCACHED_WRITE_FORMAT},
  { "override-npdi",                no_argument,       0, OPT_OVERRIDE_NPDI},
  { "max-tokens",                   required_argument, 0, OPT_MAX_TOKENS},
  { "init-token-rate",              required_argument, 0, OPT_INIT_TOKEN_RATE},
  { "min-token-rate",               required_argument, 0, OPT_MIN_TOKEN_RATE},
  { "cass-target-latency-us",       required_argument, 0, OPT_CASS_TARGET_LATENCY_US},
  { "exception-max-ttl",            required_argument, 0, OPT_EXCEPTION_MAX_TTL},
  { "sip-blacklist-duration",       required_argument, 0, OPT_SIP_BLACKLIST_DURATION},
  { "http-blacklist-duration",      required_argument, 0, OPT_HTTP_BLACKLIST_DURATION},
  { "astaire-blacklist-duration",   required_argument, 0, OPT_ASTAIRE_BLACKLIST_DURATION},
  { "sip-tcp-connect-timeout",      required_argument, 0, OPT_SIP_TCP_CONNECT_TIMEOUT},
  { "sip-tcp-send-timeout",         required_argument, 0, OPT_SIP_TCP_SEND_TIMEOUT},
  { "session-continued-timeout",    required_argument, 0, OPT_SESSION_CONTINUED_TIMEOUT_MS},
  { "session-terminated-timeout",   required_argument, 0, OPT_SESSION_TERMINATED_TIMEOUT_MS},
  { "stateless-proxies",            required_argument, 0, OPT_STATELESS_PROXIES},
  { "non-registering-pbxes",        required_argument, 0, OPT_NON_REGISTERING_PBXES},
  { "ralf-threads",                 required_argument, 0, OPT_RALF_THREADS},
  { "non-register-authentication",  required_argument, 0, OPT_NON_REGISTER_AUTHENTICATION},
  { "pbx-service-route",            required_argument, 0, OPT_PBX_SERVICE_ROUTE},
  { "force-3pr-body",               no_argument,       0, OPT_FORCE_THIRD_PARTY_REGISTER_BODY},
  { "pidfile",                      required_argument, 0, OPT_PIDFILE},
  { "plugin-option",                required_argument, 0, 'N'},
  { "sprout-hostname",              required_argument, 0, OPT_SPROUT_HOSTNAME},
  { "listen-port",                  required_argument, 0, OPT_LISTEN_PORT},
  SPROUTLET_MACRO(SPROUTLET_CFG_PJ_STRUCT)
  { "impi-store-mode",              required_argument, 0, OPT_IMPI_STORE_MODE},
  { "nonce-count-supported",        no_argument,       0, OPT_NONCE_COUNT_SUPPORTED},
  { "scscf-node-uri",               required_argument, 0, OPT_SCSCF_NODE_URI},
  { "sas-use-signaling-interface",  no_argument,       0, OPT_SAS_USE_SIGNALING_IF},
  { "disable-tcp-switch",           no_argument,       0, OPT_DISABLE_TCP_SWITCH},
  { "chronos-hostname",             required_argument, 0, OPT_CHRONOS_HOSTNAME},
<<<<<<< HEAD
=======
  { "sprout-chronos-callback-uri",  required_argument, 0, OPT_SPROUT_CHRONOS_CALLBACK_URI},
  { "allow-fallback-ifcs",          no_argument,       0, OPT_ALLOW_FALLBACK_IFCS},
>>>>>>> bae5e358
  { NULL,                           0,                 0, 0}
};

static std::string pj_options_description = "p:s:i:l:D:c:C:n:e:I:A:R:M:S:H:T:o:q:X:E:x:f:u:g:r:P:w:a:F:L:K:G:B:N:dth";

static sem_t term_sem;

QuiescingManager* quiescing_mgr;

const static int QUIESCE_SIGNAL = SIGQUIT;
const static int UNQUIESCE_SIGNAL = SIGUSR1;

// The minimum value allowed for session expires is 90 seconds, as per RFC4028, section 4
const static int MIN_SESSION_EXPIRES = 90;

static const std::string SPROUT_HTTP_MGMT_SOCKET_PATH = "/tmp/sprout-http-mgmt-socket";
static const int NUM_HTTP_MGMT_THREADS = 5;

static void usage(void)
{
  puts("Options:\n"
       "\n"
       " -p, --pcscf <untrusted port>,<trusted port>\n"
       "                            Enable P-CSCF function with the specified ports\n"
       " -i, --icscf <port>         Enable I-CSCF function on the specified port\n"
       " -s, --scscf <port>         Enable S-CSCF function on the specified port\n"
       " -w, --webrtc-port N        Set local WebRTC listener port to N\n"
       "                            If not specified WebRTC support will be disabled\n"
       " -l, --localhost [<hostname>|<private hostname>,<public hostname>]\n"
       "                            Override the local host name with the specified\n"
       "                            hostname(s) or IP address(es).  If one name/address\n"
       "                            is specified it is used as both private and public names.\n"
       " -D, --domain <name>        The home domain name\n"
       "     --additional-domains <names>\n"
       "                            Comma-separated list of additional home domain names\n"
       " -n, --alias <names>        Optional list of alias host names\n"
       " -r, --routing-proxy <name>[,<port>[,<connections>[,<recycle time>]]]\n"
       "                            Operate as an access proxy using the specified node\n"
       "                            as the upstream routing proxy.  Optionally specifies the port,\n"
       "                            the number of parallel connections to create, and how\n"
       "                            often to recycle these connections (by default a\n"
       "                            single connection to the trusted port is used and never\n"
       "                            recycled).\n"
       " -I, --ibcf <IP addresses>  Operate as an IBCF accepting SIP flows from\n"
       "                            the pre-configured list of IP addresses\n"
       " -j, --external-icscf <I-CSCF URI>\n"
       "                            Route calls to specified external I-CSCF\n"
       " -R, --realm <realm>        Use specified realm for authentication\n"
       "                            (if not specified, local host name is used)\n"
       "     --local-site-name <name>\n"
       "                            The name of the local site (used in a geo-redundant deployment)\n"
       "     --registration-stores <site_name>=<domain>[:<port>][,<site_name>=<domain>[:<port>],...]\n"
       "                            Enables memcached store for registration state and specifies\n"
       "                            location of the memcached store in each site. One of the sites must\n"
       "                            be the local site. Remote sites for geo-redundant storage are optional.\n"
       "                            (If not provided, local store is used)\n"
       "     --impi-store <domain>  Specifies the location of the memcached store for storing\n"
       "                            authentication vectors. There is currently no geo-redundant storage\n"
       "                            for authentication vectors. If this option isn't provided, Sprout uses\n"
       "                            the local site registration store.\n"
       " -S, --sas <ipv4>,<system name>\n"
       "                            Use specified host as Service Assurance Server and specified\n"
       "                            system name to identify this system to SAS.  If this option isn't\n"
       "                            specified SAS is disabled\n"
       " -H, --hss <server>         Name/IP address of the Homestead cluster\n"
       " -C, --record-routing-model <model>\n"
       "                            If 'pcscf', Sprout Record-Routes itself only on initiation of\n"
       "                            originating processing and completion of terminating\n"
       "                            processing. If 'pcscf,icscf', it also Record-Routes on completion\n"
       "                            of originating processing and initiation of terminating\n"
       "                            processing (i.e. when it receives or sends to an I-CSCF).\n"
       "                            If 'pcscf,icscf,as', it also Record-Routes between every AS.\n"
       " -G, --ralf <server>        Name/IP address of Ralf (Rf) billing server.\n"
       "     --ralf-threads N       Number of Ralf threads (default: 25)\n"
       " -X, --xdms <server>        Name/IP address of XDM server\n"
       "     --dns-server <server>[,<server2>,<server3>]\n"
       "                            IP addresses of the DNS servers to use (defaults to 127.0.0.1)\n"
       " -E, --enum <server>[,<server2>,<server3>]\n"
       "                            IP addresses of ENUM server (can't be enabled at same\n"
       "                            time as -f)\n"
       " -x, --enum-suffix <suffix> Suffix appended to ENUM domains (default: .e164.arpa)\n"
       " -f, --enum-file <file>     JSON ENUM config file (can't be enabled at same time as\n"
       "                            -E)\n"
       "     --default-tel-uri-translation\n"
       "                            If no ENUM file or server is configured, always\n"
       "                            convert tel:+1234 to sip:+1234@homedomain\n"
       " -u, --enforce-user-phone   Controls whether ENUM lookups are only done on SIP URIs if they\n"
       "                            contain the SIP URI parameter user=phone (defaults to false)\n"
       " -g, --enforce-global-only-lookups\n"
       "                            Controls whether ENUM lookups are only done when the URI\n"
       "                            contains a global number (defaults to false)\n"
       " -e, --reg-max-expires <expiry>\n"
       "                            The maximum allowed registration period (in seconds)\n"
       "     --sub-max-expires <expiry>\n"
       "                            The maximum allowed subscription period (in seconds)\n"
       "     --default-session-expires <expiry>\n"
       "                            The session expiry period to request\n"
       "                            (in seconds. Min 90. Defaults to 600)\n"
       "     --max-session-expires <expiry>\n"
       "                            The maximum allowed session expiry period.\n"
       "                            (in seconds. Min 90. Defaults to 600)\n"
       "     --target-latency-us <usecs>\n"
       "                            Target latency above which throttling applies (default: 100000)\n"
       "     --cass-target-latency-us <usecs>\n"
       "                            Target latency above which throttling applies for the Cassandra store\n"
       "                            that's part of the Memento application server (default: 1000000)\n"
       "     --max-tokens N         Maximum number of tokens allowed in the token bucket (used by\n"
       "                            the throttling code (default: 1000))\n"
       "     --init-token-rate N    Initial token refill rate of tokens in the token bucket (used by\n"
       "                            the throttling code (default: 100.0))\n"
       "     --min-token-rate N     Minimum token refill rate of tokens in the token bucket (used by\n"
       "                            the throttling code (default: 10.0))\n"
       " -T  --http-address <server>\n"
       "                            Specify the HTTP bind address\n"
       " -o  --http-port <port>     Specify the HTTP bind port\n"
       " -q  --http-threads N       Number of HTTP threads (default: 1)\n"
       " -P, --pjsip-threads N      Number of PJSIP threads (default: 1)\n"
       " -B, --billing-cdf <server> Billing CDF server\n"
       " -W, --worker-threads N     Number of worker threads (default: 1)\n"
       " -a, --analytics <directory>\n"
       "                            Generate analytics logs in specified directory\n"
       " -A, --authentication       Enable authentication\n"
       "     --allow-emergency-registration\n"
       "                            Allow the P-CSCF to acccept emergency registrations.\n"
       "                            Only valid if -p/pcscf is specified.\n"
       "                            WARNING: If this is enabled, all emergency registrations are accepted,\n"
       "                            but they are not policed.\n"
       "                            This parameter is only intended to be enabled during testing.\n"
       "     --max-call-list-length N\n"
       "                            Maximum number of complete call list entries to store. If this is 0,\n"
       "                            then there is no limit (default: 0)\n"
       "     --memento-threads N    Number of Memento threads (default: 25)\n"
       "     --call-list-ttl N      Time to store call lists entries (default: 604800)\n"
       "     --memento-notify-url <url>\n"
       "                            URL Memento should notify when call lists change.\n"
       "     --alarms-enabled       Whether SNMP alarms are enabled (default: false)\n"
       "     --memcached-write-format\n"
       "                            The data format to use when writing registration and subscription data\n"
       "                            to memcached. Valid values are 'binary' and 'json' (default is 'json')\n"
       "     --override-npdi        Whether the deployment should check for number portability data on \n"
       "                            requests that already have the 'npdi' indicator (default: false)\n"
       "     --exception-max-ttl <secs>\n"
       "                            The maximum time before the process exits if it hits an exception.\n"
       "                            The actual time is randomised.\n"
       "     --sip-blacklist-duration <secs>\n"
       "                            The amount of time to blacklist a SIP peer when it is unresponsive.\n"
       "     --http-blacklist-duration <secs>\n"
       "                            The amount of time to blacklist an HTTP peer when it is unresponsive.\n"
       "     --astaire-blacklist-duration <secs>\n"
       "                            The amount of time to blacklist an Astaire node when it is unresponsive.\n"
       "     --sip-tcp-connect-timeout <milliseconds>\n"
       "                            The amount of time to wait for a SIP TCP connection to establish.\n"
       "     --sip-tcp-send-timeout <milliseconds>\n"
       "                            The amount of time to wait for data sent on a SIP TCP connection to be\n"
       "                            acknowledged by the peer.\n"
       "     --session-continued-timeout <milliseconds>\n"
       "                            If an Application Server with default handling of 'continue session'\n"
       "                            is unresponsive, this is the time that sprout will wait (in ms)\n"
       "                            before bypassing the AS and moving onto the next AS in the chain.\n"
       "     --session-terminated-timeout <milliseconds>\n"
       "                            If an Application Server with default handling of 'terminate session'\n"
       "                            is unresponsive, this is the time that sprout will wait (in ms)\n"
       "                            before terminating the session.\n"
       "     --stateless-proxies <comma-separated-list>\n"
       "                            A comma separated list of domain names that are treated as SIP\n"
       "                            stateless proxies. This field should reflect how the servers are\n"
       "                            identified in SIP (for example if a cluster of nodes is identified by\n"
       "                            the name 'cluster.example.com', this value should be used instead of\n"
       "                            the hostnames or IP addresses of individual servers\n"
       "     --non-registering-pbxes <comma-separated-list>\n"
       "                            A comma separated list of IP addresses that are treated as\n"
       "                            non-registering PBXes (i.e. INVITEs should be allowed by the \n"
       "                            P-CSCF, but challenged by the core)\n"
       "     --pbx-service-route <URI>\n"
       "                            The URI of the S-CSCF used to provide services for originating\n"
       "                            services to non-registering PBXes\n"
       "     --non-register-authentication <option>\n"
       "                            Controls when sprout will challenge the sender of a non-REGISTER\n"
       "                            message to provide authentication. Takes one of the following values:\n"
       "                            - 'never' means that sprout never challenges non-REGISTER requests.\n"
       "                            - 'if_proxy_authorization_present' means sprout will only challenge\n"
       "                              requests that already have a Proxy-Authorization header.\n"
       "     --force-3pr-body       Always include the original REGISTER and 200 OK in the body of\n"
       "                            third-party REGISTER messages to application servers, even if the\n"
       "                            User-Data doesn't specify it\n"
       "     --impi-store-mode (av-impi|impi)\n"
       "                            Whether to run the IMPI store in AV and IMPI mode (historical) or\n"
       "                            IMPI-only (forward-looking) mode\n"
       "     --nonce-count-supported\n"
       "                            Whether sprout accepts authentication responses with a nonce count\n"
       "                            greater than 1\n"
       "     --scscf-node-uri <URI>\n"
       "                            The URI of this S-CSCF used by other servers, including AS, to contact\n"
       "                            this specific node. Defaults to \"sip:<localhost>:<port_scscf>\".\n"
       "     --sas-use-signaling-interface\n"
       "                            Whether SAS traffic is to be dispatched over the signaling network\n"
       "                            interface rather than the default management interface\n"
       "     --disable-tcp-switch\n"
       "                            Whether to disable TCP-to-UDP uplift when messages are greater than.\n"
       "                            1300 bytes.\n"
       "     --pidfile=<filename>   Write pidfile\n"
       "     --chronos-hostname <hostname>\n"
       "                            Specify the hostname of a remote Chronos cluster. If unset the default\n"
       "                            is to use localhost, using localhost as the callback URL.\n"
<<<<<<< HEAD
=======
       "     --sprout-chronos-callback-uri <hostname>\n"
       "                            Specify the sprout hostname used for Chronos callbacks. If unset \n"
       "                            the default is to use the sprout-hostname.\n"
       "                            Ignored if chronos-hostname is not set.\n"
       "     --allow-fallback-ifcs  If no Identity elements match for Initial Filter Criteria, use the\n"
       "                            first IFC returned as a fallback.\n"
>>>>>>> bae5e358
       " -N, --plugin-option <plugin>,<name>,<value>\n"
       "                            Provide an option value to a plugin.\n"
       " -F, --log-file <directory>\n"
       "                            Log to file in specified directory\n"
       " -L, --log-level N          Set log level to N (default: 4)\n"
       " -d, --daemon               Run as daemon\n"
       " -t, --interactive          Run in foreground with interactive menu\n"
       " -h, --help                 Show this help screen\n"
      );
}

/// Validate the result we get when using atoi
bool validated_atoi(const char* char_to_int,
                    int& char_as_int)
{
  char_as_int = atoi(char_to_int);
  return (char_to_int == std::to_string(char_as_int));
}

/// Parse a string representing a port.
/// @returns The port number as an int, or zero if the port is invalid.
int parse_port(const std::string& port_str)
{
  int port;
  bool rc = validated_atoi(port_str.c_str(), port);

  if ((!rc) || (port < 0) || (port > 0xFFFF))
  {
    port = 0;
  }

  return port;
}

/// Parse a string representing a port.
/// @returns whether the port is invalid and sets the port
bool parse_port(const std::string& port_str, int& port)
{
  bool rc = validated_atoi(port_str.c_str(), port);

  if ((!rc) || (port < 0) || (port > 0xFFFF))
  {
    return false;
  }

  return true;
}

// Macros for validating an integer parameter
#define VALIDATE_INT_PARAM(PARAMETER, PARAMETER_NAME, TRC_STATEMENT)           \
  int parameter;                                                               \
  bool rc = validated_atoi(pj_optarg, parameter);                              \
                                                                               \
  if (rc)                                                                      \
  {                                                                            \
    PARAMETER = parameter;                                                     \
    TRC_INFO(""#TRC_STATEMENT" set to %d", parameter);                         \
  }                                                                            \
  else                                                                         \
  {                                                                            \
    TRC_ERROR("Invalid value for "#PARAMETER_NAME": %s", pj_optarg);           \
    return -1;                                                                 \
  }

#define VALIDATE_INT_PARAM_NON_ZERO(PARAMETER, PARAMETER_NAME, TRC_STATEMENT)  \
  int parameter;                                                               \
  bool rc = validated_atoi(pj_optarg, parameter);                              \
                                                                               \
  if ((rc) && (parameter > 0))                                                 \
  {                                                                            \
    PARAMETER = parameter;                                                     \
    TRC_INFO(""#TRC_STATEMENT" set to %d", parameter);                         \
  }                                                                            \
  else                                                                         \
  {                                                                            \
    TRC_ERROR("Invalid value for "#PARAMETER_NAME": %s", pj_optarg);           \
    return -1;                                                                 \
  }

static pj_status_t init_logging_options(int argc, char* argv[], struct options* options)
{
  int c;
  int opt_ind;

  pj_optind = 0;
  while ((c = pj_getopt_long(argc, argv, pj_options_description.c_str(), long_opt, &opt_ind)) != -1)
  {
    switch (c)
    {
    case 'L':
      {
        int log_level;
        bool rc = validated_atoi(pj_optarg, log_level);

        if (rc)
        {
          options->log_level = log_level;
        }
        else
        {
          fprintf(stdout, "Invalid log level value (%s), using log level of %d\n",
                  pj_optarg, options->log_level);
        }
      }
      break;

    case 'F':
      options->log_to_file = PJ_TRUE;
      options->log_directory = std::string(pj_optarg);
      break;

    case 'd':
      options->daemon = PJ_TRUE;
      break;

    case 't':
      options->interactive = PJ_TRUE;
      break;

    default:
      // Ignore other options at this point
      break;
    }
  }

  return PJ_SUCCESS;
}

static pj_status_t init_options(int argc, char* argv[], struct options* options)
{
  int c;
  int opt_ind;

  pj_optind = 0;
  while ((c = pj_getopt_long(argc, argv, pj_options_description.c_str(), long_opt, &opt_ind)) != -1)
  {
    switch (c)
    {
    case 'p':
      {
        std::vector<std::string> pcscf_options;
        Utils::split_string(std::string(pj_optarg), ',', pcscf_options, 0, false);
        if (pcscf_options.size() == 2)
        {
          options->pcscf_untrusted_port = parse_port(pcscf_options[0]);
          options->pcscf_trusted_port = parse_port(pcscf_options[1]);
        }

        if ((options->pcscf_untrusted_port != 0) &&
            (options->pcscf_trusted_port != 0))
        {
          TRC_INFO("P-CSCF enabled on ports %d (untrusted) and %d (trusted)",
                   options->pcscf_untrusted_port, options->pcscf_trusted_port);
          options->pcscf_enabled = true;
        }
        else
        {
          TRC_ERROR("P-CSCF ports %s invalid", pj_optarg);
          return -1;
        }
      }
      break;

    case 'w':
      options->webrtc_port = parse_port(std::string(pj_optarg));
      if (options->webrtc_port != 0)
      {
        TRC_INFO("WebRTC port is set to %d", options->webrtc_port);
      }
      else
      {
        TRC_ERROR("WebRTC port %s is invalid", pj_optarg);
        return -1;
      }
      break;

    case 'C':
      if (strcmp(pj_optarg, "pcscf") == 0)
      {
        options->record_routing_model = 1;
      }
      else if (strcmp(pj_optarg, "pcscf,icscf") == 0)
      {
        options->record_routing_model = 2;
      }
      else if (strcmp(pj_optarg, "pcscf,icscf,as") == 0)
      {
        options->record_routing_model = 3;
      }
      else
      {
        TRC_ERROR("--record-routing-model must be one of 'pcscf', 'pcscf,icscf', or 'pcscf,icscf,as'");
        return -1;
      }
      TRC_INFO("Record-Routing model is set to %d", options->record_routing_model);
      break;

    case 'l':
      {
        std::vector<std::string> localhost_options;
        Utils::split_string(std::string(pj_optarg), ',', localhost_options, 0, false);
        if (localhost_options.size() == 1)
        {
          options->local_host = localhost_options[0];
          options->public_host = localhost_options[0];
          TRC_INFO("Override private and public local host names %s",
                   options->local_host.c_str());
        }
        else if (localhost_options.size() == 2)
        {
          options->local_host = localhost_options[0];
          options->public_host = localhost_options[1];
          TRC_INFO("Override private local host name to %s",
                  options->local_host.c_str());
          TRC_INFO("Override public local host name to %s",
                  options->public_host.c_str());
        }
        else
        {
          TRC_WARNING("Invalid --local-host option, ignored");
        }
      }
      break;

    case 'D':
      options->home_domain = std::string(pj_optarg);
      TRC_INFO("Home domain set to %s", pj_optarg);
      break;

    case OPT_ADDITIONAL_HOME_DOMAINS:
      options->additional_home_domains = std::string(pj_optarg);
      TRC_INFO("Additional home domains set to %s", pj_optarg);
      break;

    case 'n':
      options->alias_hosts = std::string(pj_optarg);
      TRC_INFO("Alias host names = %s", pj_optarg);
      break;

    case 'r':
      {
        std::vector<std::string> upstream_proxy_options;
        Utils::split_string(std::string(pj_optarg), ',', upstream_proxy_options, 0, false);
        options->upstream_proxy = upstream_proxy_options[0];
        options->upstream_proxy_port = 0;
        options->upstream_proxy_connections = 1;
        options->upstream_proxy_recycle = 0;
        if (upstream_proxy_options.size() > 1)
        {
          options->upstream_proxy_port = atoi(upstream_proxy_options[1].c_str());
          if (upstream_proxy_options.size() > 2)
          {
            options->upstream_proxy_connections = atoi(upstream_proxy_options[2].c_str());
            if (upstream_proxy_options.size() > 3)
            {
              options->upstream_proxy_recycle = atoi(upstream_proxy_options[3].c_str());
            }
          }
        }
        TRC_INFO("Upstream proxy is set to %s:%d", options->upstream_proxy.c_str(), options->upstream_proxy_port);
        TRC_INFO("  connections = %d", options->upstream_proxy_connections);
        TRC_INFO("  recycle time = %d seconds", options->upstream_proxy_recycle);
      }
      break;

    case 'I':
      options->ibcf = PJ_TRUE;
      options->trusted_hosts = std::string(pj_optarg);
      TRC_INFO("IBCF mode enabled, trusted hosts = %s", pj_optarg);
      break;

    case 'j':
      options->external_icscf_uri = std::string(pj_optarg);
      TRC_INFO("External I-CSCF URI = %s", pj_optarg);
      break;

    case 'R':
      options->auth_realm = std::string(pj_optarg);
      TRC_INFO("Authentication realm %s", pj_optarg);
      break;

    case OPT_LOCAL_SITE_NAME:
      options->local_site_name = std::string(pj_optarg);
      TRC_INFO("Local site name = %s", pj_optarg);
      break;

    case OPT_REGISTRATION_STORES:
      {
        // This option has the format
        // <site_name>=<domain>,[<site_name>=<domain>,<site_name=<domain>,...].
        // For now, just split into a vector of <site_name>=<domain> strings. We
        // need to know the local site name to parse this properly, so we'll do
        // that later.
        std::string stores_arg = std::string(pj_optarg);
        boost::split(options->registration_stores,
                     stores_arg,
                     boost::is_any_of(","));
      }
      break;

    case OPT_IMPI_STORE:
      options->impi_store = std::string(pj_optarg);
      break;

    case 'S':
      {
        std::vector<std::string> sas_options;
        Utils::split_string(std::string(pj_optarg), ',', sas_options, 0, false);
        if (sas_options.size() == 2)
        {
          options->sas_server = sas_options[0];
          options->sas_system_name = sas_options[1];
          TRC_INFO("SAS set to %s", options->sas_server.c_str());
          TRC_INFO("System name is set to %s", options->sas_system_name.c_str());
        }
      }
      break;

    case 'H':
      options->hss_server = std::string(pj_optarg);
      TRC_INFO("HSS server set to %s", pj_optarg);
      break;

    case 'X':
      options->xdm_server = std::string(pj_optarg);
      TRC_INFO("XDM server set to %s", pj_optarg);
      break;

    case 'G':
      options->ralf_server = std::string(pj_optarg);
      TRC_INFO("Ralf server set to %s", pj_optarg);
      break;

    case OPT_RALF_THREADS:
      {
        VALIDATE_INT_PARAM(options->ralf_threads,
                           ralf_threads,
                           Number of ralf threads);
      }
      break;

    case 'E':
      options->enum_servers.clear();
      Utils::split_string(std::string(pj_optarg), ',', options->enum_servers, 0, false);
      TRC_INFO("%d ENUM servers passed on the command line",
               options->enum_servers.size());
      break;

    case 'x':
      options->enum_suffix = std::string(pj_optarg);
      TRC_INFO("ENUM suffix set to %s", pj_optarg);
      break;

    case 'f':
      options->enum_file = std::string(pj_optarg);
      TRC_INFO("ENUM file set to %s", pj_optarg);
      break;

    case OPT_DEFAULT_TEL_URI_TRANSLATION:
      options->default_tel_uri_translation = true;
      TRC_INFO("Default TEL->SIP URI translation available as a fallback if no ENUM is configured");
      break;

    case 'u':
      URIClassifier::enforce_user_phone = true;
      TRC_INFO("ENUM lookups are only done on SIP URIs if they contain user=phone");
      break;

    case 'g':
      URIClassifier::enforce_global = true;
      TRC_INFO("ENUM lookups are only done on URIs if they contain a global number");
      break;

    case 'e':
      {
        VALIDATE_INT_PARAM_NON_ZERO(options->reg_max_expires,
                                    reg_max_expires,
                                    Maximum registration period (in seconds));
      }
      break;

    case OPT_SUB_MAX_EXPIRES:
      {
        VALIDATE_INT_PARAM_NON_ZERO(options->sub_max_expires,
                                    sub_max_expires,
                                    Maximum subscription period (in seconds));
      }
      break;

    case OPT_TARGET_LATENCY_US:
      {
        VALIDATE_INT_PARAM_NON_ZERO(options->target_latency_us,
                                    target_latency_us,
                                    Target latency (in microseconds));
      }
      break;

    case OPT_CASS_TARGET_LATENCY_US:
      {
        VALIDATE_INT_PARAM_NON_ZERO(options->cass_target_latency_us,
                                    cass_target_latency_us,
                                    Target cassandra latency (in microseconds));
      }
      break;

    case OPT_MAX_TOKENS:
      {
        VALIDATE_INT_PARAM_NON_ZERO(options->max_tokens,
                                    max_tokens,
                                    Max tokens);
      }
      break;

    case OPT_INIT_TOKEN_RATE:
      {
        VALIDATE_INT_PARAM_NON_ZERO(options->init_token_rate,
                                    init_token_rate,
                                    Initial token rate);
      }
      break;

    case OPT_MIN_TOKEN_RATE:
      {
        VALIDATE_INT_PARAM_NON_ZERO(options->min_token_rate,
                                    min_token_rate,
                                    Minimum token rate);
      }
      break;

    case OPT_MEMCACHED_WRITE_FORMAT:
      if (strcmp(pj_optarg, "binary") == 0)
      {
        TRC_INFO("Memcached write format set to 'binary'");
        options->memcached_write_format = MemcachedWriteFormat::BINARY;
      }
      else if (strcmp(pj_optarg, "json") == 0)
      {
        TRC_INFO("Memcached write format set to 'json'");
        options->memcached_write_format = MemcachedWriteFormat::JSON;
      }
      else
      {
        TRC_WARNING("Invalid value for memcached-write-format, using '%s'."
                    "Got '%s', valid vales are 'json' and 'binary'",
                    ((options->memcached_write_format == MemcachedWriteFormat::JSON) ?
                     "json" : "binary"),
                    pj_optarg);
      }
      break;

    case 'W':
      {
        VALIDATE_INT_PARAM_NON_ZERO(options->worker_threads,
                                    worker_threads,
                                    Number of worker threads);
      }
      break;

    case 'a':
      options->analytics_enabled = PJ_TRUE;
      options->analytics_directory = std::string(pj_optarg);
      TRC_INFO("Analytics directory set to %s", pj_optarg);
      break;

    case 'A':
      options->auth_enabled = PJ_TRUE;
      TRC_INFO("Authentication enabled");
      break;

    case 'T':
      options->http_address = std::string(pj_optarg);
      TRC_INFO("HTTP address set to %s", pj_optarg);
      break;

    case 'o':
      options->http_port = parse_port(std::string(pj_optarg));
      if (options->http_port != 0)
      {
        TRC_INFO("HTTP port set to %d", options->http_port);
      }
      else
      {
        TRC_ERROR("HTTP port %s is invalid", pj_optarg);
        return -1;
      }
      break;

    case 'q':
      {
        VALIDATE_INT_PARAM_NON_ZERO(options->http_threads,
                                    http_threads,
                                    Number of HTTP threads);
      }
      break;

    case 'B':
      options->billing_cdf = std::string(pj_optarg);
      TRC_INFO("Use %s as billing cdf server", options->billing_cdf.c_str());
      break;

    case 'L':
    case 'F':
    case 'd':
    case 't':
      // Ignore L, F, d and t - these are handled by init_logging_options
      break;

    case OPT_DEFAULT_SESSION_EXPIRES:
      {
        int default_session_expires;
        bool rc = validated_atoi(pj_optarg, default_session_expires);

        if ((rc) && default_session_expires >= MIN_SESSION_EXPIRES)
        {
          options->default_session_expires = default_session_expires;
          TRC_INFO("Default session expiry time set to %d", default_session_expires);
        }
        else
        {
          TRC_WARNING("Invalid value for default session expiry: '%s'. "
                      "The default value of %d will be used.",
                      pj_optarg, options->default_session_expires);
        }
      }
      break;

    case OPT_MAX_SESSION_EXPIRES:
      {
        int max_session_expires;
        bool rc = validated_atoi(pj_optarg, max_session_expires);

        if ((rc) && max_session_expires >= MIN_SESSION_EXPIRES)
        {
          options->max_session_expires = max_session_expires;
          TRC_INFO("Max session expiry time set to %d", max_session_expires);
        }
        else
        {
          TRC_WARNING("Invalid value for max session expiry: '%s'. "
                      "The default value of %d will be used.",
                      pj_optarg, options->max_session_expires);
        }
      }
      break;

    case OPT_EMERGENCY_REG_ACCEPTED:
      options->emerg_reg_accepted = PJ_TRUE;
      TRC_INFO("Emergency registrations accepted");
      break;

    case OPT_MAX_CALL_LIST_LENGTH:
      {
        VALIDATE_INT_PARAM(options->max_call_list_length,
                           max_call_list_length,
                           Max call list length);
      }
      break;

    case OPT_MEMENTO_THREADS:
      {
        VALIDATE_INT_PARAM(options->memento_threads,
                           memento_threads,
                           Memento threads);
      }
      break;

    case OPT_CALL_LIST_TTL:
      {
        VALIDATE_INT_PARAM(options->call_list_ttl,
                           call_list_ttl,
                           TTL for entries in the call list);
      }
      break;

    case OPT_DNS_SERVER:
      options->dns_servers.clear();
      Utils::split_string(std::string(pj_optarg), ',', options->dns_servers, 0, false);
      TRC_INFO("%d DNS servers passed on the command line",
               options->dns_servers.size());
    break;

    case OPT_OVERRIDE_NPDI:
      options->override_npdi = true;
      TRC_INFO("Number portability lookups will be done on URIs containing the 'npdi' indicator");
      break;

    case OPT_EXCEPTION_MAX_TTL:
      {
        VALIDATE_INT_PARAM(options->exception_max_ttl,
                           exception_max_ttl,
                           Max TTL after an exception);
      }
      break;

    case OPT_SIP_BLACKLIST_DURATION:
      {
        VALIDATE_INT_PARAM(options->sip_blacklist_duration,
                           sip_blacklist_duration,
                           SIP blacklist duration);
      }
      break;

    case OPT_HTTP_BLACKLIST_DURATION:
      {
        VALIDATE_INT_PARAM(options->http_blacklist_duration,
                           http_blacklist_duration,
                           HTTP blacklist duration);
      }
      break;

    case OPT_ASTAIRE_BLACKLIST_DURATION:
      options->astaire_blacklist_duration = atoi(pj_optarg);
      TRC_INFO("Astaire blacklist duration set to %d",
               options->astaire_blacklist_duration);
      break;

    case OPT_SIP_TCP_CONNECT_TIMEOUT:
      {
        VALIDATE_INT_PARAM(options->sip_tcp_connect_timeout,
                           sip_tcp_connect_timeout,
                           SIP TCP connect timeout);
      }
      break;

    case OPT_SIP_TCP_SEND_TIMEOUT:
      {
        VALIDATE_INT_PARAM(options->sip_tcp_send_timeout,
                           sip_tcp_send_timeout,
                           SIP TCP send timeout);
      }
      break;

    case OPT_SESSION_CONTINUED_TIMEOUT_MS:
      {
        VALIDATE_INT_PARAM(options->session_continued_timeout_ms,
                           session_continued_timeout_ms,
                           Session continue timeout (in ms));
      }
      break;

    case OPT_SESSION_TERMINATED_TIMEOUT_MS:
      {
        VALIDATE_INT_PARAM(options->session_terminated_timeout_ms,
                           session_terminated_timeout_ms,
                           Session terminated timeout (in ms));
      }
      break;

    case OPT_STATELESS_PROXIES:
      {
        std::vector<std::string> stateless_proxies;
        Utils::split_string(std::string(pj_optarg), ',', stateless_proxies, 0, false);
        options->stateless_proxies.insert(stateless_proxies.begin(),
                                          stateless_proxies.end());
        TRC_INFO("%d stateless proxies are configured",
                 options->stateless_proxies.size());
      }
      break;

    case OPT_NON_REGISTERING_PBXES:
      {
        options->pbxes = std::string(pj_optarg);
        TRC_INFO("Non-registering PBX IP addresses are %s",
                 options->pbxes.c_str());
      }
      break;

    case OPT_PBX_SERVICE_ROUTE:
      {
        options->pbx_service_route = std::string(pj_optarg);
        TRC_INFO("PBX service route is: %s",
                 options->pbx_service_route.c_str());
      }
      break;

    case OPT_NON_REGISTER_AUTHENTICATION:
      {
        std::string this_arg = pj_optarg;

        if (this_arg == "never")
        {
          TRC_INFO("Non-REGISTER authentication set to 'never'");
          options->non_register_auth_mode = NonRegisterAuthentication::NEVER;
        }
        else if (this_arg == "if_proxy_authorization_present")
        {
          TRC_INFO("Non-REGISTER authentication set to 'if_proxy_authorization_present'");
          options->non_register_auth_mode =
            NonRegisterAuthentication::IF_PROXY_AUTHORIZATION_PRESENT;
        }
        else
        {
          TRC_ERROR("Invalid value for non-REGISTER authentication: %s", pj_optarg);
          return -1;
        }
      }
      break;

    case OPT_FORCE_THIRD_PARTY_REGISTER_BODY:
      {
        TRC_INFO("Forcing inclusion of original REGISTER requests/responses on third-party REGISTERs");
        options->force_third_party_register_body = true;
      }
      break;

    case OPT_MEMENTO_NOTIFY_URL:
      options->memento_notify_url = std::string(pj_optarg);
      TRC_INFO("Memento notify URL set to: '%s'",
               options->memento_notify_url.c_str());
      break;

    case OPT_PIDFILE:
      options->pidfile = std::string(pj_optarg);
      TRC_INFO("Pidfile set to %s", pj_optarg);
      break;

    case OPT_IMPI_STORE_MODE:
      if (stricmp(pj_optarg, "av-impi") == 0)
      {
        options->impi_store_mode = ImpiStore::Mode::READ_AV_IMPI_WRITE_AV_IMPI;
        TRC_INFO("IMPI store mode set to: av-impi");
      }
      else if (stricmp(pj_optarg, "impi") == 0)
      {
        options->impi_store_mode = ImpiStore::Mode::READ_IMPI_WRITE_IMPI;
        TRC_INFO("IMPI store mode set to: impi");
      }
      else
      {
        TRC_ERROR("Unknown IMPI store mode: %s", pj_optarg);
      }
      break;

    case OPT_NONCE_COUNT_SUPPORTED:
      options->nonce_count_supported = true;
      TRC_INFO("Nonce counts supported");
      break;

    case OPT_SAS_USE_SIGNALING_IF:
      options->sas_signaling_if = true;
      TRC_INFO("SAS connections created in the signaling namespace");
      break;

    case OPT_DISABLE_TCP_SWITCH:
      options->disable_tcp_switch = true;
      TRC_INFO("Switching to TCP is disabled");
      break;

    case 'N':
      {
        std::vector<std::string> fields;
        Utils::split_string(std::string(pj_optarg), ',', fields, 3);
        if (fields.size() < 3)
        {
          TRC_ERROR("Invalid value for plugin option: %s", pj_optarg);
          return -1;
        }
        TRC_INFO("Plugin '%s' option '%s' set to '%s'",
                 fields[0].c_str(), fields[1].c_str(), fields[2].c_str());
        options->plugin_options[fields[0]].insert({fields[1], fields[2]});
      }
      break;

    case OPT_SCSCF_NODE_URI:
      options->scscf_node_uri = std::string(pj_optarg);
      TRC_INFO("S-CSCF node URI set to %s", pj_optarg);
      break;

    case OPT_SPROUT_HOSTNAME:
      {
        options->sprout_hostname = std::string(pj_optarg);

        if (Utils::parse_ip_address(options->sprout_hostname) ==
            Utils::IPAddressType::INVALID_WITH_PORT)
        {
          TRC_ERROR("The sprout hostname (%s) must not include a port",
                    options->sprout_hostname.c_str());
          return -1;
        }
        else if (Utils::parse_ip_address(options->sprout_hostname) !=
                 Utils::IPAddressType::INVALID)
        {
          TRC_ERROR("The sprout hostname (%s) must not be an IP address",
                    options->sprout_hostname.c_str());
          return -1;
        }

        TRC_INFO("Sprout hostname set to %s", pj_optarg);
      }
      break;

    case OPT_CHRONOS_HOSTNAME:
      options->chronos_hostname = std::string(pj_optarg);
      TRC_INFO("Chronos hostname set to %s", pj_optarg);
      break;

    case OPT_SPROUT_CHRONOS_CALLBACK_URI:
      options->sprout_chronos_callback_uri = std::string(pj_optarg);

    case OPT_LISTEN_PORT:
      {
        int listen_port;
        bool rc = validated_atoi(pj_optarg, listen_port);

        if ((rc) && (listen_port > 0))
        {
          options->sproutlet_ports.insert(listen_port);
          TRC_INFO("Opening port %d for non-default sproutlets", listen_port);
        }
        else
        {
          TRC_ERROR("Invalid value for listen_port: %s", pj_optarg);
          return -1;
        }
      }
      break;

    SPROUTLET_MACRO(SPROUTLET_OPTIONS)

    case 'h':
      usage();
      return -1;

    default:
      TRC_ERROR("Unknown option. Run with --help for help.");
      return -1;
    }
  }

  return PJ_SUCCESS;
}


// Signal handler that simply dumps the stack and then crashes out.
void signal_handler(int sig)
{
  // Reset the signal handlers so that another exception will cause a crash.
  signal(SIGABRT, SIG_DFL);
  signal(SIGSEGV, signal_handler);

  // Log the signal, along with a backtrace.
  TRC_BACKTRACE("Signal %d caught", sig);

  // Ensure the log files are complete - the core file created by abort() below
  // will trigger the log files to be copied to the diags bundle
  TRC_COMMIT();

  // Check if there's a stored jmp_buf on the thread and handle if there is
  exception_handler->handle_exception();

  CL_SPROUT_CRASH.log(strsignal(sig));

  // Dump a core.
  abort();
}


// Signal handler that receives requests to (un)quiesce.
void quiesce_unquiesce_handler(int sig)
{
  // Set the flag indicating whether we're quiescing or not.
  if (sig == QUIESCE_SIGNAL)
  {
    TRC_STATUS("Quiesce signal received");
    set_quiescing_true();
  }
  else
  {
    TRC_STATUS("Unquiesce signal received");
    set_quiescing_false();
  }
}


// Signal handler that triggers sprout termination.
void terminate_handler(int sig)
{
  sem_post(&term_sem);
}

class QuiesceCompleteHandler : public QuiesceCompletionInterface
{
public:
  void quiesce_complete()
  {
    TRC_STATUS("Quiesce complete");
    sem_post(&term_sem);
  }
};


/// Registers HTTP threads with PJSIP so we can use PJSIP APIs on these threads
void reg_httpthread_with_pjsip(evhtp_t * htp, evthr_t * httpthread, void * arg)
{
  if (!pj_thread_is_registered())
  {
    // The thread descriptor must stay in scope for the lifetime of the thread
    // so we must allocate it from heap.  However, this will leak because
    // there is no way of freeing it when the thread terminates (HttpStack
    // does not support a thread termination callback and pthread_cleanup_push
    // won't work in this case).  This is okay for now because HttpStack
    // just creates a pool of threads at start of day.
    pj_thread_desc* td = (pj_thread_desc*)malloc(sizeof(pj_thread_desc));
    pj_bzero(*td, sizeof(pj_thread_desc));
    pj_thread_t *thread = 0;

    pj_status_t thread_reg_status = pj_thread_register("SproutHTTPThread",
                                                       *td,
                                                       &thread);

    if (thread_reg_status != PJ_SUCCESS)
    {
      TRC_ERROR("Failed to register thread with pjsip");
    }
  }
}


void create_sdm_plugins(SubscriberDataManager::SerializerDeserializer*& serializer,
                        std::vector<SubscriberDataManager::SerializerDeserializer*>& deserializers,
                        MemcachedWriteFormat write_format)
{
  deserializers.clear();
  deserializers.push_back(new SubscriberDataManager::JsonSerializerDeserializer());
  deserializers.push_back(new SubscriberDataManager::BinarySerializerDeserializer());

  if (write_format == MemcachedWriteFormat::JSON)
  {
    serializer = new SubscriberDataManager::JsonSerializerDeserializer();
  }
  else
  {
    serializer = new SubscriberDataManager::BinarySerializerDeserializer();
  }
}


// Objects that must be shared with dynamically linked sproutlets must be
// globally scoped.
LoadMonitor* load_monitor = NULL;
HSSConnection* hss_connection = NULL;
Store* local_data_store = NULL;
SubscriberDataManager* local_sdm = NULL;
std::vector<SubscriberDataManager*> remote_sdms;
RalfProcessor* ralf_processor = NULL;
DnsCachedResolver* dns_resolver = NULL;
HttpResolver* http_resolver = NULL;
ACRFactory* scscf_acr_factory = NULL;
EnumService* enum_service = NULL;
ExceptionHandler* exception_handler = NULL;
AlarmManager* alarm_manager = NULL;
AnalyticsLogger* analytics_logger = NULL;
ChronosConnection* chronos_connection = NULL;
ImpiStore* impi_store = NULL;

/*
 * main()
 */
int main(int argc, char* argv[])
{
  pj_status_t status;
  struct options opt;

  SIPResolver* sip_resolver = NULL;
  AstaireResolver* astaire_resolver = NULL;
  std::vector<Store*> remote_data_stores = {};
  Store* impi_memstore = NULL;
  HttpConnection* ralf_connection = NULL;
  ACRFactory* pcscf_acr_factory = NULL;
  pj_bool_t websockets_enabled = PJ_FALSE;
  AccessLogger* access_logger = NULL;
  SproutletProxy* sproutlet_proxy = NULL;
  std::list<Sproutlet*> sproutlets;
  CommunicationMonitor* chronos_comm_monitor = NULL;
  CommunicationMonitor* enum_comm_monitor = NULL;
  CommunicationMonitor* hss_comm_monitor = NULL;
  CommunicationMonitor* astaire_comm_monitor = NULL;
  CommunicationMonitor* remote_astaire_comm_monitor = NULL;
  CommunicationMonitor* ralf_comm_monitor = NULL;

  // Set up our exception signal handler for asserts and segfaults.
  signal(SIGABRT, signal_handler);
  signal(SIGSEGV, signal_handler);

  sem_init(&term_sem, 0, 0);
  signal(SIGTERM, terminate_handler);

  opt.pcscf_enabled = false;
  opt.pcscf_trusted_port = 0;
  opt.pcscf_untrusted_port = 0;
  opt.upstream_proxy_port = 0;
  opt.webrtc_port = 0;
  opt.ibcf = PJ_FALSE;
  opt.external_icscf_uri = "";
  opt.auth_enabled = PJ_FALSE;
  opt.enum_suffix = ".e164.arpa";
  opt.default_tel_uri_translation = false;

  // If changing this default for reg_max_expires, note that
  // debian/homestead.init.d in the homestead repository also defaults
  // reg_max_expires, and so the default value set in that file must be changed
  // also.
  opt.reg_max_expires = 300;

  opt.sub_max_expires = 300;
  opt.sas_server = "0.0.0.0";
  opt.record_routing_model = 1;
  opt.default_session_expires = 10 * 60;
  opt.max_session_expires = 10 * 60;
  opt.worker_threads = 1;
  opt.analytics_enabled = PJ_FALSE;
  opt.http_address = "127.0.0.1";
  opt.http_port = 9888;
  opt.http_threads = 1;
  opt.dns_servers.push_back("127.0.0.1");
  opt.billing_cdf = "";
  opt.emerg_reg_accepted = PJ_FALSE;
  opt.max_call_list_length = 0;
  opt.memento_threads = 25;
  opt.call_list_ttl = 604800;
  opt.target_latency_us = 100000;
  opt.cass_target_latency_us = 1000000;
  opt.max_tokens = 1000;
  opt.init_token_rate = 100.0;
  opt.min_token_rate = 10.0;
  opt.log_to_file = PJ_FALSE;
  opt.log_level = 0;
  opt.daemon = PJ_FALSE;
  opt.interactive = PJ_FALSE;
  opt.memcached_write_format = MemcachedWriteFormat::JSON;
  opt.override_npdi = PJ_FALSE;
  opt.exception_max_ttl = 600;
  opt.sip_blacklist_duration = SIPResolver::DEFAULT_BLACKLIST_DURATION;
  opt.http_blacklist_duration = HttpResolver::DEFAULT_BLACKLIST_DURATION;
  opt.astaire_blacklist_duration = AstaireResolver::DEFAULT_BLACKLIST_DURATION;
  opt.sip_tcp_connect_timeout = 2000;
  opt.sip_tcp_send_timeout = 2000;
  opt.session_continued_timeout_ms = SCSCFSproutlet::DEFAULT_SESSION_CONTINUED_TIMEOUT;
  opt.session_terminated_timeout_ms = SCSCFSproutlet::DEFAULT_SESSION_TERMINATED_TIMEOUT;
  opt.stateless_proxies.clear();
  opt.ralf_threads = 25;
  opt.non_register_auth_mode = NonRegisterAuthentication::NEVER;
  opt.force_third_party_register_body = false;
  opt.listen_port = 0;
  SPROUTLET_MACRO(SPROUTLET_CFG_OPTIONS_DEFAULT_VALUES)
  opt.impi_store_mode = ImpiStore::Mode::READ_IMPI_WRITE_IMPI;
  opt.nonce_count_supported = false;
  opt.scscf_node_uri = "";
  opt.sas_signaling_if = false;
  opt.disable_tcp_switch = false;

  status = init_logging_options(argc, argv, &opt);

  if (status != PJ_SUCCESS)
  {
    return 1;
  }

  if (opt.daemon && opt.interactive)
  {
    TRC_ERROR("Cannot specify both --daemon and --interactive");
    return 1;
  }

  Utils::daemon_log_setup(argc,
                          argv,
                          opt.daemon,
                          opt.log_directory,
                          opt.log_level,
                          opt.log_to_file);

  // We should now have a connection to syslog so we can write the started ENT
  // log.
  CL_SPROUT_STARTED.log();

  if ((opt.log_to_file) && (opt.log_directory != ""))
  {
    TRC_STATUS("Access logging enabled to %s", opt.log_directory.c_str());
    access_logger = new AccessLogger(opt.log_directory);
  }

  init_pjsip_logging(opt.log_level, opt.log_to_file, opt.log_directory);

  std::stringstream options_ss;
  for (int ii = 0; ii < argc; ii++)
  {
    options_ss << argv[ii];
    options_ss << " ";
  }
  std::string options = "Command-line options were: " + options_ss.str();

  TRC_INFO(options.c_str());

  status = init_options(argc, argv, &opt);
  if (status != PJ_SUCCESS)
  {
    return 1;
  }

  if (opt.pidfile != "")
  {
    int rc = Utils::lock_and_write_pidfile(opt.pidfile);
    if (rc == -1)
    {
      // Failure to acquire pidfile lock
      TRC_ERROR("Could not write pidfile - exiting");
      return 2;
    }
  }

  start_signal_handlers();

  if (opt.analytics_enabled)
  {
    analytics_logger = new AnalyticsLogger();
  }

  std::vector<std::string> sproutlet_uris;
  SPROUTLET_MACRO(SPROUTLET_VERIFY_OPTIONS)

  if (opt.sas_server == "0.0.0.0")
  {
    TRC_WARNING("SAS server option was invalid or not configured - SAS is disabled");
    CL_SPROUT_INVALID_SAS_OPTION.log();
  }

  if ((!opt.pcscf_enabled) && (!opt.enabled_scscf) && (!opt.enabled_icscf))
  {
    CL_SPROUT_NO_SI_CSCF.log();
    TRC_WARNING("Most Sprout nodes have at least one of P-CSCF, S-CSCF or I-CSCF enabled");
  }

  if ((opt.pcscf_enabled) && ((opt.enabled_scscf) || (opt.enabled_icscf)))
  {
    TRC_ERROR("Cannot enable both P-CSCF and S/I-CSCF");
    return 1;
  }

  if ((opt.pcscf_enabled) &&
      (opt.upstream_proxy == ""))
  {
    TRC_ERROR("Cannot enable P-CSCF without specifying --routing-proxy");
    return 1;
  }

  if ((opt.ibcf) && (!opt.pcscf_enabled))
  {
    TRC_ERROR("Cannot enable IBCF without also enabling P-CSCF");
    return 1;
  }

  if ((opt.webrtc_port != 0 ) && (!opt.pcscf_enabled))
  {
    TRC_ERROR("Cannot enable WebRTC without also enabling P-CSCF");
    return 1;
  }

  if (((opt.enabled_scscf) || (opt.enabled_icscf)) &&
      (opt.hss_server == ""))
  {
    CL_SPROUT_SI_CSCF_NO_HOMESTEAD.log();
    TRC_ERROR("S/I-CSCF enabled with no Homestead server");
    return 1;
  }

  if ((opt.pcscf_enabled) && (opt.hss_server != ""))
  {
    TRC_WARNING("Homestead server configured on P-CSCF, ignoring");
  }

  if ((opt.pcscf_enabled) && (opt.xdm_server != ""))
  {
    TRC_WARNING("XDM server configured on P-CSCF, ignoring");
  }

  if (((!opt.registration_stores.empty()) || (opt.impi_store != "")) &&
      (opt.auth_enabled) &&
      (opt.worker_threads == 1))
  {
    TRC_WARNING("Use multiple threads for good performance when using memstore and/or authentication");
  }

  if ((opt.pcscf_enabled) && (opt.reg_max_expires != 0))
  {
    TRC_WARNING("A registration expiry period should not be specified for P-CSCF");
  }

  if ((!opt.enum_servers.empty()) &&
      (!opt.enum_file.empty()))
  {
    TRC_WARNING("Both ENUM server and ENUM file lookup enabled - ignoring ENUM file");
  }

  // Parse the registration-stores argument.
  std::string registration_store_location;
  std::vector<std::string> remote_registration_stores_locations;
  if (!opt.registration_stores.empty())
  {
    if (!Utils::parse_stores_arg(opt.registration_stores,
                                 opt.local_site_name,
                                 registration_store_location,
                                 remote_registration_stores_locations))
    {
      TRC_ERROR("Invalid format of registration-stores program argument");
      return 1;
    }

    if (registration_store_location == "")
    {
      // If we've failed to find a local site registration store then Sprout has
      // been misconfigured.
      TRC_ERROR("No local site registration store specified");
      return 1;
    }
    else
    {
      TRC_INFO("Using memcached registration stores");
      TRC_INFO("  Primary store: %s", registration_store_location.c_str());
      std::string remote_registration_stores_str = boost::algorithm::join(remote_registration_stores_locations, ", ");
      TRC_INFO("  Backup store(s): %s", remote_registration_stores_str.c_str());
    }
  }

  // The impi-store argument can either just be a string representing the location
  // of the AV store, or it can be of the format <local_site_name>=<domain>. If
  // it isn't provided, we just use the local site's registration store later.
  std::string impi_store_location;
  if (opt.impi_store != "")
  {
    std::string site;
    if (Utils::split_site_store(opt.impi_store, site, impi_store_location))
    {
      if (site != opt.local_site_name)
      {
        // No local site AV store, so Sprout has been misconfigured.
        TRC_ERROR("No local site AV store specified");
        return 1;
      }
    }
  }

  if (impi_store_location != "")
  {
    TRC_INFO("Using memcached AV store %s", impi_store_location.c_str());
  }
  else
  {
    TRC_INFO("Using registration store for authentication vectors");
  }

  // Ensure our random numbers are unpredictable.
  unsigned int seed;
  pj_time_val now;
  pj_gettimeofday(&now);
  seed = (unsigned int)now.sec ^ (unsigned int)now.msec ^ getpid();
  srand(seed);

  if (opt.pcscf_enabled)
  {
    snmp_setup("bono");
  }
  else
  {
    snmp_setup("sprout");
  }

  SNMP::EventAccumulatorByScopeTable* latency_table;
  SNMP::EventAccumulatorByScopeTable* queue_size_table;
  SNMP::CounterByScopeTable* requests_counter;
  SNMP::CounterByScopeTable* overload_counter;

  SNMP::IPCountTable* homestead_cxn_count = NULL;

  SNMP::EventAccumulatorTable* homestead_latency_table = NULL;
  SNMP::EventAccumulatorTable* homestead_mar_latency_table = NULL;
  SNMP::EventAccumulatorTable* homestead_sar_latency_table = NULL;
  SNMP::EventAccumulatorTable* homestead_uar_latency_table = NULL;
  SNMP::EventAccumulatorTable* homestead_lir_latency_table = NULL;

  SNMP::ContinuousAccumulatorByScopeTable* token_rate_table = NULL;
  SNMP::ScalarByScopeTable* smoothed_latency_scalar = NULL;
  SNMP::ScalarByScopeTable* target_latency_scalar = NULL;
  SNMP::ScalarByScopeTable* penalties_scalar = NULL;
  SNMP::ScalarByScopeTable* token_rate_scalar = NULL;

  if (opt.pcscf_enabled)
  {
    latency_table = SNMP::EventAccumulatorByScopeTable::create("bono_latency",
                                                               ".1.2.826.0.1.1578918.9.2.2");
    queue_size_table = SNMP::EventAccumulatorByScopeTable::create("bono_queue_size",
                                                                  ".1.2.826.0.1.1578918.9.2.6");
    requests_counter = SNMP::CounterByScopeTable::create("bono_incoming_requests",
                                                         ".1.2.826.0.1.1578918.9.2.4");
    overload_counter = SNMP::CounterByScopeTable::create("bono_rejected_overload",
                                                         ".1.2.826.0.1.1578918.9.2.5");
  }
  else
  {
    latency_table = SNMP::EventAccumulatorByScopeTable::create("sprout_latency",
                                                               ".1.2.826.0.1.1578918.9.3.1");
    queue_size_table = SNMP::EventAccumulatorByScopeTable::create("sprout_queue_size",
                                                                  ".1.2.826.0.1.1578918.9.3.8");
    requests_counter = SNMP::CounterByScopeTable::create("sprout_incoming_requests",
                                                         ".1.2.826.0.1.1578918.9.3.6");
    overload_counter = SNMP::CounterByScopeTable::create("sprout_rejected_overload",
                                                         ".1.2.826.0.1.1578918.9.3.7");

    homestead_cxn_count = SNMP::IPCountTable::create("sprout_homestead_cxn_count",
                                                     ".1.2.826.0.1.1578918.9.3.3.1");
    homestead_latency_table = SNMP::EventAccumulatorTable::create("sprout_homestead_latency",
                                                             ".1.2.826.0.1.1578918.9.3.3.2");
    homestead_mar_latency_table = SNMP::EventAccumulatorTable::create("sprout_homestead_mar_latency",
                                                                 ".1.2.826.0.1.1578918.9.3.3.3");
    homestead_sar_latency_table = SNMP::EventAccumulatorTable::create("sprout_homestead_sar_latency",
                                                                 ".1.2.826.0.1.1578918.9.3.3.4");
    homestead_uar_latency_table = SNMP::EventAccumulatorTable::create("sprout_homestead_uar_latency",
                                                                 ".1.2.826.0.1.1578918.9.3.3.5");
    homestead_lir_latency_table = SNMP::EventAccumulatorTable::create("sprout_homestead_lir_latency",
                                                                 ".1.2.826.0.1.1578918.9.3.3.6");
    token_rate_table = SNMP::ContinuousAccumulatorByScopeTable::create("sprout_token_rate",
                                                                       ".1.2.826.0.1.1578918.9.3.27");
    smoothed_latency_scalar = SNMP::ScalarByScopeTable::create("sprout_smoothed_latency",
                                                                ".1.2.826.0.1.1578918.9.3.28");
    target_latency_scalar = SNMP::ScalarByScopeTable::create("sprout_target_latency",
                                                             ".1.2.826.0.1.1578918.9.3.29");
    penalties_scalar = SNMP::ScalarByScopeTable::create("sprout_penalties",
                                                        ".1.2.826.0.1.1578918.9.3.30");
    token_rate_scalar = SNMP::ScalarByScopeTable::create("sprout_current_token_rate",
                                                         ".1.2.826.0.1.1578918.9.3.31");
  }

  // Create Sprout's alarm objects.
  alarm_manager = new AlarmManager();

  chronos_comm_monitor = new CommunicationMonitor(new Alarm(alarm_manager,
                                                            "sprout",
                                                            AlarmDef::SPROUT_CHRONOS_COMM_ERROR,
                                                            AlarmDef::MAJOR),
                                                  "Sprout",
                                                  "Chronos");

  enum_comm_monitor = new CommunicationMonitor(new Alarm(alarm_manager,
                                                         "sprout",
                                                         AlarmDef::SPROUT_ENUM_COMM_ERROR,
                                                         AlarmDef::MAJOR),
                                               "Sprout",
                                               "ENUM");

  hss_comm_monitor = new CommunicationMonitor(new Alarm(alarm_manager,
                                                        "sprout",
                                                        AlarmDef::SPROUT_HOMESTEAD_COMM_ERROR,
                                                        AlarmDef::CRITICAL),
                                              "Sprout",
                                              "Homestead");

  astaire_comm_monitor = new CommunicationMonitor(new Alarm(alarm_manager,
                                                            "sprout",
                                                            AlarmDef::SPROUT_ASTAIRE_COMM_ERROR,
                                                            AlarmDef::CRITICAL),
                                                  "Sprout",
                                                  "Astaire");

  remote_astaire_comm_monitor = new CommunicationMonitor(new Alarm(alarm_manager,
                                                                   "sprout",
                                                                   AlarmDef::SPROUT_REMOTE_ASTAIRE_COMM_ERROR,
                                                                   AlarmDef::CRITICAL),
                                                         "Sprout",
                                                         "remote Astaire");

  ralf_comm_monitor = new CommunicationMonitor(new Alarm(alarm_manager,
                                                         "sprout",
                                                         AlarmDef::SPROUT_RALF_COMM_ERROR,
                                                         AlarmDef::MAJOR),
                                               "Sprout",
                                               "Ralf");

  // Start the load monitor
  load_monitor = new LoadMonitor(opt.target_latency_us,   // Initial target latency (us).
                                 opt.max_tokens,          // Maximum token bucket size.
                                 opt.init_token_rate,     // Initial token fill rate (per sec).
                                 opt.min_token_rate,      // Minimum token fill rate (per sec).
                                 token_rate_table,        // Statistics table for token rate.
                                 smoothed_latency_scalar, // Statistics scalar for current latency.
                                 target_latency_scalar,   // Statistics scalar for target latency.
                                 penalties_scalar,        // Statistics scalar for number of penalties.
                                 token_rate_scalar);      // Statistics scalar for current token rate.

  // Start the health checker
  HealthChecker* hc = new HealthChecker();
  hc->start_thread();

  // Create an exception handler. The exception handler should attempt to
  // quiesce the process before killing it.
  exception_handler = new ExceptionHandler(opt.exception_max_ttl,
                                           true,
                                           hc);

  // Create a DNS resolver and a SIP specific resolver.
  dns_resolver = new DnsCachedResolver(opt.dns_servers);
  sip_resolver = new SIPResolver(dns_resolver, opt.sip_blacklist_duration);

  // Create a new quiescing manager instance and register our completion handler
  // with it.
  quiescing_mgr = new QuiescingManager();
  quiescing_mgr->register_completion_handler(new QuiesceCompleteHandler());

  // Initialize the PJSIP stack and associated subsystems.
  status = init_stack(opt.sas_system_name,
                      opt.sas_server,
                      opt.pcscf_trusted_port,
                      opt.pcscf_untrusted_port,
                      opt.port_scscf,
                      opt.sas_signaling_if,
                      opt.sproutlet_ports,
                      opt.local_host,
                      opt.public_host,
                      opt.home_domain,
                      opt.additional_home_domains,
                      opt.uri_scscf,
                      opt.sprout_hostname,
                      opt.alias_hosts,
                      sip_resolver,
                      opt.record_routing_model,
                      opt.default_session_expires,
                      opt.max_session_expires,
                      opt.sip_tcp_connect_timeout,
                      opt.sip_tcp_send_timeout,
                      quiescing_mgr,
                      opt.billing_cdf,
                      sproutlet_uris);

  if (status != PJ_SUCCESS)
  {
    CL_SPROUT_SIP_INIT_INTERFACE_FAIL.log(PJUtils::pj_status_to_string(status).c_str());
    TRC_ERROR("Error initializing stack %s", PJUtils::pj_status_to_string(status).c_str());
    return 1;
  }

  //If the flag is set, disable UDP-to-TCP uplift.
  if (opt.disable_tcp_switch)
  {
    TRC_STATUS("Disabling UDP-to-TCP uplift");
    pjsip_cfg_t* pjsip_config = pjsip_cfg();
    pjsip_config->endpt.disable_tcp_switch = true;
  }

  // Set up our signal handler for (un)quiesce signals.
  signal(QUIESCE_SIGNAL, quiesce_unquiesce_handler);
  signal(UNQUIESCE_SIGNAL, quiesce_unquiesce_handler);

  // Now that we know the address family, create an HttpResolver too.
  http_resolver = new HttpResolver(dns_resolver,
                                   stack_data.addr_family,
                                   opt.http_blacklist_duration);

  if (opt.ralf_server != "")
  {
    // Create HttpConnection pool for Ralf Rf billing interface.
    ralf_connection = new HttpConnection(opt.ralf_server,
                                         false,
                                         http_resolver,
                                         NULL, // No SNMP table for connected Ralfs
                                         load_monitor,
                                         SASEvent::HttpLogLevel::PROTOCOL,
                                         ralf_comm_monitor);
    ralf_processor = new RalfProcessor(ralf_connection,
                                       exception_handler,
                                       opt.ralf_threads);
  }
  else
  {
    CL_SPROUT_NO_RALF_CONFIGURED.log();
  }

  // Initialise the OPTIONS handling module.
  status = init_options();

  if (opt.hss_server != "")
  {
    // Create a connection to the HSS.
    TRC_STATUS("Creating connection to HSS %s", opt.hss_server.c_str());
    hss_connection = new HSSConnection(opt.hss_server,
                                       http_resolver,
                                       load_monitor,
                                       homestead_cxn_count,
                                       homestead_latency_table,
                                       homestead_mar_latency_table,
                                       homestead_sar_latency_table,
                                       homestead_uar_latency_table,
                                       homestead_lir_latency_table,
                                       hss_comm_monitor,
                                       opt.uri_scscf);
  }

  // Create ENUM service.
  if (!opt.enum_servers.empty())
  {
    TRC_STATUS("Setting up the ENUM server(s)");
    enum_service = new DNSEnumService(opt.enum_servers,
                                      opt.enum_suffix,
                                      new DNSResolverFactory(),
                                      enum_comm_monitor);
  }
  else if (!opt.enum_file.empty())
  {
    TRC_STATUS("Reading from an ENUM file");
    enum_service = new JSONEnumService(opt.enum_file);
  }
  else if (opt.default_tel_uri_translation)
  {
    TRC_STATUS("Setting up ENUM service to do default TEL->SIP URI translation");
    enum_service = new DummyEnumService(opt.home_domain);
  }

  if (opt.pcscf_enabled)
  {
    // Create an ACR factory for the P-CSCF.
    pcscf_acr_factory = (ralf_processor != NULL) ?
                (ACRFactory*)new RalfACRFactory(ralf_processor, ACR::PCSCF) :
                new ACRFactory();

    // Launch stateful proxy as P-CSCF.
    status = init_stateful_proxy(NULL,
                                 NULL,
                                 NULL,
                                 true,
                                 opt.upstream_proxy,
                                 opt.upstream_proxy_port,
                                 opt.upstream_proxy_connections,
                                 opt.upstream_proxy_recycle,
                                 opt.ibcf,
                                 opt.trusted_hosts,
                                 opt.pbxes,
                                 opt.pbx_service_route,
                                 analytics_logger,
                                 NULL,
                                 NULL,
                                 NULL,
                                 pcscf_acr_factory,
                                 NULL,
                                 NULL,
                                 "",
                                 quiescing_mgr,
                                 opt.enabled_icscf,
                                 opt.enabled_scscf,
                                 opt.emerg_reg_accepted);
    if (status != PJ_SUCCESS)
    {
      TRC_ERROR("Failed to enable P-CSCF edge proxy");
      return 1;
    }

    pj_bool_t websockets_enabled = (opt.webrtc_port != 0);
    if (websockets_enabled)
    {
      status = init_websockets((unsigned short)opt.webrtc_port);
      if (status != PJ_SUCCESS)
      {
        TRC_ERROR("Error initializing websockets, %s",
                  PJUtils::pj_status_to_string(status).c_str());

        return 1;
      }
    }
  }

  // Create a connection to Chronos.
  std::string port_str = std::to_string(opt.http_port);

  std::string chronos_service;
  std::string chronos_callback_host = "127.0.0.1:" + port_str;

  if (opt.chronos_hostname == "")
  {
    chronos_service = "127.0.0.1:7253";

    Utils::IPAddressType address_type = Utils::parse_ip_address(opt.http_address);

    if ((address_type == Utils::IPAddressType::IPV6_ADDRESS) ||
        (address_type == Utils::IPAddressType::IPV6_ADDRESS_WITH_PORT) ||
        (address_type == Utils::IPAddressType::IPV6_ADDRESS_BRACKETED))
    {
      chronos_callback_host = "[::1]:" + port_str;
    }
  }
  else
  {
    std::string chronos_callback_uri = opt.sprout_chronos_callback_uri;

    if (chronos_callback_uri == "")
    {
      chronos_callback_uri = opt.sprout_hostname;
    }

    chronos_service = opt.chronos_hostname + ":7253";
    chronos_callback_host = chronos_callback_uri + ":" + port_str;
  }

  TRC_STATUS("Creating connection to Chronos %s using %s as the callback URI",
             chronos_service.c_str(),
             chronos_callback_host.c_str());
  chronos_connection = new ChronosConnection(chronos_service,
                                             chronos_callback_host,
                                             http_resolver,
                                             chronos_comm_monitor);

  scscf_acr_factory = (ralf_processor != NULL) ?
                    (ACRFactory*)new RalfACRFactory(ralf_processor, ACR::SCSCF) :
                    new ACRFactory();

  if (registration_store_location != "")
  {
    // Use memcached store.
    TRC_STATUS("Using memcached compatible store with binary protocol");

    astaire_resolver = new AstaireResolver(dns_resolver,
                                           stack_data.addr_family,
                                           opt.astaire_blacklist_duration);

    local_data_store = (Store*)new TopologyNeutralMemcachedStore(registration_store_location,
                                                                 astaire_resolver,
                                                                 false,
                                                                 astaire_comm_monitor);

    if (!remote_registration_stores_locations.empty())
    {
      // Use remote memcached store too.
      TRC_STATUS("Using remote memcached compatible stores with binary protocol");
       for (std::vector<std::string>::iterator it = remote_registration_stores_locations.begin();
           it != remote_registration_stores_locations.end();
           ++it)
      {
        Store* remote_data_store = (Store*)new TopologyNeutralMemcachedStore(*it,
                                                                             astaire_resolver,
                                                                             true,
                                                                             remote_astaire_comm_monitor);
        remote_data_stores.push_back(remote_data_store);
      }
    }
  }
  else
  {
    // Use local store.
    TRC_STATUS("Using local store");
    local_data_store = (Store*)new LocalStore();
  }

  if (local_data_store == NULL)
  {
    TRC_ERROR("Failed to connect to data store");
    exit(0);
  }

  // Create local and optionally remote registration data stores.
  //
  // It is fine to reuse these variables for creating both stores, as
  // ownership of the objects they point to is transferred to the store when
  // it is constructed.
  SubscriberDataManager::SerializerDeserializer* serializer;
  std::vector<SubscriberDataManager::SerializerDeserializer*> deserializers;

  create_sdm_plugins(serializer,
                     deserializers,
                     opt.memcached_write_format);
  local_sdm = new SubscriberDataManager(local_data_store,
                                        serializer,
                                        deserializers,
                                        chronos_connection,
                                        analytics_logger,
                                        true);


  for (std::vector<Store*>::iterator it = remote_data_stores.begin();
       it != remote_data_stores.end();
       ++it)
  {
    create_sdm_plugins(serializer,
                       deserializers,
                       opt.memcached_write_format);
    SubscriberDataManager* remote_sdm = new SubscriberDataManager(*it,
                                                                  serializer,
                                                                  deserializers,
                                                                  chronos_connection,
                                                                  NULL,
                                                                  false);
    remote_sdms.push_back(remote_sdm);
  }

  // Start the HTTP stack early as plugins might need to register handlers
  // with it.
  HttpStack* http_stack_sig = new HttpStack(opt.http_threads,
                                            exception_handler,
                                            access_logger,
                                            load_monitor);
  try
  {
    http_stack_sig->initialize();
  }
  catch (HttpStack::Exception& e)
  {
    CL_SPROUT_HTTP_INTERFACE_FAIL.log(e._func, e._rc);
    closelog();
    TRC_ERROR("Caught signaling HttpStack::Exception - %s - %d\n", e._func, e._rc);
    return 1;
  }

  HttpStack* http_stack_mgmt = new HttpStack(NUM_HTTP_MGMT_THREADS,
                                             exception_handler,
                                             access_logger,
                                             load_monitor);
  try
  {
    http_stack_mgmt->initialize();
  }
  catch (HttpStack::Exception& e)
  {
    CL_SPROUT_HTTP_INTERFACE_FAIL.log(e._func, e._rc);
    closelog();
    TRC_ERROR("Caught management HttpStack::Exception - %s - %d\n", e._func, e._rc);
    return 1;
  }

  // Create an AV store using the local store and initialise the authentication
  // sproutlet.  We don't create a AV store using the remote data store as
  // Authentication Vectors are only stored for a short period after the
  // relevant challenge is sent.
  if (impi_store_location != "")
  {
    impi_memstore = (Store*)new TopologyNeutralMemcachedStore(impi_store_location,
                                                              astaire_resolver,
                                                              astaire_comm_monitor);
    impi_store = new ImpiStore(impi_memstore, opt.impi_store_mode);
  }
  else
  {
    impi_store = new ImpiStore(local_data_store, opt.impi_store_mode);
  }

  // Load the sproutlet plugins.
  PluginLoader* loader = new PluginLoader("/usr/share/clearwater/sprout/plugins",
                                          opt);

  if (!loader->load(sproutlets))
  {
    CL_SPROUT_PLUGIN_FAILURE.log();
    TRC_ERROR("Failed to successfully load plug-ins");
    return 1;
  }

  // Must happen after all SNMP tables have been registered.
  if (opt.pcscf_enabled)
  {
    init_snmp_handler_threads("bono");
  }
  else
  {
    init_snmp_handler_threads("sprout");
  }

  if (!sproutlets.empty())
  {
    // There are Sproutlets loaded, so start the Sproutlet proxy.
    std::unordered_set<std::string> host_aliases;
    host_aliases.insert(opt.local_host);
    host_aliases.insert(opt.public_host);
    host_aliases.insert(opt.home_domain);
    host_aliases.insert(stack_data.home_domains.begin(),
                        stack_data.home_domains.end());
    host_aliases.insert(stack_data.aliases.begin(),
                        stack_data.aliases.end());

    sproutlet_proxy = new SproutletProxy(stack_data.endpt,
                                         PJSIP_MOD_PRIORITY_UA_PROXY_LAYER+3,
                                         opt.sprout_hostname,
                                         host_aliases,
                                         sproutlets,
                                         opt.stateless_proxies);
    if (sproutlet_proxy == NULL)
    {
      TRC_ERROR("Failed to create SproutletProxy");
      return 1;
    }
  }

  init_common_sip_processing(load_monitor,
                             requests_counter,
                             overload_counter,
                             hc);

  init_thread_dispatcher(opt.worker_threads,
                         latency_table,
                         queue_size_table,
                         load_monitor,
                         exception_handler);

  // Create worker threads first as they take work from the PJSIP threads so
  // need to be ready.
  status = start_worker_threads();
  if (status != PJ_SUCCESS)
  {
    TRC_ERROR("Error starting SIP worker threads, %s", PJUtils::pj_status_to_string(status).c_str());
    return 1;
  }

  status = start_pjsip_thread();
  if (status != PJ_SUCCESS)
  {
    CL_SPROUT_SIP_STACK_INIT_FAIL.log(PJUtils::pj_status_to_string(status).c_str());
    TRC_ERROR("Error starting SIP stack, %s", PJUtils::pj_status_to_string(status).c_str());
    return 1;
  }

  AoRTimeoutTask::Config aor_timeout_config(local_sdm, remote_sdms, hss_connection);
  AuthTimeoutTask::Config auth_timeout_config(impi_store, hss_connection);
  DeregistrationTask::Config deregistration_config(local_sdm,
                                                   remote_sdms,
                                                   hss_connection,
                                                   sip_resolver,
                                                   impi_store);
  GetCachedDataTask::Config get_cached_data_config(local_sdm, remote_sdms);
  DeleteImpuTask::Config delete_impu_config(local_sdm, remote_sdms, hss_connection);

  // The AoRTimeoutTask and AuthTimeoutTask both handle
  // chronos requests, so use the ChronosHandler.
  ChronosHandler<AoRTimeoutTask, AoRTimeoutTask::Config> aor_timeout_handler(&aor_timeout_config);
  ChronosHandler<AuthTimeoutTask, AuthTimeoutTask::Config> auth_timeout_handler(&auth_timeout_config);
  HttpStackUtils::SpawningHandler<DeregistrationTask, DeregistrationTask::Config> deregistration_handler(&deregistration_config);
  HttpStackUtils::PingHandler ping_handler;
  HttpStackUtils::SpawningHandler<GetBindingsTask, GetCachedDataTask::Config> get_bindings_handler(&get_cached_data_config);
  HttpStackUtils::SpawningHandler<GetSubscriptionsTask, GetCachedDataTask::Config> get_subscriptions_handler(&get_cached_data_config);
  HttpStackUtils::SpawningHandler<DeleteImpuTask, DeleteImpuTask::Config> delete_impu_handler(&delete_impu_config);

  if (opt.enabled_scscf)
  {
    try
    {
      http_stack_sig->register_handler("^/ping$",
                                       &ping_handler);
      http_stack_sig->register_handler("^/timers$",
                                       &aor_timeout_handler);
      http_stack_sig->register_handler("^/authentication-timeout$",
                                       &auth_timeout_handler);
      http_stack_sig->register_handler("^/registrations?*$",
                                       &deregistration_handler);
      http_stack_sig->bind_tcp_socket(opt.http_address, opt.http_port);
      http_stack_sig->start(&reg_httpthread_with_pjsip);
    }
    catch (HttpStack::Exception& e)
    {
      CL_SPROUT_HTTP_INTERFACE_FAIL.log(e._func, e._rc);
      TRC_ERROR("Caught signaling HttpStack::Exception - %s - %d\n", e._func, e._rc);
      return 1;
    }

    try
    {
      http_stack_mgmt->register_handler("^/ping$",
                                        &ping_handler);
      http_stack_mgmt->register_handler("^/impu/[^/]+/bindings$",
                                        &get_bindings_handler);
      http_stack_mgmt->register_handler("^/impu/[^/]+/subscriptions$",
                                        &get_subscriptions_handler);
      http_stack_mgmt->register_handler("^/impu/[^/]+$",
                                        &delete_impu_handler);
      http_stack_mgmt->bind_unix_socket(SPROUT_HTTP_MGMT_SOCKET_PATH);
      http_stack_mgmt->start(&reg_httpthread_with_pjsip);
    }
    catch (HttpStack::Exception& e)
    {
      CL_SPROUT_HTTP_INTERFACE_FAIL.log(e._func, e._rc);
      TRC_ERROR("Caught management HttpStack::Exception - %s - %d\n", e._func, e._rc);
      return 1;
    }
  }

  // Wait here until the quit semaphore is signaled.
  sem_wait(&term_sem);

  // If we received a TERM while we were quiescing, log that as an error.  We
  // should only receive a TERM when quiescing if something has gone wrong and
  // we have taken longer than 5 minutes to quiesce.
  if (quiescing_mgr->is_quiescing())
  {
    TRC_ERROR("Sprout received a TERM signal when quiescing");
  }

  snmp_terminate("sprout");

  CL_SPROUT_ENDED.log();
  if (opt.enabled_scscf)
  {
    try
    {
      http_stack_sig->stop();
      http_stack_sig->wait_stopped();
    }
    catch (HttpStack::Exception& e)
    {
      CL_SPROUT_HTTP_INTERFACE_STOP_FAIL.log(e._func, e._rc);
      TRC_ERROR("Caught signaling HttpStack::Exception - %s - %d\n", e._func, e._rc);
    }

    try
    {
      http_stack_mgmt->stop();
      http_stack_mgmt->wait_stopped();
    }
    catch (HttpStack::Exception& e)
    {
      CL_SPROUT_HTTP_INTERFACE_STOP_FAIL.log(e._func, e._rc);
      TRC_ERROR("Caught management HttpStack::Exception - %s - %d\n", e._func, e._rc);
    }
  }

  // Terminate the PJSIP thread and the worker threads to exit.  We kill
  // the PJSIP thread first - if we killed the worker threads first the
  // rx_msg_q will stop getting serviced so could fill up blocking
  // the PJSIP thread, causing a deadlock.
  stop_pjsip_thread();
  stop_worker_threads();

  // We must call stop_stack here because this terminates the
  // transaction layer, which can otherwise generate work for other modules
  // after they have unregistered.
  stop_stack();

  unregister_thread_dispatcher();
  unregister_common_processing_module();

  // Destroy the Sproutlet Proxy.
  delete sproutlet_proxy;

  // Unload any dynamically loaded sproutlets and delete the loader.
  loader->unload();
  delete loader;

  if (opt.pcscf_enabled)
  {
    if (websockets_enabled)
    {
      destroy_websockets();
    }
    destroy_stateful_proxy();
    delete pcscf_acr_factory;
  }

  destroy_options();
  destroy_stack();

  delete http_stack_sig; http_stack_sig = NULL;
  delete http_stack_mgmt; http_stack_mgmt = NULL;
  delete chronos_connection;
  delete hss_connection;
  delete quiescing_mgr;
  delete exception_handler;
  delete load_monitor;
  delete local_sdm;

  for (std::vector<SubscriberDataManager*>::iterator it = remote_sdms.begin();
       it != remote_sdms.end();
       ++it)
  {
    delete *it;
  }
  remote_sdms.clear();

  delete impi_store;
  delete local_data_store;

  for (std::vector<Store*>::iterator it = remote_data_stores.begin();
       it != remote_data_stores.end();
       ++it)
  {
    delete *it;
  }
  remote_data_stores.clear();
  delete impi_memstore;

  delete ralf_processor;
  delete ralf_connection;
  delete enum_service;
  delete scscf_acr_factory;

  delete sip_resolver;
  delete http_resolver;
  delete astaire_resolver;
  delete dns_resolver;

  delete analytics_logger;

  // Delete Sprout's alarm objects
  delete chronos_comm_monitor;
  delete enum_comm_monitor;
  delete hss_comm_monitor;
  delete astaire_comm_monitor;
  delete remote_astaire_comm_monitor;
  delete ralf_comm_monitor;
  delete alarm_manager;

  delete latency_table;
  delete queue_size_table;
  delete requests_counter;
  delete overload_counter;

  delete homestead_cxn_count;

  delete homestead_latency_table;
  delete homestead_mar_latency_table;
  delete homestead_sar_latency_table;
  delete homestead_uar_latency_table;
  delete homestead_lir_latency_table;

  delete token_rate_table;
  delete smoothed_latency_scalar;
  delete target_latency_scalar;
  delete penalties_scalar;
  delete token_rate_scalar;

  hc->stop_thread();
  delete hc;

  // Unregister the handlers that use semaphores (so we can safely destroy
  // them).
  signal(QUIESCE_SIGNAL, SIG_DFL);
  signal(UNQUIESCE_SIGNAL, SIG_DFL);
  signal(SIGTERM, SIG_DFL);

  sem_destroy(&term_sem);

  return 0;
}<|MERGE_RESOLUTION|>--- conflicted
+++ resolved
@@ -244,11 +244,7 @@
   { "sas-use-signaling-interface",  no_argument,       0, OPT_SAS_USE_SIGNALING_IF},
   { "disable-tcp-switch",           no_argument,       0, OPT_DISABLE_TCP_SWITCH},
   { "chronos-hostname",             required_argument, 0, OPT_CHRONOS_HOSTNAME},
-<<<<<<< HEAD
-=======
   { "sprout-chronos-callback-uri",  required_argument, 0, OPT_SPROUT_CHRONOS_CALLBACK_URI},
-  { "allow-fallback-ifcs",          no_argument,       0, OPT_ALLOW_FALLBACK_IFCS},
->>>>>>> bae5e358
   { NULL,                           0,                 0, 0}
 };
 
@@ -453,15 +449,10 @@
        "     --chronos-hostname <hostname>\n"
        "                            Specify the hostname of a remote Chronos cluster. If unset the default\n"
        "                            is to use localhost, using localhost as the callback URL.\n"
-<<<<<<< HEAD
-=======
        "     --sprout-chronos-callback-uri <hostname>\n"
        "                            Specify the sprout hostname used for Chronos callbacks. If unset \n"
        "                            the default is to use the sprout-hostname.\n"
        "                            Ignored if chronos-hostname is not set.\n"
-       "     --allow-fallback-ifcs  If no Identity elements match for Initial Filter Criteria, use the\n"
-       "                            first IFC returned as a fallback.\n"
->>>>>>> bae5e358
        " -N, --plugin-option <plugin>,<name>,<value>\n"
        "                            Provide an option value to a plugin.\n"
        " -F, --log-file <directory>\n"
