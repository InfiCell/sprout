--- conflicted
+++ resolved
@@ -2078,44 +2078,26 @@
     // Use memcached store.
     TRC_STATUS("Using memcached compatible store with binary protocol");
 
-<<<<<<< HEAD
     astaire_resolver = new AstaireResolver(dns_resolver,
                                            stack_data.addr_family,
                                            opt.astaire_blacklist_duration);
-=======
-    local_data_store = (Store*)new MemcachedStore(true,
-                                                  opt.store_servers,
-                                                  false,
-                                                  memcached_comm_monitor,
-                                                  vbucket_alarm);
->>>>>>> 832eb878
 
     local_data_store = (Store*)new TopologyNeutralMemcachedStore(registration_store_location,
                                                                  astaire_resolver,
+                                                                 false,
                                                                  astaire_comm_monitor);
 
     if (!remote_registration_stores_locations.empty())
     {
       // Use remote memcached store too.
-<<<<<<< HEAD
       TRC_STATUS("Using remote memcached compatible stores with binary protocol");
        for (std::vector<std::string>::iterator it = remote_registration_stores_locations.begin();
            it != remote_registration_stores_locations.end();
            ++it)
-=======
-      TRC_STATUS("Using remote memcached compatible store with ASCII protocol");
-
-      remote_data_store = (Store*)new MemcachedStore(true,
-                                                     opt.remote_store_servers,
-                                                     true,
-                                                     memcached_remote_comm_monitor,
-                                                     remote_vbucket_alarm);
-
-      if (!(((MemcachedStore*)remote_data_store)->has_servers()))
->>>>>>> 832eb878
       {
         Store* remote_data_store = (Store*)new TopologyNeutralMemcachedStore(*it,
                                                                              astaire_resolver,
+                                                                             true,
                                                                              remote_astaire_comm_monitor);
         remote_data_stores.push_back(remote_data_store);
       }
