--- conflicted
+++ resolved
@@ -1724,11 +1724,8 @@
   opt.homestead_timeout = 750;
   opt.enable_orig_sip_to_tel_coerce = false;
   opt.request_on_queue_timeout = 4000;
-<<<<<<< HEAD
   opt.ram_record_everything = false;
-=======
   opt.always_serve_remote_aliases = false;
->>>>>>> c012857e
 
   status = init_logging_options(argc, argv, &opt);
 
