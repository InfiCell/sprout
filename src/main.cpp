--- conflicted
+++ resolved
@@ -1509,7 +1509,7 @@
                                                                       astaire_resolver,
                                                                       false,
                                                                       astaire_comm_monitor);
-    local_impi_store = new ImpiStore(local_impi_data_store);
+    local_impi_store = new AstaireImpiStore(local_impi_data_store);
 
     // Only set up remote IMPI stores if some have been configured, and we need
     // the IMPI store to be GR.
@@ -1528,7 +1528,7 @@
                                                                              true,
                                                                              remote_astaire_comm_monitor);
         remote_impi_data_stores.push_back(remote_data_store);
-        remote_impi_stores.push_back(new ImpiStore(remote_data_store));
+        remote_impi_stores.push_back(new AstaireImpiStore(remote_data_store));
       }
     }
   }
@@ -1537,7 +1537,7 @@
     // Use local store.
     TRC_STATUS("Using local store");
     local_impi_data_store = (Store*)new LocalStore();
-    local_impi_store = new ImpiStore(local_data_store);
+    local_impi_store = new AstaireImpiStore(local_data_store);
   }
   return 0;
 }
@@ -2231,50 +2231,6 @@
     return 1;
   }
 
-<<<<<<< HEAD
-  // Create an AV store using the local store and initialise the authentication
-  // sproutlet.
-  if (impi_store_location != "")
-  {
-    // Use memcached store.
-    TRC_STATUS("Using memcached store");
-    local_impi_data_store = (Store*)new TopologyNeutralMemcachedStore(impi_store_location,
-                                                                      astaire_resolver,
-                                                                      false,
-                                                                      astaire_comm_monitor);
-    local_impi_store = new AstaireImpiStore(local_impi_data_store);
-
-    // Only set up remote IMPI stores if some have been configured, and we need
-    // the IMPI store to be GR.
-    if (!remote_impi_stores_locations.empty() &&
-        (opt.non_register_auth_mode &
-           NonRegisterAuthentication::INITIAL_REQ_FROM_REG_DIGEST_ENDPOINT))
-    {
-      // Use remote memcached store too.
-      TRC_STATUS("Using remote memcached stores");
-       for (std::vector<std::string>::iterator it = remote_impi_stores_locations.begin();
-           it != remote_impi_stores_locations.end();
-           ++it)
-      {
-        Store* remote_data_store = (Store*)new TopologyNeutralMemcachedStore(*it,
-                                                                             astaire_resolver,
-                                                                             true,
-                                                                             remote_astaire_comm_monitor);
-        remote_impi_data_stores.push_back(remote_data_store);
-        remote_impi_stores.push_back(new AstaireImpiStore(remote_data_store));
-      }
-    }
-  }
-  else
-  {
-    // Use local store.
-    TRC_STATUS("Using local store");
-    local_impi_data_store = (Store*)new LocalStore();
-    local_impi_store = new AstaireImpiStore(local_data_store);
-  }
-=======
->>>>>>> c80db77f
-
   // Load the sproutlet plugins.
   PluginLoader* loader = new PluginLoader("/usr/share/clearwater/sprout/plugins",
                                           opt);
