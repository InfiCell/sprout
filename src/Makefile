--- conflicted
+++ resolved
@@ -206,13 +206,9 @@
                        mock_s4.cpp \
                        s4_chronoshandlers_test.cpp \
                        sprout_xml_utils_test.cpp \
-<<<<<<< HEAD
+                       notify_sender_test.cpp \
                        mock_notify_sender.cpp \
                        registration_sender_test.cpp
-=======
-                       notify_sender_test.cpp \
-                       mock_notify_sender.cpp
->>>>>>> cdeeea52
 
 COVERAGE_ROOT := ..
 sprout_test_COVERAGE_EXCLUSIONS := ^src/ut|^usr|^modules/gmock|^modules/cpp-common|^modules/rapidjson|^include|^src/mangelwurzel/ut|^modules/gemini/src/ut|^modules/gemini/include|^modules/clearwater-s4/src/ut
