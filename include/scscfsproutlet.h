/**
 * @file scscfsproutlet.h Definition of the S-CSCF Sproutlet classes,
 *                        implementing S-CSCF specific SIP proxy functions.
 *
 * Copyright (C) Metaswitch Networks 2017
 * If license terms are provided to you in a COPYING file in the root directory
 * of the source code repository by which you are accessing this code, then
 * the license outlined in that COPYING file applies to your use.
 * Otherwise no rights are granted except for those provided to you by
 * Metaswitch Networks in a separate written agreement.
 */

#ifndef SCSCFSPROUTLET_H__
#define SCSCFSPROUTLET_H__

extern "C" {
#include <pjsip.h>
#include <pjlib-util.h>
#include <pjlib.h>
#include <stdint.h>
}

#include <vector>
#include <unordered_map>

#include "pjutils.h"
#include "enumservice.h"
#include "analyticslogger.h"
#include "stack.h"
#include "sessioncase.h"
#include "ifchandler.h"
#include "hssconnection.h"
#include "aschain.h"
#include "acr.h"
#include "sproutlet.h"
#include "snmp_counter_table.h"
#include "session_expires_helper.h"
#include "as_communication_tracker.h"
#include "compositesproutlet.h"
#include "subscriber_manager.h"
#include "httpclient.h"

class SCSCFSproutletTsx;

/// @class SCSCFSproutlet
///
/// The S-CSCF sproutlet class, built off the base sproutlet class.
/// This contains the functionality for the S-CSCF sproutlet.
class SCSCFSproutlet : public Sproutlet
{
public:
  /// Default timeouts for waiting for a response from an AS with its default
  /// handling set to session continued and session terminated.
  static const int DEFAULT_SESSION_CONTINUED_TIMEOUT = 2000;
  static const int DEFAULT_SESSION_TERMINATED_TIMEOUT = 4000;

  /// SCSCFSproutlet constructor.
  SCSCFSproutlet(const std::string& name,
                 const std::string& scscf_name,
                 const std::string& scscf_cluster_uri,
                 const std::string& scscf_node_uri,
                 const std::string& icscf_uri,
                 const std::string& bgcf_uri,
                 int port,
                 const std::string& uri,
                 const std::string& network_function,
                 const std::string& next_hop_service,
                 SubscriberManager* sm,
                 EnumService* enum_service,
                 ACRFactory* acr_factory,
                 SNMP::SuccessFailCountByRequestTypeTable* incoming_sip_transactions_tbl,
                 SNMP::SuccessFailCountByRequestTypeTable* outgoing_sip_transactions_tbl,
                 bool override_npdi,
                 FIFCService* fifcservice,
                 IFCConfiguration ifc_configuration,
                 int session_continued_timeout = DEFAULT_SESSION_CONTINUED_TIMEOUT,
                 int session_terminated_timeout = DEFAULT_SESSION_TERMINATED_TIMEOUT,
                 AsCommunicationTracker* sess_term_as_tracker = NULL,
                 AsCommunicationTracker* sess_cont_as_tracker = NULL);

  /// SCSCFSproutlet destructor.
  ~SCSCFSproutlet();

  /// Creates the S-CSCF sproutlet.
  ///
  /// @return - True if creation was successful, false otherwise.
  bool init();

  /// Creates a SCSCFSproutletTsx instance for performing S-SCSCF service
  /// processing on a request.
  SproutletTsx* get_tsx(SproutletHelper* helper,
                        const std::string& alias,
                        pjsip_msg* req,
                        pjsip_sip_uri*& next_hop,
                        pj_pool_t* pool,
                        SAS::TrailId trail);

  // Methods used to change the values of internal configuration during unit
  // test.
  void set_override_npdi(bool v) { _override_npdi = v; }
  void set_session_continued_timeout(int timeout) { _session_continued_timeout_ms = timeout; }
  void set_session_terminated_timeout(int timeout) { _session_terminated_timeout_ms = timeout; }

  inline bool should_override_npdi() const
  {
    return _override_npdi;
  }

private:

  /// Returns the AS chain table for this system.
  AsChainTable* as_chain_table() const;

  /// Returns the service name of the entire S-CSCF.
  const std::string scscf_service_name() const;

  /// Returns the configured S-CSCF cluster URI for this system.
  const pjsip_uri* scscf_cluster_uri() const;

  /// Returns the configured S-CSCF node URI for this system.
  const pjsip_uri* scscf_node_uri() const;

  /// Returns the configured I-CSCF URI for this system.
  const pjsip_uri* icscf_uri() const;

  /// Returns the configured BGCF URI for this system.
  const pjsip_uri* bgcf_uri() const;

  /// Returns an instance of the fallback iFC class, which contains any fallback
  /// iFCs that the S-CSCF should apply.
  FIFCService* fifcservice() const;

  /// Returns a structure containing details of the iFC configuration
  /// (ie. whether or not fallback iFCs be applied).
  IFCConfiguration ifc_configuration() const;

  /// Gets all bindings for the specified public ID from the Subscriber Manager.
  ///
  /// @param[in]  public_id  - The public ID of the subscriber.
  /// @param[out] bindings   - The bindings stored for this subscriber.
  /// @param[in]  trail      - The SAS trail ID.
  void get_bindings(const std::string& public_id,
                    Bindings& bindings,
                    SAS::TrailId trail);

  /// Freed the bindings object, which was returned by the subscriber manager,
  /// as this object is owned by the sproutlet.
  ///
  /// @param[in] bindings  - The bindings object to free.
  void free_bindings(Bindings& bindings);

  /// Removes the binding, specified by its binding ID, using the Subscriber
  /// Manager.
  ///
  /// @param[in]  binding_id  - The ID of the binding to remove.
  /// @param[in]  aor_id      - The public ID of the subscriber to remove the
  ///                           binding from.
  /// @param[out] bindings    - The bindings belonging to the subscriber (after
  ///                           removal).
  /// @param[in]  trail       - The SAS trail ID.
  void remove_binding(const std::string& binding_id,
                      const std::string& aor_id,
                      Bindings& bindings,
                      SAS::TrailId trail);

  /// Record that communication with an AS failed.
  ///
  /// @param uri               - The URI of the AS.
  /// @param reason            - Textual representation of the reason the AS is
  ///                            being treated as failed.
  /// @param default_handling  - The AS's default handling.
  void track_app_serv_comm_failure(const std::string& uri,
                                   const std::string& reason,
                                   DefaultHandling default_handling);

  /// Record that communication with an AS succeeded.
  ///
  /// @param uri               - The URI of the AS.
  /// @param default_handling  - The AS's default handling.
  void track_app_serv_comm_success(const std::string& uri,
                                   DefaultHandling default_handling);

  /// Record the time an INVITE took to reach ringing state.
  ///
<<<<<<< HEAD
  /// @param ringing_us Time spent until a 180 Ringing, in microseconds.
  uint64_t track_session_setup_time(uint64_t tsx_start_time_usec, bool video_call);
=======
  /// @param tsx_start_time_usec  - The time the request was received.
  /// @param video_call           - True if INVITE was for a video session,
  ///                               false otherwise.
  void track_session_setup_time(uint64_t tsx_start_time_usec, bool video_call);
>>>>>>> 9df7c7b3

  /// Translate RequestURI using ENUM service if appropriate.
  ///
  /// @param req    - The request containing the RequestURI.
  /// @param pool   - The pool correspnding to the request.
  /// @param trail  - The SAS trail ID.
  void translate_request_uri(pjsip_msg* req,
                             pj_pool_t* pool,
                             SAS::TrailId trail);

  /// Get an ACR instance from the factory.
  ///
  /// @param trail      - The SAS trail ID.
  /// @param initiator  - The initiator of the SIP transaction (calling or
  ///                     called party).
  /// @param role       - Node role (originating or terminating).
  ACR* get_acr(SAS::TrailId trail,
               ACR::Initiator initiator,
               ACR::NodeRole role);

  friend class SCSCFSproutletTsx;

  /// The service name of the entire S-CSCF.
  std::string _scscf_name;

  /// A URI which routes to the S-CSCF cluster.
  pjsip_uri* _scscf_cluster_uri;

  /// A URI which routes to this particular S-CSCF node.
  /// This must be constructed using an IP address or a domain name which
  /// resolves to this Sprout node only.
  pjsip_uri* _scscf_node_uri;

  /// A URI which routes to the URI cluster.
  pjsip_uri* _icscf_uri;

  /// A URI which routes to the BGCF.
  pjsip_uri* _bgcf_uri;

  std::string _next_hop_service;

  /// The subscriber manager class instance used by the S-CSCF.
  SubscriberManager* _sm;

  /// The enum service class instance used by the S-CSCF.
  EnumService* _enum_service;

  /// Instance of class used for creating null ACR instances.
  ACRFactory* _acr_factory;

  /// The AS chain table object used to manage AS chains and the associated ODI
  /// tokens.
  AsChainTable* _as_chain_table;

  bool _override_npdi;

  /// Instance of the fallback iFC class, which contains any fallback iFCs that
  /// the S-CSCF should apply.
  FIFCService* _fifcservice;

  /// Structure containing details of the iFC configuration (ie. whether or not
  /// fallback iFCs be applied).
  IFCConfiguration _ifc_configuration;

  /// Timeouts related to default handling of unresponsive application servers.
  int _session_continued_timeout_ms;
  int _session_terminated_timeout_ms;

  /// String versions of the cluster URIs.
  std::string _scscf_cluster_uri_str;
  std::string _scscf_node_uri_str;
  std::string _icscf_uri_str;
  std::string _bgcf_uri_str;

  /// String tables to be used by the S-CSCF sproutlet.
  SNMP::CounterTable* _routed_by_preloaded_route_tbl = NULL;
  SNMP::CounterTable* _invites_cancelled_before_1xx_tbl = NULL;
  SNMP::CounterTable* _invites_cancelled_after_1xx_tbl = NULL;
  SNMP::EventAccumulatorTable* _video_session_setup_time_tbl = NULL;
  SNMP::EventAccumulatorTable* _audio_session_setup_time_tbl = NULL;
  SNMP::CounterTable* _forked_invite_tbl = NULL;
  SNMP::CounterTable* _barred_calls_tbl = NULL;

  // AS communication trackers, to keep track of number of successful/failed
  // communications with ASs.
  AsCommunicationTracker* _sess_term_as_tracker;
  AsCommunicationTracker* _sess_cont_as_tracker;
};


/// @class SCSCFSproutletTsx
///
/// S-SCSCF sproutlet transaction class. Used to perform S-CSCF processing on a
/// single request.
class SCSCFSproutletTsx : public CompositeSproutletTsx
{
public:
  /// SCSCFSproutletTsx constructor.
  SCSCFSproutletTsx(SCSCFSproutlet* scscf,
                    const std::string& next_hop_service,
                    pjsip_method_e req_type);

  /// SCSCFSproutletTsx destructor.
  ~SCSCFSproutletTsx();

  virtual void on_rx_initial_request(pjsip_msg* req) override;
  virtual void on_rx_in_dialog_request(pjsip_msg* req) override;
  virtual void on_tx_request(pjsip_msg* req, int fork_id) override;
  virtual void on_rx_response(pjsip_msg* rsp, int fork_id) override;
  virtual void on_tx_response(pjsip_msg* rsp) override;
  virtual void on_rx_cancel(int status_code, pjsip_msg* req) override;
  virtual void on_timer_expiry(void* context) override;

private:
  /// Examines the top route header to determine the relevant AS chain
  /// (from the ODI token) and the session case (based on the presence of
  /// the 'orig' param), and sets those as member variables.
  ///
  /// @param req  - The request being handled.
  void retrieve_odi_and_sesscase(pjsip_msg* req);

  /// Determines the served user for the request.
  ///
  /// @param req  - The request being handled.
  pjsip_status_code determine_served_user(pjsip_msg* req);

  /// Gets the served user indicated in the message.
  std::string served_user_from_msg(pjsip_msg* msg);

  /// Creates an AS chain for this service role and links this service hop to
  /// it. The AS chain must be released once it has been used.
  ///
  /// @param[in] ifcs         - iFCs belonging to the served user.
  /// @param[in] served_user  - The served user for the request.
  /// @param[in] acr          - The ACR object associated with the AS chain.
  /// @param[in] chain_trail  - The SAS trail ID.
  AsChainLink create_as_chain(Ifcs ifcs,
                              std::string served_user,
                              ACR*& acr,
                              SAS::TrailId chain_trail);

  /// Check whether the request has been retargeted, given the updated URI.
  ///
  /// @return                     - True if a retarget has taken place, false
  ///                               otherwise.
  /// @param[in] new_served_user  - The new served user, from a request returned
  ///                               by an AS.
  bool is_retarget(std::string new_served_user);

  /// Apply originating services for this request.
  void apply_originating_services(pjsip_msg* req);

  /// Apply terminating services for this request.
  void apply_terminating_services(pjsip_msg* req);

  /// Route the request to an application server.
  void route_to_as(pjsip_msg* req,
                   const std::string& server_name);

  /// Route the request to the I-CSCF.
  void route_to_icscf(pjsip_msg* req);

  /// Route the request to the BGCF.
  void route_to_bgcf(pjsip_msg* req);

  /// Route the request to the terminating side S-CSCF.
  void route_to_term_scscf(pjsip_msg* req);

  /// Route the request to the appropriate onward target.
  void route_to_target(pjsip_msg* req);

  /// Route the request to UE bindings retrieved from the registration store.
  void route_to_ue_bindings(pjsip_msg* req);

  /// Add a Route header with the specified URI.
  void add_route_uri(pjsip_msg* msg, pjsip_sip_uri* uri);

  /// Does URI translation if required.
  void uri_translation(pjsip_msg* req);

  /// Look up the registration state for the given public ID, using the
  /// per-transaction cache, which will be present at this point.
  bool is_user_registered(std::string public_id);

  /// Look up the associated URIs for the given public ID, using the cache if
  /// possible (and caching the subscriber data otherwise).
  ///
  /// The uris parameter is only filled in correctly if this function
  /// returns true.
  ///
  /// @return                - True if the associated uris have been correctly
  ///                          returned, false otherwise.
  /// @param[in]  public_id  - The public ID whose associated URIs are being
  ///                          looked up.
  /// @param[out] uris       - The associated uris for the public ID passed in.
  bool get_associated_uris(std::string public_id,
                           std::vector<std::string>& uris);

  /// Look up the aliases for the given public ID, using the cache if
  /// possible (and caching the subscriber data otherwise).
  ///
  /// The aliases parameter is only filled in correctly if this function
  /// returns true.
  ///
  /// @return                - True if the aliases have been correctly returned,
  ///                          false otherwise.
  /// @param[in]  public_id  - The public ID whose aliases are being looked up.
  /// @param[out] aliases    - The aliases for the public ID passed in.
  bool get_aliases(std::string public_id,
                   std::vector<std::string>& aliases);

  /// Look up the iFCs for the given public ID, using the cache if possible
  /// (and caching the subscriber data otherwise).
  ///
  /// Returns the HTTP result code obtained from homestead (passed through the
  /// subscriber manager).
  /// The ifcs parameter is only filled in correctly if this function
  /// returns HTTP_OK.
  ///
  /// @return                - The HTTP result code from homestead (passed
  ///                          through the subscriber manager).
  /// @param[in]  public_id  - The public ID whose iFCs are being looked up.
  /// @param[out] ifcs       - The iFCs for the public ID passed in.
  HTTPCode lookup_ifcs(std::string public_id,
                       Ifcs& ifcs);

  /// Gets the subscriber's data (associated URIs, iFCs...) from the cache if
  /// possible, or from the subscriber manager (which talks to homestead, which
  /// talks to the HSS) if the data isn't cached, and then caches the data.
  /// Class variables are set containing the info returned by the HSS, which is
  /// why this function doesn't need to return this info.
  ///
  /// @return               - The HTTP result code from the subscriber manager.
  /// @param[in] public_id  - The public ID of the subscriber whose info is
  ///                         being looked up.
  HTTPCode get_data_from_hss(std::string public_id);

  /// Asks the subscriber manager to fetch the subscriber's data (associated
  /// URIs, iFCs...) from homestead (which talks to the HSS).
  /// Class variables are set containing the info returned by the HSS, which is
  /// why this function doesn't need to return this info.
  ///
  /// @return               - The HTTP result code from the subscriber manager.
  /// @param[in] public_id  - The public ID of the subscriber whose info is
  ///                         being looked up.
  /// @param[in] irs_query  - IRS query containing details about the subscriber,
  ///                         to allow them to be found.
  HTTPCode read_hss_data(std::string public_id,
                         const HSSConnection::irs_query& irs_query);

  /// Add the S-CSCF sproutlet into a dialog.
  /// The third parameter passed may be attached to the Record-Route and can be
  /// used to recover the billing role that is in use on subsequent in-dialog
  /// messages.
  ///
  /// @param msg           - The message that we are currently processing.
  /// @param billing_rr    - Whether to add a `billing-role` parameter to the
  ///                        RR.
  /// @param billing_role  - The contents of the `billing-role` (ignored if
  ///                        `billing_rr` is false). This should be used when
  ///                        generating future ACRs.
  void add_to_dialog(pjsip_msg* msg,
                     bool billing_rr,
                     ACR::NodeRole billing_role);

  // Inspects the charging-role in the top route header of the incoming message
  // to determine whether this is a transaction that we should generate an ACR
  // for. If it is then it returns true and sets role to one of ACR::NodeRole.
  // Otherwise it returns false.
  //
  // @return          - True is we should generate an ACR for this transaction,
  //                    false otherwise.
  // @param[in] role  - The billing role. Only set if true is returned.
  bool get_billing_role(ACR::NodeRole& role);

  /// Adds a second P-Asserted-Identity header to a message when required.
  ///
  /// We only add the header to messages for which all of the following is true:
  ///  - We can't find our Route header or our Route header doesn't contain an
  ///    ODI token.
  ///  - There is exactly one P-Asserted-Identity header on the message already.
  ///  - If that header contains a SIP URI sip:user@example.com, that SIP URI is
  ///    an alias of the tel URI tel:user. That tel URI is used in the new
  ///    header.
  ///    If that header contains a tel URI tel:user, we use the SIP URI
  ///    sip:user@<homedomain> in the new header.
  void add_second_p_a_i_hdr(pjsip_msg* msg);

  /// Raise a SAS log at the start of originating, terminating, or orig-cdiv
  /// processing.
  void sas_log_start_of_session_case(pjsip_msg* req,
                                     const SessionCase* session_case,
                                     const std::string& served_user);

  /// Fetch the ACR for the current transaction, ACRs should always be retrieved
  /// through this API, not by inspecting _acr directly, since the ACR may be
  /// owned by the AsChain as a whole.  May return NULL in some cases.
  ACR* get_acr();

  /// Get a string representation of why a fork failed.
  ///
  /// @return          - The failure reason for the fork.
  /// @param fork_id   - The fork's number.
  /// @param sip_code  - The reported SIP return code.
  std::string fork_failure_reason_as_string(int fork_id, int sip_code);

  /// Pointer to the parent SCSCFSproutlet object - used for various operations
  /// that require access to global configuration or services.
  SCSCFSproutlet* _scscf;

  /// Flag indicating if the transaction has been cancelled.
  bool _cancelled;

  /// The session case for this service hop (originating, terminating or
  /// originating-cdiv).
  const SessionCase* _session_case;

  /// The link in the owning AsChain for this service hop.
  AsChainLink _as_chain_link;

  /// Flag indicating if data has already been fetched from the HSS and cached
  /// for this transaction.
  bool _hss_data_cached;

  /// Data received from HSS for this service hop.
  bool _registered;
  bool _barred;
  std::string _default_uri;
  Ifcs _ifcs;
  HSSConnection::irs_info _irs_info;

  /// ACRs used where the S-CSCF will only process a single transaction (no
  /// AsChain is created).  There are two cases where this might be true:
  ///
  ///  - An OOD/Session-initializing request that is rejected before the
  ///    AsChain is created (e.g. subscriber not found).
  ///  - An in-dialog request, where the S-CSCF will simply forward the
  ///    request following the route-set.
  ///
  /// These fields should not be used to update the ACR information, get_acr()
  /// should be used instead.
  ACR* _in_dialog_acr;
  ACR* _failed_ood_acr;

  /// State information when the request is routed to UE bindings.  This is
  /// used in cases where a request fails with a Flow Failed status code
  /// (as defined in RFC5626) indicating the binding is no longer valid.
  std::string _target_aor;
  std::unordered_map<int, std::string> _target_bindings;

  /// Liveness timer used for determining when an application server is not
  /// responding.
  TimerID _liveness_timer;

  /// Track if this transaction has already record-routed itself to prevent
  /// us accidentally record routing twice.
  bool _record_routed;

  /// Track various properties of the transaction / transaction state so that
  /// we can generate the correct stats:
  ///  - _req_type:   the type of the request, e.g. INVITE, REGISTER etc.
  ///  - _seen_1xx:   whether we've seen a 1xx response to this transaction.
  ///  - _record_session_setup_time:
  ///                 whether we should record session setup time for this
  ///                 transaction.  Set to false if this is a transaction that
  ///                 we shouldn't track, or if we have already tracked it.
  ///  - _tsx_start_time_usec:
  ///                 the time that the session started -- only valid if
  ///                 _record_session_setup_time is true.
  ///  - _video_call: whether this is a video call -- only valid if
  ///                 _record_session_setup_time is true.
  pjsip_method_e _req_type;
  bool _seen_1xx;
  bool _record_session_setup_time;
  uint64_t _tsx_start_time_usec;
  bool _video_call;

  static const int MAX_FORKING = 10;

  /// The private identity associated with the request. Empty unless the
  /// request had a Proxy-Authorization header.
  std::string _impi;

  /// Whether this request should cause the user to be automatically
  /// registered in the HSS. This is set if there is an `auto-reg` parameter
  /// in the S-CSCF's route header.
  ///
  /// This has the following impacts:
  ///  - It causes registration state updates to have a type of REG rather than
  ///    CALL.
  ///  - If there is a real HSS it forces registration state updates to flow all
  ///    the way to the HSS (i.e. Homestead may not answer the response solely
  ///    from its cache).
  bool _auto_reg;

  /// The wildcarded public identity associated with the requestee. This is
  /// pulled from the P-Profile-Key header (RFC 5002).
  std::string _wildcard;

  /// Class to handle session-expires processing.
  SessionExpiresHelper _se_helper;

  /// The base request that the S-CSCF should use when retrying a request. This
  /// is currently only used when invoking default handling for an Application
  /// Server.
  ///
  /// This variable is updated when the S-CSCF record-routes itself into the
  /// dialog. If the S-CSCF has not record-routed itself, then this pointer will
  /// be NULL and the original request should be used instead (this is all
  /// handled by the `get_base_request` utility method below).
  pjsip_msg* _base_req;

  /// Get the base request that the S-CSCF should use when retrying a request.
  pjsip_msg* get_base_request();

  /// SAS logs that the next hop URI is invalid and rejects the request with a
  /// 400 Bad Request error (which also frees the request).
  ///
  /// @param req      - The request to reject
  /// @param uri_str  - The URI string to add to the SAS log
  void reject_invalid_uri(pjsip_msg* req, const std::string& uri_str);

  /// The S-CSCF URI for this transaction. This is used in the SAR sent to the
  /// HSS. This field should not be changed once it has been set by the
  /// on_rx_intial_request() call.
  std::string _scscf_uri;
};

#endif<|MERGE_RESOLUTION|>--- conflicted
+++ resolved
@@ -182,15 +182,10 @@
 
   /// Record the time an INVITE took to reach ringing state.
   ///
-<<<<<<< HEAD
-  /// @param ringing_us Time spent until a 180 Ringing, in microseconds.
-  uint64_t track_session_setup_time(uint64_t tsx_start_time_usec, bool video_call);
-=======
   /// @param tsx_start_time_usec  - The time the request was received.
   /// @param video_call           - True if INVITE was for a video session,
   ///                               false otherwise.
-  void track_session_setup_time(uint64_t tsx_start_time_usec, bool video_call);
->>>>>>> 9df7c7b3
+  uint64_t track_session_setup_time(uint64_t tsx_start_time_usec, bool video_call);
 
   /// Translate RequestURI using ENUM service if appropriate.
   ///
