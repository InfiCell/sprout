--- conflicted
+++ resolved
@@ -168,13 +168,8 @@
 class FlowTable : public QuiesceFlowsInterface
 {
 public:
-<<<<<<< HEAD
   FlowTable(QuiescingManager* qm, SNMP::U32Scalar* connection_count);
-  ~FlowTable();
-=======
-  FlowTable(QuiescingManager* qm, LastValueCache *lvc);
   virtual ~FlowTable();
->>>>>>> 396d087b
 
   /// Create a flow corresponding to the specified received message.
   /// This may be called with parameters that match an existing flow, in
