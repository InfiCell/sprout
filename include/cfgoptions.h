/**
 * @file cfgoptions.h  Sproutlet configuration options.
 *
 * Copyright (C) Metaswitch Networks 2017
 * If license terms are provided to you in a COPYING file in the root directory
 * of the source code repository by which you are accessing this code, then
 * the license outlined in that COPYING file applies to your use.
 * Otherwise no rights are granted except for those provided to you by
 * Metaswitch Networks in a separate written agreement.
 */

#ifndef CFGOPTIONS_H__
#define CFGOPTIONS_H__

#include <string>
#include <set>

#include "hssconnection.h"
#include "subscriber_data_manager.h"
#include "httpconnection.h"
#include "httpresolver.h"
#include "acr.h"
#include "enumservice.h"
#include "exception_handler.h"
#include "ralf_processor.h"
#include "sproutlet_options.h"
#include "impistore.h"
#include "analyticslogger.h"
#include "fifcservice.h"

// Struct containing the possible values for non-REGISTER authentication. These
// are a set of flags that indicate different conditions that may cause a
// non-REGISTER to be authenticated. They are represented as a bitmask where
// each value must be a power of two.
struct NonRegisterAuthentication
{
  // Never authenticate non-REGISTER requests. This represents the case where no
  // conditions are set, so this must have the value 0.
  static const uint32_t NEVER = 0;

  // Authenticate a non-REGISTER if it has a Proxy-Authorization header.
  static const uint32_t IF_PROXY_AUTHORIZATION_PRESENT = 1;

  // Authenticate a non-REGISTER if it came from a registered endpoint that uses
  // SIP digest authentication (see TS 24.229, section 5.4.3.6).
  static const uint32_t INITIAL_REQ_FROM_REG_DIGEST_ENDPOINT = 2;
};

struct options
{
  bool                                 pcscf_enabled;
  int                                  pcscf_untrusted_port;
  int                                  pcscf_trusted_port;
  int                                  webrtc_port;
  std::string                          upstream_proxy;
  int                                  upstream_proxy_port;
  int                                  upstream_proxy_connections;
  int                                  upstream_proxy_recycle;
  bool                                 ibcf;
  std::string                          external_icscf_uri;
  int                                  record_routing_model;
  int                                  default_session_expires;
  int                                  max_session_expires;
  int                                  target_latency_us;
  std::string                          local_host;
  std::string                          public_host;
  std::string                          home_domain;
  std::string                          sprout_hostname;
  std::string                          additional_home_domains;
  std::string                          alias_hosts;
  std::string                          trusted_hosts;
  bool                                 auth_enabled;
  std::string                          auth_realm;
  std::string                          sas_server;
  std::string                          sas_system_name;
  std::string                          hss_server;
  std::string                          xdm_server;
  std::string                          local_site_name;
  std::vector<std::string>             registration_stores;
  std::vector<std::string>             impi_stores;
  std::string                          ralf_server;
  int                                  ralf_threads;
  std::vector<std::string>             dns_servers;
  std::vector<std::string>             enum_servers;
  std::string                          enum_suffix;
  std::string                          enum_file;
  bool                                 default_tel_uri_translation;
  bool                                 analytics_enabled;
  std::string                          analytics_directory;
  int                                  reg_max_expires;
  int                                  sub_max_expires;
  std::string                          http_address;
  int                                  http_port;
  int                                  http_threads;
  std::string                          billing_cdf;
  bool                                 emerg_reg_accepted;
  int                                  max_call_list_length;
  int                                  memento_threads;
  int                                  call_list_ttl;
  int                                  worker_threads;
  bool                                 log_to_file;
  std::string                          log_directory;
  int                                  log_level;
  bool                                 interactive;
  bool                                 daemon;
  bool                                 override_npdi;
  int                                  max_tokens;
  float                                init_token_rate;
  float                                min_token_rate;
  float                                max_token_rate;
  int                                  cass_target_latency_us;
  int                                  exception_max_ttl;
  int                                  sip_blacklist_duration;
  int                                  http_blacklist_duration;
  int                                  astaire_blacklist_duration;
  int                                  sip_tcp_connect_timeout;
  int                                  sip_tcp_send_timeout;
  int                                  dns_timeout;
  int                                  session_continued_timeout_ms;
  int                                  session_terminated_timeout_ms;
  std::set<std::string>                stateless_proxies;
  int                                  max_sproutlet_depth;
  std::string                          pbxes;
  std::string                          pbx_service_route;
  uint32_t                             non_register_auth_mode;
  bool                                 force_third_party_register_body;
  std::string                          memento_notify_url;
  std::string                          pidfile;
  std::map<std::string, std::multimap<std::string, std::string>>
                                       plugin_options;
  int                                  listen_port;
  std::set<int>                        sproutlet_ports;
  SPROUTLET_MACRO(SPROUTLET_CFG_OPTIONS)
  bool                                 nonce_count_supported;
  std::string                          scscf_node_uri;
  bool                                 sas_signaling_if;
  bool                                 disable_tcp_switch;
  std::string                          chronos_hostname;
  std::string                          sprout_chronos_callback_uri;
  bool                                 apply_fallback_ifcs;
  bool                                 reject_if_no_matching_ifcs;
  std::string                          dummy_app_server;
  bool                                 http_acr_logging;
  int                                  homestead_timeout;
<<<<<<< HEAD
  int                                  request_on_queue_timeout;
=======
  std::set<std::string>                blacklisted_scscfs;
>>>>>>> 91fe6a6b
};

// Objects that must be shared with dynamically linked sproutlets must be
// globally scoped.
extern LoadMonitor* load_monitor;
extern HSSConnection* hss_connection;
extern Store* local_data_store;
extern std::vector<Store*> remote_data_stores;
extern Store* local_impi_data_store;
extern std::vector<Store*> remote_impi_data_stores;
extern SubscriberDataManager* local_sdm;
extern std::vector<SubscriberDataManager*> remote_sdms;
extern ImpiStore* local_impi_store;
extern std::vector<ImpiStore*> remote_impi_stores;
extern RalfProcessor* ralf_processor;
extern DnsCachedResolver* dns_resolver;
extern HttpResolver* http_resolver;
extern ACRFactory* scscf_acr_factory;
extern EnumService* enum_service;
extern ExceptionHandler* exception_handler;
extern AlarmManager* alarm_manager;
extern AnalyticsLogger* analytics_logger;
extern ChronosConnection* chronos_connection;
extern FIFCService* fifc_service;

#endif<|MERGE_RESOLUTION|>--- conflicted
+++ resolved
@@ -142,11 +142,8 @@
   std::string                          dummy_app_server;
   bool                                 http_acr_logging;
   int                                  homestead_timeout;
-<<<<<<< HEAD
   int                                  request_on_queue_timeout;
-=======
   std::set<std::string>                blacklisted_scscfs;
->>>>>>> 91fe6a6b
 };
 
 // Objects that must be shared with dynamically linked sproutlets must be
