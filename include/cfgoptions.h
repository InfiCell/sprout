--- conflicted
+++ resolved
@@ -54,11 +54,8 @@
 #include "exception_handler.h"
 #include "ralf_processor.h"
 #include "authentication.h"
-<<<<<<< HEAD
 #include "sproutlet_options.h"
-=======
 #include "impistore.h"
->>>>>>> 5be6c66c
 
 enum struct MemcachedWriteFormat
 {
@@ -146,14 +143,11 @@
   std::string                          pidfile;
   std::map<std::string, std::multimap<std::string, std::string>>
                                        plugin_options;
-<<<<<<< HEAD
   int                                  listen_port;
   std::set<int>                        sproutlet_ports;
   SPROUTLET_MACRO(SPROUTLET_CFG_OPTIONS)
-=======
   ImpiStore::Mode                      impi_store_mode;
   bool                                 nonce_count_supported;
->>>>>>> 5be6c66c
 };
 
 // Objects that must be shared with dynamically linked sproutlets must be
