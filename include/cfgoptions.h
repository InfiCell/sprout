/**
 * @file cfgoptions.h  Sproutlet configuration options.
 *
 * Project Clearwater - IMS in the Cloud
 * Copyright (C) 2014  Metaswitch Networks Ltd
 *
 * Parts of this module were derived from GPL licensed PJSIP sample code
 * with the following copyrights.
 *   Copyright (C) 2008-2011 Teluu Inc. (http://www.teluu.com)
 *   Copyright (C) 2003-2008 Benny Prijono <benny@prijono.org>
 *
 * This program is free software: you can redistribute it and/or modify it
 * under the terms of the GNU General Public License as published by the
 * Free Software Foundation, either version 3 of the License, or (at your
 * option) any later version, along with the "Special Exception" for use of
 * the program along with SSL, set forth below. This program is distributed
 * in the hope that it will be useful, but WITHOUT ANY WARRANTY;
 * without even the implied warranty of MERCHANTABILITY or FITNESS FOR
 * A PARTICULAR PURPOSE.  See the GNU General Public License for more
 * details. You should have received a copy of the GNU General Public
 * License along with this program.  If not, see
 * <http://www.gnu.org/licenses/>.
 *
 * The author can be reached by email at clearwater@metaswitch.com or by
 * post at Metaswitch Networks Ltd, 100 Church St, Enfield EN2 6BQ, UK
 *
 * Special Exception
 * Metaswitch Networks Ltd  grants you permission to copy, modify,
 * propagate, and distribute a work formed by combining OpenSSL with The
 * Software, or a work derivative of such a combination, even if such
 * copying, modification, propagation, or distribution would otherwise
 * violate the terms of the GPL. You must comply with the GPL in all
 * respects for all of the code used other than OpenSSL.
 * "OpenSSL" means OpenSSL toolkit software distributed by the OpenSSL
 * Project and licensed under the OpenSSL Licenses, or a work based on such
 * software and licensed under the OpenSSL Licenses.
 * "OpenSSL Licenses" means the OpenSSL License and Original SSLeay License
 * under which the OpenSSL Project distributes the OpenSSL toolkit software,
 * as those licenses appear in the file LICENSE-OPENSSL.
 */

#ifndef CFGOPTIONS_H__
#define CFGOPTIONS_H__

#include <string>
#include <set>

#include "hssconnection.h"
#include "regstore.h"
#include "httpconnection.h"
#include "httpresolver.h"
#include "acr.h"
#include "enumservice.h"
#include "exception_handler.h"

enum struct MemcachedWriteFormat
{
  BINARY, JSON
};

struct options
{
  bool                                 pcscf_enabled;
  int                                  pcscf_untrusted_port;
  int                                  pcscf_trusted_port;
  int                                  webrtc_port;
  std::string                          upstream_proxy;
  int                                  upstream_proxy_port;
  int                                  upstream_proxy_connections;
  int                                  upstream_proxy_recycle;
  bool                                 ibcf;
  bool                                 scscf_enabled;
  int                                  scscf_port;
  bool                                 icscf_enabled;
  int                                  icscf_port;
  std::string                          external_icscf_uri;
  int                                  record_routing_model;
  int                                  default_session_expires;
  int                                  max_session_expires;
  int                                  target_latency_us;
  std::string                          local_host;
  std::string                          public_host;
  std::string                          home_domain;
  std::string                          additional_home_domains;
  std::string                          scscf_uri;
  std::string                          alias_hosts;
  std::string                          trusted_hosts;
  bool                                 auth_enabled;
  std::string                          auth_realm;
  std::string                          sas_server;
  std::string                          sas_system_name;
  std::string                          hss_server;
  std::string                          xdm_server;
  std::string                          chronos_service;
  std::string                          store_servers;
  std::string                          remote_store_servers;
  std::string                          ralf_server;
  std::vector<std::string>             dns_servers;
  std::vector<std::string>             enum_servers;
  std::string                          enum_suffix;
  std::string                          enum_file;
  bool                                 enforce_user_phone;
  bool                                 enforce_global_only_lookups;
  bool                                 analytics_enabled;
  std::string                          analytics_directory;
  int                                  reg_max_expires;
  int                                  sub_max_expires;
  int                                  pjsip_threads;
  std::string                          http_address;
  int                                  http_port;
  int                                  http_threads;
  std::string                          billing_cdf;
  bool                                 emerg_reg_accepted;
  int                                  max_call_list_length;
  int                                  memento_threads;
  int                                  call_list_ttl;
  bool                                 memento_enabled;
  bool                                 gemini_enabled;
  bool                                 alarms_enabled;
  int                                  worker_threads;
  bool                                 log_to_file;
  std::string                          log_directory;
  int                                  log_level;
  bool                                 interactive;
  bool                                 daemon;
  MemcachedWriteFormat                 memcached_write_format;
  bool                                 override_npdi;
  int                                  max_tokens;
  float                                init_token_rate;
  float                                min_token_rate;
  int                                  cass_target_latency_us;
  int                                  exception_max_ttl;
  int                                  sip_blacklist_duration;
  int                                  http_blacklist_duration;
  int                                  sip_tcp_connect_timeout;
<<<<<<< HEAD
  int                                  session_continue_timeout_ms;
  int                                  session_terminated_timeout_ms;
=======
  int                                  sip_tcp_send_timeout;
>>>>>>> 16b2a4b8
};

// Objects that must be shared with dynamically linked sproutlets must be
// globally scoped.
extern LoadMonitor* load_monitor;
extern HSSConnection* hss_connection;
extern RegStore* local_reg_store;
extern RegStore* remote_reg_store;
extern HttpConnection* ralf_connection;
extern HttpResolver* http_resolver;
extern ACRFactory* scscf_acr_factory;
extern EnumService* enum_service;
extern ExceptionHandler* exception_handler;

#endif<|MERGE_RESOLUTION|>--- conflicted
+++ resolved
@@ -133,12 +133,10 @@
   int                                  sip_blacklist_duration;
   int                                  http_blacklist_duration;
   int                                  sip_tcp_connect_timeout;
-<<<<<<< HEAD
   int                                  session_continue_timeout_ms;
+  int                                  sip_tcp_send_timeout;
   int                                  session_terminated_timeout_ms;
-=======
-  int                                  sip_tcp_send_timeout;
->>>>>>> 16b2a4b8
+  std::set<std::string>                stateless_proxies;
 };
 
 // Objects that must be shared with dynamically linked sproutlets must be
