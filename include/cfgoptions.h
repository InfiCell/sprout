--- conflicted
+++ resolved
@@ -160,11 +160,7 @@
   bool                                 sas_signaling_if;
   bool                                 disable_tcp_switch;
   std::string                          chronos_hostname;
-<<<<<<< HEAD
-=======
   std::string                          sprout_chronos_callback_uri;
-  bool                                 allow_fallback_ifcs;
->>>>>>> bae5e358
 };
 
 // Objects that must be shared with dynamically linked sproutlets must be
