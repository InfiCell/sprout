/**
 * @file stateful_proxy.h Initialization/termination functions for Stateful Proxy module.
 *
 * Project Clearwater - IMS in the Cloud
 * Copyright (C) 2013  Metaswitch Networks Ltd
 *
 * Parts of this header were derived from GPL licensed PJSIP sample code
 * with the following copyrights.
 *   Copyright (C) 2008-2011 Teluu Inc. (http://www.teluu.com)
 *   Copyright (C) 2003-2008 Benny Prijono <benny@prijono.org>
 *
 * This program is free software: you can redistribute it and/or modify it
 * under the terms of the GNU General Public License as published by the
 * Free Software Foundation, either version 3 of the License, or (at your
 * option) any later version, along with the "Special Exception" for use of
 * the program along with SSL, set forth below. This program is distributed
 * in the hope that it will be useful, but WITHOUT ANY WARRANTY;
 * without even the implied warranty of MERCHANTABILITY or FITNESS FOR
 * A PARTICULAR PURPOSE.  See the GNU General Public License for more
 * details. You should have received a copy of the GNU General Public
 * License along with this program.  If not, see
 * <http://www.gnu.org/licenses/>.
 *
 * The author can be reached by email at clearwater@metaswitch.com or by
 * post at Metaswitch Networks Ltd, 100 Church St, Enfield EN2 6BQ, UK
 *
 * Special Exception
 * Metaswitch Networks Ltd  grants you permission to copy, modify,
 * propagate, and distribute a work formed by combining OpenSSL with The
 * Software, or a work derivative of such a combination, even if such
 * copying, modification, propagation, or distribution would otherwise
 * violate the terms of the GPL. You must comply with the GPL in all
 * respects for all of the code used other than OpenSSL.
 * "OpenSSL" means OpenSSL toolkit software distributed by the OpenSSL
 * Project and licensed under the OpenSSL Licenses, or a work based on such
 * software and licensed under the OpenSSL Licenses.
 * "OpenSSL Licenses" means the OpenSSL License and Original SSLeay License
 * under which the OpenSSL Project distributes the OpenSSL toolkit software,
 * as those licenses appear in the file LICENSE-OPENSSL.
 */

#ifndef STATEFUL_PROXY_H__
#define STATEFUL_PROXY_H__

// Forward declarations.
class UASTransaction;
class UACTransaction;

#include <list>

#include "pjutils.h"
#include "enumservice.h"
#include "bgcfservice.h"
#include "analyticslogger.h"
#include "callservices.h"
#include "regstore.h"
#include "stack.h"
#include "trustboundary.h"
#include "sessioncase.h"
#include "ifchandler.h"
#include "hssconnection.h"
#include "aschain.h"
#include "quiescing_manager.h"
#include "scscfselector.h"
<<<<<<< HEAD
#include "sipresolver.h"
#include "acr.h"
=======
>>>>>>> ffa4f48f

/// Short-lived data structure holding details of how we are to serve
// this request.
class ServingState
{
public:
  ServingState() :
    _session_case(NULL)
  {
  }

  ServingState(const SessionCase* session_case,
               AsChainLink original_dialog) :
    _session_case(session_case),
    _original_dialog(original_dialog)
  {
  }

  ServingState(const ServingState& to_copy) :
    _session_case(to_copy._session_case),
    _original_dialog(to_copy._original_dialog)
  {
  }

  ServingState& operator=(const ServingState& to_copy)
  {
    if (&to_copy != this)
    {
      _session_case = to_copy._session_case;
      _original_dialog = to_copy._original_dialog;
    }
    return *this;
  }

  std::string to_string() const
  {
    if (_session_case != NULL)
    {
      return _session_case->to_string() + " " + (_original_dialog.is_set() ? _original_dialog.to_string() : "(new)");
    }
    else
    {
      return "None";
    }
  }

  bool is_set() const { return _session_case != NULL; };
  const SessionCase& session_case() const { return *_session_case; };
  AsChainLink original_dialog() const { return _original_dialog; };

private:

  /// Points to the session case.  If this is NULL it means the serving
  // state has not been set up.
  const SessionCase* _session_case;

  /// Is this related to an existing (original) dialog? If so, we
  // should continue handling the existing AS chain rather than
  // creating a new one. Index and pointer to that existing chain, or
  // !is_set() if none.
  AsChainLink _original_dialog;
};

struct HSSCallInformation
{
  bool registered;
  Ifcs ifcs;
  std::vector<std::string> uris;
};

// This is the data that is attached to the UAS transaction
class UASTransaction
{
public:
  ~UASTransaction();

  static pj_status_t create(pjsip_rx_data* rdata,
                            pjsip_tx_data* tdata,
                            TrustBoundary* trust,
                            ACR* acr,
                            UASTransaction** uas_data_ptr);
  static UASTransaction* get_from_tsx(pjsip_transaction* tsx);

  void handle_non_cancel(const ServingState& serving_state, Target*);

  void on_new_client_response(UACTransaction* uac_data, pjsip_rx_data *rdata);
  void on_client_not_responding(UACTransaction* uac_data);
  void on_tsx_state(pjsip_event* event);
  void cancel_pending_uac_tsx(int st_code, bool dissociate_uac);
  pj_status_t handle_final_response();

  void register_proxy(CallServices::Terminating* proxy);

  pj_status_t send_trying(pjsip_rx_data* rdata);
  pj_status_t send_response(int st_code, const pj_str_t* st_text=NULL);
  bool redirect(std::string, int);
  bool redirect(pjsip_uri*, int);
  inline pjsip_method_e method() { return (_tsx != NULL) ? _tsx->method.id : PJSIP_OTHER_METHOD; }
  inline SAS::TrailId trail() { return (_tsx != NULL) ? get_trail(_tsx) : 0; }
  inline const char* name() { return (_tsx != NULL) ? _tsx->obj_name : "unknown"; }

  // Enters/exits this UASTransaction's context.  This takes a group lock,
  // single-threading any processing on this UASTransaction and associated
  // UACTransactions.  While in the UASTransaction's context, it will not be
  // destroyed.  The underlying PJSIP transaction (_tsx) may or may not exist,
  // but it won't disappear under your feet.
  //
  // enter_context and exit_context should always be called at the start and
  // end of any entry point (e.g. call from non-transaction code into
  // transaction or callback from PJSIP).  On return from exit_context, you
  // must not assume that the transaction still exists.
  void enter_context();
  void exit_context();

  friend class UACTransaction;

private:
  UASTransaction(pjsip_transaction* tsx,
                 pjsip_rx_data* rdata,
                 pjsip_tx_data* tdata,
                 TrustBoundary* trust,
                 ACR* acr);
  void log_on_tsx_start(const pjsip_rx_data* rdata);
  void log_on_tsx_complete();
  pj_status_t init_uac_transactions(TargetList& targets);
  void dissociate(UACTransaction *uac_data);
  bool redirect_int(pjsip_uri* target, int code);
  pjsip_history_info_hdr* create_history_info_hdr(pjsip_uri* target);
  void update_history_info_reason(pjsip_uri* history_info_uri, int code);
  AsChainLink create_as_chain(const SessionCase& session_case, Ifcs ifcs, std::string served_user = "");

  bool find_as_chain(const ServingState& serving_state);
  AsChainLink::Disposition handle_originating(Target** pre_target);
  void common_start_of_terminating_processing();
  bool move_to_terminating_chain();
  AsChainLink::Disposition handle_terminating(Target** pre_target);
  void handle_outgoing_non_cancel(Target* pre_target);

  bool get_data_from_hss(std::string public_id, HSSCallInformation& data, SAS::TrailId trail);
  bool lookup_ifcs(std::string public_id, Ifcs& ifcs, SAS::TrailId trail);
  bool get_associated_uris(std::string public_id, std::vector<std::string>& uris, SAS::TrailId trail);
  bool is_user_registered(std::string public_id);

  void routing_proxy_record_route();
  void proxy_calculate_targets(pjsip_msg* msg,
                               pj_pool_t* pool,
                               const TrustBoundary* trust,
                               TargetList& targets,
                               int max_targets,
                               SAS::TrailId trail);
  std::string get_scscf_name(Json::Value* location);

  pj_grp_lock_t*       _lock;      //< Lock to protect this UASTransaction and the underlying PJSIP transaction
  pjsip_transaction*   _tsx;
  int                  _num_targets;
  int                  _pending_targets;
  pj_bool_t            _ringing;
  pjsip_tx_data*       _req;       //< Request to forward on to next element.
  pjsip_tx_data*       _best_rsp;  //< Response to send back to caller.
  TrustBoundary*       _trust;     //< Trust-boundary processing for this B2BUA to apply.
#define MAX_FORKING 10
  UACTransaction*      _uac_data[MAX_FORKING];
  struct
  {
    pjsip_from_hdr* from;
    pjsip_to_hdr*   to;
    pjsip_cid_hdr*  cid;
  } _analytics;
  CallServices::Terminating* _proxy;  //< A proxy inserted into the signalling path, which sees all responses.
  bool                 _pending_destroy;
  int                  _context_count;
  AsChainLink          _as_chain_link;
  std::list<AsChain*>  _victims;  //< Objects to die along with the transaction.
  std::map<std::string, HSSCallInformation> cached_hss_data; // Maps public IDs to their associated URIs and IFC

  /// Pointer to ACR used for the upstream side of the transaction.  NULL if
  /// Rf not enabled.
  ACR*                 _upstream_acr;

  /// Pointer to ACR used for the downstream side of the transaction.  This
  /// may be the same as the upstream ACR if both sides of the transaction are
  /// happening in the same Rf context, but they may be different, for example
  /// if upstream is originating side S-CSCF and downstream is terminating side
  /// S-CSCF, or I-CSCF or BGCF.
  ACR*                 _downstream_acr;
};

// This is the data that is attached to the UAC transaction
class UACTransaction
{
public:
  UACTransaction(UASTransaction* uas_data, int target, pjsip_transaction* tsx, pjsip_tx_data *tdata);
  ~UACTransaction();

  static UACTransaction* get_from_tsx(pjsip_transaction* tsx);

  void set_target(const struct Target& target);
  void send_request();
  void cancel_pending_tsx(int st_code);
  void on_tsx_state(pjsip_event* event);
  bool retry_request();

  inline pjsip_method_e method() { return (_tsx != NULL) ? _tsx->method.id : PJSIP_OTHER_METHOD; }
  inline SAS::TrailId trail() { return (_tsx != NULL) ? get_trail(_tsx) : 0; }
  inline const char* name() { return (_tsx != NULL) ? _tsx->obj_name : "unknown"; }

  void liveness_timer_expired();

  static void liveness_timer_callback(pj_timer_heap_t *timer_heap, struct pj_timer_entry *entry);

  // Enters/exits this UACTransaction's context.  This takes a group lock,
  // single-threading any processing on this UACTransaction, the associated
  // UASTransaction and other associated UACTransactions.  While in the
  // UACTransaction's context, it will not be destroyed.  The underlying PJSIP
  // transaction (_tsx) may or may not exist, but it won't disappear under
  // your feet.
  //
  // enter_context and exit_context should always be called at the start and
  // end of any entry point (e.g. call from non-transaction code into
  // transaction or callback from PJSIP).  On return from exit_context, you
  // must not assume that the transaction still exists.
  void enter_context();
  void exit_context();

  friend class UASTransaction;

private:
  UASTransaction*      _uas_data;
  int                  _target;
  pj_grp_lock_t*       _lock;       //< Lock to protect this UACTransaction and the underlying PJSIP transaction
  pjsip_transaction*   _tsx;
  pjsip_tx_data*       _tdata;
  pj_bool_t            _from_store; /* If true, the aor and binding_id
                                       identify the binding. */
  pj_str_t             _aor;
  pj_str_t             _binding_id;
  pjsip_transport*     _transport;

  // Stores the list of targets returned by the SIPResolver for this transaction.
  std::vector<AddrInfo> _servers;
  int                  _current_server;

  bool                 _pending_destroy;
  int                  _context_count;

  int                  _liveness_timeout;
  pj_timer_entry       _liveness_timer;
  static const int LIVENESS_TIMER = 1;
};

pj_status_t init_stateful_proxy(RegStore* registrar_store,
                                RegStore* remote_reg_store,
                                CallServices* call_services,
                                IfcHandler* ifc_handler,
                                pj_bool_t enable_access_proxy,
                                const std::string& upstream_proxy,
                                int upstream_proxy_port,
                                int upstream_proxy_connections,
                                int upstream_proxy_recycle,
                                pj_bool_t enable_ibcf,
                                const std::string& trusted_hosts,
                                AnalyticsLogger* analytics_logger,
                                EnumService *enumService,
                                BgcfService *bgcfService,
                                HSSConnection* hss_connection,
                                ACRFactory* cscf_rfacr_factory,
                                ACRFactory* bgcf_rfacr_factory,
                                ACRFactory* icscf_rfacr_factory,
                                const std::string& icscf_uri_str,
                                QuiescingManager* quiescing_manager,
                                SCSCFSelector *scscfSelector,
                                bool icscf_enabled,
                                bool scscf_enabled);

void destroy_stateful_proxy();

enum SIPPeerType
{
  SIP_PEER_TRUSTED_PORT,
  SIP_PEER_CONFIGURED_TRUNK,
  SIP_PEER_CLIENT,
  SIP_PEER_UNKNOWN
};


#ifdef UNIT_TEST
pj_status_t proxy_process_access_routing(pjsip_rx_data *rdata,
                                         pjsip_tx_data *tdata);
#endif

#endif<|MERGE_RESOLUTION|>--- conflicted
+++ resolved
@@ -62,11 +62,7 @@
 #include "aschain.h"
 #include "quiescing_manager.h"
 #include "scscfselector.h"
-<<<<<<< HEAD
-#include "sipresolver.h"
 #include "acr.h"
-=======
->>>>>>> ffa4f48f
 
 /// Short-lived data structure holding details of how we are to serve
 // this request.
