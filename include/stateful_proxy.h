/**
 * @file stateful_proxy.h Initialization/termination functions for Stateful Proxy module.
 *
 * Project Clearwater - IMS in the Cloud
 * Copyright (C) 2013  Metaswitch Networks Ltd
 *
 * Parts of this header were derived from GPL licensed PJSIP sample code
 * with the following copyrights.
 *   Copyright (C) 2008-2011 Teluu Inc. (http://www.teluu.com)
 *   Copyright (C) 2003-2008 Benny Prijono <benny@prijono.org>
 *
 * This program is free software: you can redistribute it and/or modify it
 * under the terms of the GNU General Public License as published by the
 * Free Software Foundation, either version 3 of the License, or (at your
 * option) any later version, along with the "Special Exception" for use of
 * the program along with SSL, set forth below. This program is distributed
 * in the hope that it will be useful, but WITHOUT ANY WARRANTY;
 * without even the implied warranty of MERCHANTABILITY or FITNESS FOR
 * A PARTICULAR PURPOSE.  See the GNU General Public License for more
 * details. You should have received a copy of the GNU General Public
 * License along with this program.  If not, see
 * <http://www.gnu.org/licenses/>.
 *
 * The author can be reached by email at clearwater@metaswitch.com or by
 * post at Metaswitch Networks Ltd, 100 Church St, Enfield EN2 6BQ, UK
 *
 * Special Exception
 * Metaswitch Networks Ltd  grants you permission to copy, modify,
 * propagate, and distribute a work formed by combining OpenSSL with The
 * Software, or a work derivative of such a combination, even if such
 * copying, modification, propagation, or distribution would otherwise
 * violate the terms of the GPL. You must comply with the GPL in all
 * respects for all of the code used other than OpenSSL.
 * "OpenSSL" means OpenSSL toolkit software distributed by the OpenSSL
 * Project and licensed under the OpenSSL Licenses, or a work based on such
 * software and licensed under the OpenSSL Licenses.
 * "OpenSSL Licenses" means the OpenSSL License and Original SSLeay License
 * under which the OpenSSL Project distributes the OpenSSL toolkit software,
 * as those licenses appear in the file LICENSE-OPENSSL.
 */

#ifndef STATEFUL_PROXY_H__
#define STATEFUL_PROXY_H__

// Forward declarations.
class UASTransaction;
class UACTransaction;

#include <list>

#include "pjutils.h"
#include "enumservice.h"
#include "bgcfservice.h"
#include "analyticslogger.h"
#include "callservices.h"
#include "regdata.h"
#include "stack.h"
#include "trustboundary.h"
#include "sessioncase.h"
#include "ifchandler.h"
#include "hssconnection.h"
#include "aschain.h"
#include "quiescing_manager.h"

/// Short-lived data structure holding details of how we are to serve
// this request.
class ServingState
{
public:
  ServingState() :
    _session_case(NULL)
  {
  }

  ServingState(const SessionCase* session_case,
               AsChainLink original_dialog) :
    _session_case(session_case),
    _original_dialog(original_dialog)
  {
  }

  ServingState(const ServingState& to_copy) :
    _session_case(to_copy._session_case),
    _original_dialog(to_copy._original_dialog)
  {
  }

  ServingState& operator=(const ServingState& to_copy)
  {
    if (&to_copy != this)
    {
      _session_case = to_copy._session_case;
      _original_dialog = to_copy._original_dialog;
    }
    return *this;
  }

  std::string to_string() const
  {
    if (_session_case != NULL)
    {
      return _session_case->to_string() + " " + (_original_dialog.is_set() ? _original_dialog.to_string() : "(new)");
    }
    else
    {
      return "None";
    }
  }

  bool is_set() const { return _session_case != NULL; };
  const SessionCase& session_case() const { return *_session_case; };
  AsChainLink original_dialog() const { return _original_dialog; };

private:

  /// Points to the session case.  If this is NULL it means the serving
  // state has not been set up.
  const SessionCase* _session_case;

  /// Is this related to an existing (original) dialog? If so, we
  // should continue handling the existing AS chain rather than
  // creating a new one. Index and pointer to that existing chain, or
  // !is_set() if none.
  AsChainLink _original_dialog;
};

struct HSSCallInformation
{
  Ifcs ifcs;
  std::vector<std::string> uris;
};

// This is the data that is attached to the UAS transaction
class UASTransaction
{
public:
  ~UASTransaction();

  static pj_status_t create(pjsip_rx_data* rdata,
                            pjsip_tx_data* tdata,
                            TrustBoundary* trust,
                            UASTransaction** uas_data_ptr);
  static UASTransaction* get_from_tsx(pjsip_transaction* tsx);

  void handle_non_cancel(const ServingState& serving_state, Target*);

  void on_new_client_response(UACTransaction* uac_data, pjsip_rx_data *rdata);
  void on_client_not_responding(UACTransaction* uac_data);
  void on_tsx_state(pjsip_event* event);
  void cancel_pending_uac_tsx(int st_code, bool dissociate_uac);
  pj_status_t handle_final_response();

  void register_proxy(CallServices::Terminating* proxy);

  pj_status_t send_trying(pjsip_rx_data* rdata);
  pj_status_t send_response(int st_code, const pj_str_t* st_text=NULL);
  bool redirect(std::string, int);
  bool redirect(pjsip_uri*, int);
  inline pjsip_method_e method() { return (_tsx != NULL) ? _tsx->method.id : PJSIP_OTHER_METHOD; }
  inline SAS::TrailId trail() { return (_tsx != NULL) ? get_trail(_tsx) : 0; }
  inline const char* name() { return (_tsx != NULL) ? _tsx->obj_name : "unknown"; }

  // Enters/exits this UASTransaction's context.  This takes a group lock,
  // single-threading any processing on this UASTransaction and associated
  // UACTransactions.  While in the UASTransaction's context, it will not be
  // destroyed.  The underlying PJSIP transaction (_tsx) may or may not exist,
  // but it won't disappear under your feet.
  //
  // enter_context and exit_context should always be called at the start and
  // end of any entry point (e.g. call from non-transaction code into
  // transaction or callback from PJSIP).  On return from exit_context, you
  // must not assume that the transaction still exists.
  void enter_context();
  void exit_context();

  friend class UACTransaction;

private:
  UASTransaction(pjsip_transaction* tsx,
                 pjsip_rx_data* rdata,
                 pjsip_tx_data* tdata,
                 TrustBoundary* trust);
  void log_on_tsx_start(const pjsip_rx_data* rdata);
  void log_on_tsx_complete();
  pj_status_t init_uac_transactions(TargetList& targets);
  void dissociate(UACTransaction *uac_data);
  bool redirect_int(pjsip_uri* target, int code);
  pjsip_history_info_hdr* create_history_info_hdr(pjsip_uri* target);
  void update_history_info_reason(pjsip_uri* history_info_uri, int code);
  AsChainLink create_as_chain(const SessionCase& session_case, Ifcs ifcs, std::string served_user = "");

<<<<<<< HEAD
  void handle_incoming_non_cancel(const ServingState& serving_state);
  AsChainLink::Disposition handle_originating(Target** pre_target);
  void move_to_terminating_chain();
  AsChainLink::Disposition handle_terminating(Target** pre_target);
  void handle_outgoing_non_cancel(Target* pre_target);
=======
  bool handle_incoming_non_cancel(const ServingState& serving_state);
  AsChainLink::Disposition handle_originating(target** pre_target);
  bool move_to_terminating_chain();
  AsChainLink::Disposition handle_terminating(target** pre_target);
  void handle_outgoing_non_cancel(target* pre_target);
>>>>>>> 57260d8f

  bool get_data_from_hss(std::string public_id, HSSCallInformation& data, SAS::TrailId trail);
  bool lookup_ifcs(std::string public_id, Ifcs& ifcs, SAS::TrailId trail);
  bool get_associated_uris(std::string public_id, std::vector<std::string>& uris, SAS::TrailId trail);

  void proxy_calculate_targets(pjsip_msg* msg,
                               pj_pool_t* pool,
                               const TrustBoundary* trust,
                               target_list& targets,
                               int max_targets,
                               SAS::TrailId trail);

  pj_grp_lock_t*       _lock;      //< Lock to protect this UASTransaction and the underlying PJSIP transaction
  pjsip_transaction*   _tsx;
  int                  _num_targets;
  int                  _pending_targets;
  pj_bool_t            _ringing;
  pjsip_tx_data*       _req;       //< Request to forward on to next element.
  pjsip_tx_data*       _best_rsp;  //< Response to send back to caller.
  TrustBoundary*       _trust;     //< Trust-boundary processing for this B2BUA to apply.
#define MAX_FORKING 10
  UACTransaction*      _uac_data[MAX_FORKING];
  struct
  {
    pjsip_from_hdr* from;
    pjsip_to_hdr*   to;
    pjsip_cid_hdr*  cid;
  } _analytics;
  CallServices::Terminating* _proxy;  //< A proxy inserted into the signalling path, which sees all responses.
  bool                 _pending_destroy;
  int                  _context_count;
  AsChainLink          _as_chain_link;
  std::list<AsChain*>  _victims;  //< Objects to die along with the transaction.
  std::map<std::string, HSSCallInformation> cached_hss_data; // Maps public IDs to their associated URIs and IFC
};

// This is the data that is attached to the UAC transaction
class UACTransaction
{
public:
  UACTransaction(UASTransaction* uas_data, int target, pjsip_transaction* tsx, pjsip_tx_data *tdata);
  ~UACTransaction();

  static UACTransaction* get_from_tsx(pjsip_transaction* tsx);

  void set_target(const struct Target& target);
  void send_request();
  void cancel_pending_tsx(int st_code);
  void on_tsx_state(pjsip_event* event);
  inline pjsip_method_e method() { return (_tsx != NULL) ? _tsx->method.id : PJSIP_OTHER_METHOD; }
  inline SAS::TrailId trail() { return (_tsx != NULL) ? get_trail(_tsx) : 0; }
  inline const char* name() { return (_tsx != NULL) ? _tsx->obj_name : "unknown"; }

  void liveness_timer_expired();

  static void liveness_timer_callback(pj_timer_heap_t *timer_heap, struct pj_timer_entry *entry);

  // Enters/exits this UACTransaction's context.  This takes a group lock,
  // single-threading any processing on this UACTransaction, the associated
  // UASTransaction and other associated UACTransactions.  While in the
  // UACTransaction's context, it will not be destroyed.  The underlying PJSIP
  // transaction (_tsx) may or may not exist, but it won't disappear under
  // your feet.
  //
  // enter_context and exit_context should always be called at the start and
  // end of any entry point (e.g. call from non-transaction code into
  // transaction or callback from PJSIP).  On return from exit_context, you
  // must not assume that the transaction still exists.
  void enter_context();
  void exit_context();

  friend class UASTransaction;

private:
  UASTransaction*      _uas_data;
  int                  _target;
  pj_grp_lock_t*       _lock;       //< Lock to protect this UACTransaction and the underlying PJSIP transaction
  pjsip_transaction*   _tsx;
  pjsip_tx_data*       _tdata;
  pj_bool_t            _from_store; /* If true, the aor and binding_id
                                       identify the binding. */
  pj_str_t             _aor;
  pj_str_t             _binding_id;
  bool                 _pending_destroy;
  int                  _context_count;

  int                  _liveness_timeout;
  pj_timer_entry       _liveness_timer;
  static const int LIVENESS_TIMER = 1;
};

pj_status_t init_stateful_proxy(RegData::Store* registrar_store,
                                RegData::Store* remote_reg_store,
                                CallServices* call_services,
                                IfcHandler* ifc_handler,
                                pj_bool_t enable_edge_proxy,
                                const std::string& upstream_proxy,
                                int upstream_proxy_port,
                                int upstream_proxy_connections,
                                int upstream_proxy_recycle,
                                pj_bool_t enable_ibcf,
                                const std::string& trusted_hosts,
                                AnalyticsLogger* analytics_logger,
                                EnumService *enumService,
                                BgcfService *bgcfService,
                                HSSConnection* hss_connection,
                                QuiescingManager* quiescing_manager);

void destroy_stateful_proxy();

enum SIPPeerType
{
  SIP_PEER_TRUSTED_PORT,
  SIP_PEER_CONFIGURED_TRUNK,
  SIP_PEER_CLIENT,
  SIP_PEER_UNKNOWN
};


#ifdef UNIT_TEST
pj_status_t proxy_process_edge_routing(pjsip_rx_data *rdata,
                                       pjsip_tx_data *tdata);
<<<<<<< HEAD

void proxy_calculate_targets(pjsip_msg* msg,
                             pj_pool_t* pool,
                             const TrustBoundary* trust,
                             TargetList& targets,
                             int max_targets,
                             SAS::TrailId trail);

=======
>>>>>>> 57260d8f
#endif

#endif<|MERGE_RESOLUTION|>--- conflicted
+++ resolved
@@ -189,19 +189,11 @@
   void update_history_info_reason(pjsip_uri* history_info_uri, int code);
   AsChainLink create_as_chain(const SessionCase& session_case, Ifcs ifcs, std::string served_user = "");
 
-<<<<<<< HEAD
-  void handle_incoming_non_cancel(const ServingState& serving_state);
+  bool handle_incoming_non_cancel(const ServingState& serving_state);
   AsChainLink::Disposition handle_originating(Target** pre_target);
-  void move_to_terminating_chain();
+  bool move_to_terminating_chain();
   AsChainLink::Disposition handle_terminating(Target** pre_target);
   void handle_outgoing_non_cancel(Target* pre_target);
-=======
-  bool handle_incoming_non_cancel(const ServingState& serving_state);
-  AsChainLink::Disposition handle_originating(target** pre_target);
-  bool move_to_terminating_chain();
-  AsChainLink::Disposition handle_terminating(target** pre_target);
-  void handle_outgoing_non_cancel(target* pre_target);
->>>>>>> 57260d8f
 
   bool get_data_from_hss(std::string public_id, HSSCallInformation& data, SAS::TrailId trail);
   bool lookup_ifcs(std::string public_id, Ifcs& ifcs, SAS::TrailId trail);
@@ -210,7 +202,7 @@
   void proxy_calculate_targets(pjsip_msg* msg,
                                pj_pool_t* pool,
                                const TrustBoundary* trust,
-                               target_list& targets,
+                               TargetList& targets,
                                int max_targets,
                                SAS::TrailId trail);
 
@@ -324,17 +316,6 @@
 #ifdef UNIT_TEST
 pj_status_t proxy_process_edge_routing(pjsip_rx_data *rdata,
                                        pjsip_tx_data *tdata);
-<<<<<<< HEAD
-
-void proxy_calculate_targets(pjsip_msg* msg,
-                             pj_pool_t* pool,
-                             const TrustBoundary* trust,
-                             TargetList& targets,
-                             int max_targets,
-                             SAS::TrailId trail);
-
-=======
->>>>>>> 57260d8f
 #endif
 
 #endif