/**
 * @file thread_dispatcher.h
 *
 * Copyright (C) Metaswitch Networks 2017
 * If license terms are provided to you in a COPYING file in the root directory
 * of the source code repository by which you are accessing this code, then
 * the license outlined in that COPYING file applies to your use.
 * Otherwise no rights are granted except for those provided to you by
 * Metaswitch Networks in a separate written agreement.
 */


#ifndef THREAD_DISPATCHER_H
#define THREAD_DISPATCHER_H

extern "C" {
#include <pjsip.h>
}

#include "pjutils.h"
#include "load_monitor.h"
#include "snmp_event_accumulator_table.h"
#include "snmp_event_accumulator_by_scope_table.h"
#include "exception_handler.h"
#include "snmp_counter_by_scope_table.h"
#include "eventq.h"

pj_status_t init_thread_dispatcher(int num_worker_threads_arg,
                                   SNMP::EventAccumulatorByScopeTable* latency_tbl_arg,
                                   SNMP::EventAccumulatorByScopeTable* queue_size_tbl_arg,
                                   LoadMonitor* load_monitor_arg,
<<<<<<< HEAD
                                   SNMP::CounterByScopeTable* overload_counter_arg,
                                   ExceptionHandler* exception_handler_arg);
=======
                                   ExceptionHandler* exception_handler_arg,
                                   unsigned long request_on_queue_timeout);
>>>>>>> fd5067fd

void unregister_thread_dispatcher(void);

pj_status_t start_worker_threads();
void stop_worker_threads(); // TODO: Should this return its status?

// A SipEvent on the queue is either a SIP message or a callback
enum SipEventType { MESSAGE, CALLBACK };

// Allowable priority levels for SIP events. Levels with lower values correspond
// to higher priorities.
namespace SipPriorityLevel
{
  const int NORMAL_PRIORITY = 1;
  const int HIGH_PRIORITY = 0;
} //namespace SipPriorityLevel

union SipEventData
{
  pjsip_rx_data* rdata;
  PJUtils::Callback* callback;
};

struct SipEvent
{
  // The type of the event
  SipEventType type;

  // The event's priority - a lower value corresponds to a higher priority level
  int priority;

  // A stop watch for tracking latency and determining the length of time the
  // message has been on the queue
  Utils::StopWatch stop_watch;

  // The event data itself
  SipEventData event_data;

  SipEvent() : priority(0) {}

  // Compares two SipEvents. 'larger' SipEvents are returned sooner by the
  // priority queue.
  bool operator()(SipEvent lhs, SipEvent rhs)
  {
    if (lhs.priority != rhs.priority)
    {
      // SipEvents with a lower priority level are 'larger'
      return lhs.priority > rhs.priority;
    }
    else
    {
      // At the same priority level, older SipEvents are 'larger'
      unsigned long lhs_us;
      unsigned long rhs_us;

      if (!lhs.stop_watch.read(lhs_us) || !rhs.stop_watch.read(rhs_us))
      {
        TRC_ERROR("Failed to read stopwatch.");
        return false; // TODO: Check this behaviour
      }

      return lhs_us < rhs_us;
    }
  }
};

// Add a Callback object to the queue, to be run on a worker thread.
// This MUST be called from the main PJSIP transport thread.
void add_callback_to_queue(PJUtils::Callback*);

// Implements eventq::Backend as a std::priority_queue of SipEvent structs.
class PriorityEventQueueBackend : public eventq<SipEvent>::Backend
{
public:

  PriorityEventQueueBackend() : _queue() {}
  virtual ~PriorityEventQueueBackend() {}

  virtual const SipEvent& front()
  {
    return _queue.top();
  }

  virtual bool empty()
  {
    return _queue.empty();
  }

  virtual int size()
  {
    return _queue.size();
  }

  virtual void push(const SipEvent& value)
  {
    _queue.push(value);
  }

  virtual void pop()
  {
    _queue.pop();
  }

  // SipEvents are compared using operator()
  std::priority_queue<SipEvent, std::deque<SipEvent>, SipEvent> _queue;
};

#endif<|MERGE_RESOLUTION|>--- conflicted
+++ resolved
@@ -28,14 +28,10 @@
 pj_status_t init_thread_dispatcher(int num_worker_threads_arg,
                                    SNMP::EventAccumulatorByScopeTable* latency_tbl_arg,
                                    SNMP::EventAccumulatorByScopeTable* queue_size_tbl_arg,
+                                   SNMP::CounterByScopeTable* overload_counter_arg,
                                    LoadMonitor* load_monitor_arg,
-<<<<<<< HEAD
-                                   SNMP::CounterByScopeTable* overload_counter_arg,
-                                   ExceptionHandler* exception_handler_arg);
-=======
                                    ExceptionHandler* exception_handler_arg,
                                    unsigned long request_on_queue_timeout);
->>>>>>> fd5067fd
 
 void unregister_thread_dispatcher(void);
 
