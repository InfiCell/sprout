/**
 * @file sproutletproxy.h  Sproutlet controller proxy class definition
 *
 * Copyright (C) Metaswitch Networks 2017
 * If license terms are provided to you in a COPYING file in the root directory
 * of the source code repository by which you are accessing this code, then
 * the license outlined in that COPYING file applies to your use.
 * Otherwise no rights are granted except for those provided to you by
 * Metaswitch Networks in a separate written agreement.
 */

#ifndef SPROUTLETPROXY_H__
#define SPROUTLETPROXY_H__

#include <map>
#include <unordered_map>
#include <unordered_set>
#include <list>

#include "basicproxy.h"
#include "pjutils.h"
#include "sproutlet.h"
#include "snmp_sip_request_types.h"
#include "sproutlet_options.h"

class SproutletWrapper;

class SproutletProxy : public BasicProxy, SproutletHelper
{
public:
  static const int DEFAULT_MAX_SPROUTLET_DEPTH = 50;

  /// Constructor.
  ///
  /// @param  endpt               - The pjsip endpoint to associate with.
  /// @param  priority            - The pjsip priority to load at.
  /// @param  host_aliases        - The IP addresses/domains that refer to this proxy.
  /// @param  sproutlets          - Sproutlets to load in this proxy.
  /// @param  stateless_proxies   - A set of next-hops that are considered to be
  ///                               stateless proxies.
  /// @param  max_sproutlet_depth - The maximum number of Sproutlets that can be
  ///                               invoked in a row before we break the loop.
  SproutletProxy(pjsip_endpoint* endpt,
                 int priority,
                 const std::string& root_uri,
                 const std::unordered_set<std::string>& host_aliases,
                 const std::list<Sproutlet*>& sproutlets,
                 const std::set<std::string>& stateless_proxies,
                 int max_sproutlet_depth=DEFAULT_MAX_SPROUTLET_DEPTH);

  /// Destructor.
  virtual ~SproutletProxy();

  /// Static callback for timers
  static void on_timer_pop(pj_timer_heap_t* th, pj_timer_entry* tentry);

  /// Constructs the next hop URI if a Sproutlet doesn't want to handle a
  /// request.
  pjsip_sip_uri* next_hop_uri(const std::string& service,
                              const pjsip_sip_uri* base_uri,
                              pj_pool_t* pool) const;

  enum SPROUTLET_SELECTION_TYPES
  {
    SERVICE_NAME=0,
    DOMAIN_PART,
    USER_PART,
    NONE_SELECTED=1000,
  };

protected:
  /// Pre-declaration
  class UASTsx;

  /// Create Sproutlet UAS transaction objects.
  BasicProxy::UASTsx* create_uas_tsx();

  /// Registers a sproutlet.
  bool register_sproutlet(Sproutlet* sproutlet);

  /// Gets the next target Sproutlet for the message by analysing the top
  /// Route header.
  Sproutlet* target_sproutlet(pjsip_msg* req,
                              int port,
                              std::string& alias,
                              SAS::TrailId trail);

  /// Return the sproutlet that matches the URI supplied.
  Sproutlet* match_sproutlet_from_uri(const pjsip_uri* uri,
                                      std::string& alias,
                                      std::string& local_hostname,
                                      SPROUTLET_SELECTION_TYPES& selection_type) const;

  /// Create a URI that routes to a given Sproutlet.
  pjsip_sip_uri* create_sproutlet_uri(pj_pool_t* pool,
                                      Sproutlet* sproutlet) const;

  /// Create a URI that routes to the named sproutlet internally within the
  /// sproutlet proxy.
  ///
  /// @param pool         - Pool to allocate the URI from.
  /// @param name         - The name of the service to invoke.
  /// @param existing_uri - An existing URI to base the new URI on.
  pjsip_sip_uri* create_internal_sproutlet_uri(pj_pool_t* pool,
                                               const std::string& name,
                                               const pjsip_sip_uri* existing_uri) const;

  Sproutlet* service_from_host(pjsip_sip_uri* uri);
  Sproutlet* service_from_user(pjsip_sip_uri* uri);
  Sproutlet* service_from_params(pjsip_sip_uri* uri);

  bool is_uri_local(const pjsip_uri* uri);
  pjsip_sip_uri* get_routing_uri(const pjsip_msg* req) const;
  std::string get_local_hostname(const pjsip_sip_uri* uri) const;
  bool is_host_local(const pj_str_t* host) const;
  bool is_uri_reflexive(const pjsip_uri* uri,
                        Sproutlet* sproutlet,
                        SAS::TrailId trail);

  /// Defintion of a timer set by an child sproutlet transaction.
  struct SproutletTimerCallbackData
  {
    SproutletProxy::UASTsx* uas_tsx;
    SproutletWrapper* sproutlet_wrapper;
    void* context;
  };

<<<<<<< HEAD
  // The timer callback object, which is run on a worker thread
  class SproutletTimerCallback : public PJUtils::Callback
  {
    pj_timer_entry* _timer_entry;

  public:
    SproutletTimerCallback(pj_timer_entry* timer);
    void run() override;
  };
=======
  // A struct to wrap tx_data and allowed_host_state in a convenient bundle
  // to pass over interfaces when sending a request.
  typedef struct
  {
    pjsip_tx_data* tx_data;
    int allowed_host_state;
  } SendRequest;
>>>>>>> f91b0e29

  bool schedule_timer(pj_timer_entry* tentry, int duration);
  bool cancel_timer(pj_timer_entry* tentry);
  bool timer_running(pj_timer_entry* tentry);

  class UASTsx : public BasicProxy::UASTsx
  {
  public:
    /// Constructor.
    UASTsx(SproutletProxy* proxy);

    /// Destructor.
    virtual ~UASTsx();

    /// Initializes the UAS transaction.
    virtual pj_status_t init(pjsip_rx_data* rdata);

    /// Handle the incoming half of a transaction request.
    virtual void process_tsx_request(pjsip_rx_data* rdata);

    /// Handle a received CANCEL request.
    virtual void process_cancel_request(pjsip_rx_data* rdata);

    /// Handle a timer pop.
    static void on_timer_pop(pj_timer_heap_t* th, pj_timer_entry* tentry);

  protected:
    /// Handles a response to an associated UACTsx.
    virtual void on_new_client_response(UACTsx* uac_tsx,
                                        pjsip_tx_data *tdata);

    /// Notification that an client transaction is not responding.
    virtual void on_client_not_responding(UACTsx* uac_tsx,
                                          ForkErrorState fork_error);

    virtual void on_tsx_state(pjsip_event* event);


  private:
    void tx_request(SproutletWrapper* sproutlet,
                    int fork_id,
                    SendRequest req);

    void schedule_requests();

    void process_timer_pop(pj_timer_entry* tentry);
    bool schedule_timer(SproutletWrapper* tsx, void* context, TimerID& id, int duration);
    bool cancel_timer(TimerID id);
    bool timer_running(TimerID id);

    void tx_response(SproutletWrapper* sproutlet,
                     pjsip_tx_data* rsp);

    void tx_cancel(SproutletWrapper* sproutlet,
                   int fork_id,
                   pjsip_tx_data* cancel);

    /// Checks to see if it is safe to destroy the UASTsx.
    void check_destroy();

    /// Finds a SproutletTsx willing to handle a request
    SproutletTsx* get_sproutlet_tsx(pjsip_tx_data* req,
                                    int port,
                                    std::string& alias);

    /// The root Sproutlet for this transaction.
    SproutletWrapper* _root;

    /// Templated type used to map from upstream Sproutlet/fork to the
    /// downstream Sproutlet or UACTsx.
    template<typename T>
    struct DMap
    {
      typedef std::map<std::pair<SproutletWrapper*, int>, T> type;
      typedef typename std::map<std::pair<SproutletWrapper*, int>, T>::iterator iterator;
    };

    /// Mapping from upstream Sproutlet/fork to downstream Sproutlet.
    DMap<SproutletWrapper*>::type _dmap_sproutlet;

    /// Mapping from upstream Sproutlet/fork to downstream UACTsx.
    DMap<UACTsx*>::type _dmap_uac;

    /// Mapping from downstream Sproutlet or UAC transaction to upstream
    /// Sproutlet/fork.
    typedef std::map<void*, std::pair<SproutletWrapper*, int> > UMap;
    UMap _umap;

    /// Queue of pending requests to be scheduled.
    typedef struct
    {
      pjsip_tx_data* req;
      std::pair<SproutletWrapper*, int> upstream;
      int allowed_host_state;
      int sproutlet_depth;
      std::string upstream_network_func;
    } PendingRequest;
    std::queue<PendingRequest> _pending_req_q;

    /// Parent proxy object
    SproutletProxy* _sproutlet_proxy;

    /// This set holds all the timers created by sproutlet tsxs that are
    /// children of this UASTsx. They are only freed when the UASTsx is freed
    /// (they are not freed when a timer pops or is cancelled for example).
    /// This prevents race conditions (such as a double free caused by one
    /// thread popping a timer and another thread cancelling it).
    std::set<pj_timer_entry*> _timers;

    /// This set holds all the timers created by sproutlet tsx that are
    /// children of this UASTsx that have not popped or been cancelled yet.
    /// The UASTsx will persist while there are pending timers.
    std::set<pj_timer_entry*> _pending_timers;

    friend class SproutletWrapper;
    friend class SproutletTimerCallback;
  };

  pjsip_sip_uri* _root_uri;
  std::map<std::string, pjsip_sip_uri*> _root_uris;

  std::unordered_set<std::string> _host_aliases;

  std::map<std::string, Sproutlet*> _services;

  std::map<int, Sproutlet*> _ports;

  std::list<Sproutlet*> _sproutlets;

  const int _max_sproutlet_depth;

  static const pj_str_t STR_SERVICE;

  friend class UASTsx;
  friend class SproutletWrapper;
};


class SproutletWrapper : public SproutletTsxHelper
{
public:
  /// Constructor
  SproutletWrapper(SproutletProxy* proxy,
                   SproutletProxy::UASTsx* proxy_tsx,
                   Sproutlet* sproutlet,
                   SproutletTsx* sproutlet_tsx,
                   const std::string& sproutlet_alias,
                   pjsip_tx_data* req,
                   pjsip_transport* original_transport,
                   const std::string& upstream_network_func,
                   int depth,
                   SAS::TrailId trail_id);

  /// Virtual destructor.
  virtual ~SproutletWrapper();

  const std::string& service_name() const;

  /// This implementation has concrete implementations for all of the virtual
  /// functions from SproutletTsxHelper.  See there for function comments for
  /// the following.
  void add_to_dialog(const std::string& dialog_id="");
  pjsip_msg* original_request();
  void copy_original_transport(pjsip_msg*);
  const char* msg_info(pjsip_msg*);
  const pjsip_route_hdr* route_hdr() const;
  const std::string& dialog_id() const;
  pjsip_msg* create_request();
  pjsip_msg* clone_request(pjsip_msg* req);
  pjsip_msg* clone_msg(pjsip_msg* msg);
  pjsip_msg* create_response(pjsip_msg* req,
                             pjsip_status_code status_code,
                             const std::string& status_text="");
  int send_request(pjsip_msg*& req, int allowed_host_state);
  void send_response(pjsip_msg*& rsp);
  void cancel_fork(int fork_id, int reason=0);
  void cancel_pending_forks(int reason=0);
  const ForkState& fork_state(int fork_id);
  void free_msg(pjsip_msg*& msg);
  pj_pool_t* get_pool(const pjsip_msg* msg);
  bool schedule_timer(void* context, TimerID& id, int duration);
  void cancel_timer(TimerID id);
  bool timer_running(TimerID id);
  SAS::TrailId trail() const;
  bool is_uri_reflexive(const pjsip_uri*) const;
  pjsip_sip_uri* get_reflexive_uri(pj_pool_t*) const;
  pjsip_sip_uri* get_routing_uri(const pjsip_msg* req) const;
  pjsip_sip_uri* next_hop_uri(const std::string& service,
                              const pjsip_sip_uri* base_uri,
                              pj_pool_t* pool) const;
  std::string get_local_hostname(const pjsip_sip_uri* uri) const;
  bool is_network_func_boundary() const;
  int get_depth() const { return _depth; };
  const std::string& get_network_function() const { return _this_network_func; };

private:
  void rx_request(pjsip_tx_data* req);
  void rx_response(pjsip_tx_data* rsp, int fork_id);
  void rx_cancel(pjsip_tx_data* cancel);
  void rx_error(int status_code);
  void rx_fork_error(ForkErrorState fork_error, int fork_id);
  void on_timer_pop(TimerID id, void* context);
  void register_tdata(pjsip_tx_data* tdata);
  void deregister_tdata(pjsip_tx_data* tdata);

  void process_actions(bool complete_after_actions);
  void aggregate_response(pjsip_tx_data* rsp);
  void tx_request(SproutletProxy::SendRequest req, int fork_id);
  void tx_response(pjsip_tx_data* rsp);
  void tx_cancel(int fork_id);
  int compare_sip_sc(int sc1, int sc2);
  bool is_uri_local(const pjsip_uri*) const;
  void log_inter_sproutlet(pjsip_tx_data* tdata, bool downstream);

  SproutletProxy* _proxy;

  SproutletProxy::UASTsx* _proxy_tsx;

  Sproutlet* _sproutlet;

  SproutletTsx* _sproutlet_tsx;

  std::string _service_name;
  std::string _service_host;

  /// Identifier for this SproutletTsx instance - currently a concatenation
  /// of the service name and the address of the object.
  std::string _id;

  /// Reference to the original request. This can been modified by the Sproutlet
  /// Proxy depending on where it sends this message. A clone of this is passed
  /// to the root Sproutlet.
  pjsip_tx_data* _req;
  SNMP::SIPRequestTypes _req_type;

  // Immutable reference to the transport used by the original request.
  pjsip_transport* _original_transport;

  // The name of the Network Function of this Sproutlet.
  std::string _this_network_func;

  // The name of the Network Function of the upstream Sproutlet (if any).
  // This is used to detect transitions between Network Functions, so that we
  // can perform SIP-entity-level operations like sending 100 Trying responses
  // and decrementing the Max-Forwards counter.
  std::string _upstream_network_func;

  // The depth of this wrapper in the transaction tree.  Used to detect loops.
  int _depth;

  typedef std::unordered_map<const pjsip_msg*, pjsip_tx_data*> Packets;
  Packets _packets;

  typedef std::map<int, SproutletProxy::SendRequest> Requests;
  Requests _send_requests;

  typedef std::list<pjsip_tx_data*> Responses;
  Responses _send_responses;

  int _pending_sends;
  int _pending_responses;
  pjsip_tx_data* _best_rsp;

  bool _complete;

  // All the actions are performed within SproutletWrapper::process_actions,
  // including deleting the SproutletWrapper itself.  However, process_actions
  // can be re-entered - it sends messages, which can fail and call back into
  // the SproutletWrapper synchronously.  This counter counts how many times
  // the method has currently been entered - if it is non-zero, the
  // SproutletWrapper must not be destroyed.
  int _process_actions_entered;

  /// Vector keeping track of the status of each fork.  The state field can
  /// only ever take a subset of the values defined by PJSIP - NULL, CALLING,
  /// PROCEEDING and TERMINATED.
  typedef struct
  {
    ForkState state;
    pjsip_tx_data* req;
    bool pending_cancel;
    int cancel_reason;
  } ForkStatus;
  std::vector<ForkStatus> _forks;

  /// Set keeping track of pending timers for this SproutletWrapper.  The
  /// SproutletWrapper (and the SproutletTsx it wraps) won't be deleted
  /// until all these timers have popped or been cancelled.
  std::set<TimerID> _pending_timers;

  SAS::TrailId _trail_id;

  friend class SproutletProxy::UASTsx;
};

#endif<|MERGE_RESOLUTION|>--- conflicted
+++ resolved
@@ -125,7 +125,6 @@
     void* context;
   };
 
-<<<<<<< HEAD
   // The timer callback object, which is run on a worker thread
   class SproutletTimerCallback : public PJUtils::Callback
   {
@@ -135,7 +134,7 @@
     SproutletTimerCallback(pj_timer_entry* timer);
     void run() override;
   };
-=======
+
   // A struct to wrap tx_data and allowed_host_state in a convenient bundle
   // to pass over interfaces when sending a request.
   typedef struct
@@ -143,7 +142,6 @@
     pjsip_tx_data* tx_data;
     int allowed_host_state;
   } SendRequest;
->>>>>>> f91b0e29
 
   bool schedule_timer(pj_timer_entry* tentry, int duration);
   bool cancel_timer(pj_timer_entry* tentry);
