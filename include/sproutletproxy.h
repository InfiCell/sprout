/**
 * @file sproutletproxy.h  Sproutlet controller proxy class definition
 *
 * Copyright (C) Metaswitch Networks 2017
 * If license terms are provided to you in a COPYING file in the root directory
 * of the source code repository by which you are accessing this code, then
 * the license outlined in that COPYING file applies to your use.
 * Otherwise no rights are granted except for those provided to you by
 * Metaswitch Networks in a separate written agreement.
 */

#ifndef SPROUTLETPROXY_H__
#define SPROUTLETPROXY_H__

#include <map>
#include <unordered_map>
#include <unordered_set>
#include <list>

#include "basicproxy.h"
#include "pjutils.h"
#include "sproutlet.h"
#include "snmp_sip_request_types.h"
#include "sproutlet_options.h"

class SproutletWrapper;

class SproutletProxy : public BasicProxy, SproutletHelper
{
public:
  static const int DEFAULT_MAX_SPROUTLET_DEPTH = 50;

  /// Constructor.
  ///
  /// @param  endpt               - The pjsip endpoint to associate with.
  /// @param  priority            - The pjsip priority to load at.
  /// @param  host_aliases        - The IP addresses/domains that refer to this proxy.
  /// @param  sproutlets          - Sproutlets to load in this proxy.
  /// @param  stateless_proxies   - A set of next-hops that are considered to be
  ///                               stateless proxies.
  /// @param  max_sproutlet_depth - The maximum number of Sproutlets that can be
  ///                               invoked in a row before we break the loop.
  SproutletProxy(pjsip_endpoint* endpt,
                 int priority,
                 const std::string& root_uri,
                 const std::unordered_set<std::string>& host_aliases,
                 const std::list<Sproutlet*>& sproutlets,
                 const std::set<std::string>& stateless_proxies,
                 int max_sproutlet_depth=DEFAULT_MAX_SPROUTLET_DEPTH);

  /// Destructor.
  virtual ~SproutletProxy();

  /// Static callback for timers
  static void on_timer_pop(pj_timer_heap_t* th, pj_timer_entry* tentry);

  /// Constructs the next hop URI if a Sproutlet doesn't want to handle a
  /// request.
  pjsip_sip_uri* next_hop_uri(const std::string& service,
                              const pjsip_sip_uri* base_uri,
                              pj_pool_t* pool) const;

  enum SPROUTLET_SELECTION_TYPES
  {
    SERVICE_NAME=0,
    DOMAIN_PART,
    USER_PART,
    NONE_SELECTED=1000,
  };

protected:
  /// Pre-declaration
  class UASTsx;

  /// Create Sproutlet UAS transaction objects.
  BasicProxy::UASTsx* create_uas_tsx();

  /// Registers a sproutlet.
  bool register_sproutlet(Sproutlet* sproutlet);

  /// Gets the next target Sproutlet for the message by analysing the top
  /// Route header.
  Sproutlet* target_sproutlet(pjsip_msg* req,
                              int port,
                              std::string& alias,
                              SAS::TrailId trail);

  /// Return the sproutlet that matches the URI supplied.
  Sproutlet* match_sproutlet_from_uri(const pjsip_uri* uri,
                                      std::string& alias,
                                      std::string& local_hostname,
                                      SPROUTLET_SELECTION_TYPES& selection_type) const;

  /// Create a URI that routes to a given Sproutlet.
  pjsip_sip_uri* create_sproutlet_uri(pj_pool_t* pool,
                                      Sproutlet* sproutlet) const;

  /// Create a URI that routes to the named sproutlet internally within the
  /// sproutlet proxy.
  ///
  /// @param pool         - Pool to allocate the URI from.
  /// @param name         - The name of the service to invoke.
  /// @param existing_uri - An existing URI to base the new URI on.
  pjsip_sip_uri* create_internal_sproutlet_uri(pj_pool_t* pool,
                                               const std::string& name,
                                               const pjsip_sip_uri* existing_uri) const;

  Sproutlet* service_from_host(pjsip_sip_uri* uri);
  Sproutlet* service_from_user(pjsip_sip_uri* uri);
  Sproutlet* service_from_params(pjsip_sip_uri* uri);

  bool is_uri_local(const pjsip_uri* uri);
  pjsip_sip_uri* get_routing_uri(const pjsip_msg* req) const;
  std::string get_local_hostname(const pjsip_sip_uri* uri) const;
  bool is_host_local(const pj_str_t* host) const;
  bool is_uri_reflexive(const pjsip_uri* uri,
                        Sproutlet* sproutlet,
                        SAS::TrailId trail);

  // A struct to wrap tx_data and allowed_host_state in a convenient bundle
  // to pass over interfaces when sending a request.
  typedef struct
  {
    pjsip_tx_data* tx_data;
    int allowed_host_state;
  } SendRequest;

  bool schedule_timer(pj_timer_entry* tentry, int duration);
  bool cancel_timer(pj_timer_entry* tentry);
  bool timer_running(pj_timer_entry* tentry);

  class UASTsx : public BasicProxy::UASTsx
  {
  public:
    /// Constructor.
    UASTsx(SproutletProxy* proxy);

    /// Destructor.
    virtual ~UASTsx();

    /// Initializes the UAS transaction.
    virtual pj_status_t init(pjsip_rx_data* rdata);

    /// Handle the incoming half of a transaction request.
    virtual void process_tsx_request(pjsip_rx_data* rdata);

    /// Handle a received CANCEL request.
    virtual void process_cancel_request(pjsip_rx_data* rdata, const std::string& reason);

    /// Handle a timer pop.
    static void on_timer_pop(pj_timer_heap_t* th, pj_timer_entry* tentry);

  protected:
    /// Handles a response to an associated UACTsx.
    virtual void on_new_client_response(UACTsx* uac_tsx,
                                        pjsip_tx_data *tdata);

    /// Notification that an client transaction is not responding.
    virtual void on_client_not_responding(UACTsx* uac_tsx,
                                          ForkErrorState fork_error,
                                          const std::string& reason);

    virtual void on_tsx_state(pjsip_event* event);


  private:
    /// Defintion of a timer set by a sproutlet transaction.
    struct TimerCallbackData
    {
      UASTsx* uas_tsx;
      SproutletWrapper* sproutlet_wrapper;
      void* context;
    };

    // The timer callback object, which is run on a worker thread
    class TimerCallback : public PJUtils::Callback
    {
      pj_timer_entry* _timer_entry;

    public:
      TimerCallback(pj_timer_entry* timer);
      void run() override;
    };

    void tx_request(SproutletWrapper* sproutlet,
                    int fork_id,
                    SendRequest req);

    void schedule_requests();

    void process_timer_pop(pj_timer_entry* tentry);
    bool schedule_timer(SproutletWrapper* tsx, void* context, TimerID& id, int duration);
    bool cancel_timer(TimerID id);
    bool timer_running(TimerID id);

    void tx_response(SproutletWrapper* sproutlet,
                     pjsip_tx_data* rsp);

    void tx_cancel(SproutletWrapper* sproutlet,
                   int fork_id,
                   pjsip_tx_data* cancel,
                   int st_code,
                   const std::string& reason);

    /// Checks to see if it is safe to destroy the UASTsx.
    void check_destroy();

    /// Finds a SproutletTsx willing to handle a request
    SproutletTsx* get_sproutlet_tsx(pjsip_tx_data* req,
                                    int port,
                                    std::string& alias);

    /// The root Sproutlet for this transaction.
    SproutletWrapper* _root;

    /// Templated type used to map from upstream Sproutlet/fork to the
    /// downstream Sproutlet or UACTsx.
    template<typename T>
    struct DMap
    {
      typedef std::map<std::pair<SproutletWrapper*, int>, T> type;
      typedef typename std::map<std::pair<SproutletWrapper*, int>, T>::iterator iterator;
    };

    /// Mapping from upstream Sproutlet/fork to downstream Sproutlet.
    DMap<SproutletWrapper*>::type _dmap_sproutlet;

    /// Mapping from upstream Sproutlet/fork to downstream UACTsx.
    DMap<UACTsx*>::type _dmap_uac;

    /// Mapping from downstream Sproutlet or UAC transaction to upstream
    /// Sproutlet/fork.
    typedef std::map<void*, std::pair<SproutletWrapper*, int> > UMap;
    UMap _umap;

    /// Queue of pending requests to be scheduled.
    typedef struct
    {
      pjsip_tx_data* req;
      std::pair<SproutletWrapper*, int> upstream;
      int allowed_host_state;
      int sproutlet_depth;
      std::string upstream_network_func;
    } PendingRequest;
    std::queue<PendingRequest> _pending_req_q;

    /// Parent proxy object
    SproutletProxy* _sproutlet_proxy;

    /// This set holds all the timers created by sproutlet tsxs that are
    /// children of this UASTsx. They are only freed when the UASTsx is freed
    /// (they are not freed when a timer pops or is cancelled for example).
    /// This prevents race conditions (such as a double free caused by one
    /// thread popping a timer and another thread cancelling it).
    std::set<pj_timer_entry*> _timers;

    /// This set holds all the timers created by sproutlet tsx that are
    /// children of this UASTsx that have not popped or been cancelled yet.
    /// The UASTsx will persist while there are pending timers.
    std::set<pj_timer_entry*> _pending_timers;

    /// Count of the number of UASTsx objects currently active. Used for
    /// debugging purposes.
    static std::atomic_int _num_instances;

    friend class SproutletWrapper;
  };

  pjsip_sip_uri* _root_uri;
  std::map<std::string, pjsip_sip_uri*> _root_uris;

  std::unordered_set<std::string> _host_aliases;

  std::map<std::string, Sproutlet*> _services;

  std::map<int, Sproutlet*> _ports;

  std::list<Sproutlet*> _sproutlets;

  const int _max_sproutlet_depth;

  static const pj_str_t STR_SERVICE;

  friend class UASTsx;
  friend class SproutletWrapper;
};


class SproutletWrapper : public SproutletTsxHelper
{
public:
  static constexpr const char* EXTERNAL_NETWORK_FUNCTION = "EXTERNAL";

  /// Constructor
  SproutletWrapper(SproutletProxy* proxy,
                   SproutletProxy::UASTsx* proxy_tsx,
                   Sproutlet* sproutlet,
                   SproutletTsx* sproutlet_tsx,
                   const std::string& sproutlet_alias,
                   pjsip_tx_data* req,
                   pjsip_transport* original_transport,
                   const std::string& upstream_network_func,
                   int depth,
                   SAS::TrailId trail_id);

  /// Virtual destructor.
  virtual ~SproutletWrapper();

  const std::string& service_name() const;

  /// This implementation has concrete implementations for all of the virtual
  /// functions from SproutletTsxHelper.  See there for function comments for
  /// the following.
  void add_to_dialog(const std::string& dialog_id="");
  pjsip_msg* original_request();
  void copy_original_transport(pjsip_msg*);
  const char* msg_info(pjsip_msg*);
  const pjsip_route_hdr* route_hdr() const;
  const std::string& dialog_id() const;
  pjsip_msg* create_request();
  pjsip_msg* clone_request(pjsip_msg* req);
  pjsip_msg* clone_msg(pjsip_msg* msg);
  pjsip_msg* create_response(pjsip_msg* req,
                             pjsip_status_code status_code,
                             const std::string& status_text="");
  int send_request(pjsip_msg*& req, int allowed_host_state);
  void send_response(pjsip_msg*& rsp);
<<<<<<< HEAD
  void cancel_fork(int fork_id, int reason=0);
  void cancel_pending_forks(int reason=0);
  void mark_pending_forks_as_timed_out();
=======
  void cancel_fork(int fork_id, int st_code = 0, std::string reason = "");
  void cancel_pending_forks(int st_code = 0, std::string reason = "");
>>>>>>> 24556725
  const ForkState& fork_state(int fork_id);
  void free_msg(pjsip_msg*& msg);
  pj_pool_t* get_pool(const pjsip_msg* msg);
  bool schedule_timer(void* context, TimerID& id, int duration);
  void cancel_timer(TimerID id);
  bool timer_running(TimerID id);
  SAS::TrailId trail() const;
  bool is_uri_reflexive(const pjsip_uri*) const;
  pjsip_sip_uri* get_reflexive_uri(pj_pool_t*) const;
  pjsip_sip_uri* get_routing_uri(const pjsip_msg* req) const;
  pjsip_sip_uri* next_hop_uri(const std::string& service,
                              const pjsip_sip_uri* base_uri,
                              pj_pool_t* pool) const;
  std::string get_local_hostname(const pjsip_sip_uri* uri) const;
  bool is_network_func_boundary() const;
  bool is_internal_network_func_boundary() const;
  int get_depth() const { return _depth; };
  const std::string& get_network_function() const { return _this_network_func; };

private:
  void rx_request(pjsip_tx_data* req,
                  int allowed_host_state=BaseResolver::ALL_LISTS);
  void rx_response(pjsip_tx_data* rsp,
                   int fork_id,
                   ForkErrorState error_state=ForkErrorState::NONE);
  void rx_cancel(pjsip_tx_data* cancel, const std::string& reason);
  void rx_error(int status_code, const std::string& reason);
  void rx_fork_error(ForkErrorState fork_error, int fork_id);
  void on_timer_pop(TimerID id, void* context);
  void register_tdata(pjsip_tx_data* tdata);
  void deregister_tdata(pjsip_tx_data* tdata);

  void process_actions(bool complete_after_actions);
  void aggregate_response(pjsip_tx_data* rsp);
  int count_pending_responses();
  int count_pending_actionable_responses();
  void tx_request(SproutletProxy::SendRequest req, int fork_id);
  void tx_response(pjsip_tx_data* rsp);
  void tx_cancel(int fork_id);
  int compare_sip_sc(int sc1, int sc2);
  bool is_uri_local(const pjsip_uri*) const;
  void log_inter_sproutlet(pjsip_tx_data* tdata, bool downstream);
  ForkErrorState get_error_state() const;

  SproutletProxy* _proxy;

  SproutletProxy::UASTsx* _proxy_tsx;

  Sproutlet* _sproutlet;

  SproutletTsx* _sproutlet_tsx;

  std::string _service_name;
  std::string _service_host;

  /// Identifier for this SproutletTsx instance - currently a concatenation
  /// of the service name and the address of the object.
  std::string _id;

  /// Reference to the original request. This can been modified by the Sproutlet
  /// Proxy depending on where it sends this message. A clone of this is passed
  /// to the root Sproutlet.
  pjsip_tx_data* _req;
  SNMP::SIPRequestTypes _req_type;

  // Immutable reference to the transport used by the original request.
  pjsip_transport* _original_transport;

  // The name of the Network Function of this Sproutlet.
  std::string _this_network_func;

  // The name of the Network Function of the upstream Sproutlet (if any).
  // This is used to detect transitions between Network Functions, so that we
  // can perform SIP-entity-level operations like sending 100 Trying responses
  // and decrementing the Max-Forwards counter.
  std::string _upstream_network_func;

  // The depth of this wrapper in the transaction tree.  Used to detect loops.
  int _depth;

  typedef std::unordered_map<const pjsip_msg*, pjsip_tx_data*> Packets;
  Packets _packets;

  typedef std::map<int, SproutletProxy::SendRequest> Requests;
  Requests _send_requests;

  typedef std::list<pjsip_tx_data*> Responses;
  Responses _send_responses;

  int _pending_sends;
  pjsip_tx_data* _best_rsp;

  bool _complete;

  // All the actions are performed within SproutletWrapper::process_actions,
  // including deleting the SproutletWrapper itself.  However, process_actions
  // can be re-entered - it sends messages, which can fail and call back into
  // the SproutletWrapper synchronously.  This counter counts how many times
  // the method has currently been entered - if it is non-zero, the
  // SproutletWrapper must not be destroyed.
  int _process_actions_entered;

  /// Vector keeping track of the status of each fork.  The state field can
  /// only ever take a subset of the values defined by PJSIP - NULL, CALLING,
  /// PROCEEDING and TERMINATED.
  typedef struct
  {
    ForkState state;
    pjsip_tx_data* req;
    bool pending_cancel;
<<<<<<< HEAD
    int cancel_reason;
    bool pending_response;
    bool timed_out;
=======
    int cancel_st_code;
    std::string cancel_reason;
>>>>>>> 24556725
  } ForkStatus;
  std::vector<ForkStatus> _forks;

  /// Set keeping track of pending timers for this SproutletWrapper.  The
  /// SproutletWrapper (and the SproutletTsx it wraps) won't be deleted
  /// until all these timers have popped or been cancelled.
  std::set<TimerID> _pending_timers;

  // The allowed host state for outbound requests from the sproutlet wrapped by
  // this wrapper.  If there are no addresses of the appropriate state (e.g.
  // whitelisted), then a 503 response will be internally generated, and the
  // error state will be set to indicate that there were no matching addresses.
  int _allowed_host_state;

  SAS::TrailId _trail_id;

  friend class SproutletProxy::UASTsx;
};

#endif<|MERGE_RESOLUTION|>--- conflicted
+++ resolved
@@ -325,14 +325,9 @@
                              const std::string& status_text="");
   int send_request(pjsip_msg*& req, int allowed_host_state);
   void send_response(pjsip_msg*& rsp);
-<<<<<<< HEAD
-  void cancel_fork(int fork_id, int reason=0);
-  void cancel_pending_forks(int reason=0);
-  void mark_pending_forks_as_timed_out();
-=======
   void cancel_fork(int fork_id, int st_code = 0, std::string reason = "");
   void cancel_pending_forks(int st_code = 0, std::string reason = "");
->>>>>>> 24556725
+  void mark_pending_forks_as_timed_out();
   const ForkState& fork_state(int fork_id);
   void free_msg(pjsip_msg*& msg);
   pj_pool_t* get_pool(const pjsip_msg* msg);
@@ -443,14 +438,10 @@
     ForkState state;
     pjsip_tx_data* req;
     bool pending_cancel;
-<<<<<<< HEAD
-    int cancel_reason;
+    int cancel_st_code;
+    std::string cancel_reason;
     bool pending_response;
     bool timed_out;
-=======
-    int cancel_st_code;
-    std::string cancel_reason;
->>>>>>> 24556725
   } ForkStatus;
   std::vector<ForkStatus> _forks;
 
