/**
 * @file authentication.h Initialization and termination functions for Sprout Authentication module.
 *
 * Project Clearwater - IMS in the Cloud
 * Copyright (C) 2013  Metaswitch Networks Ltd
 *
 * This program is free software: you can redistribute it and/or modify it
 * under the terms of the GNU General Public License as published by the
 * Free Software Foundation, either version 3 of the License, or (at your
 * option) any later version, along with the "Special Exception" for use of
 * the program along with SSL, set forth below. This program is distributed
 * in the hope that it will be useful, but WITHOUT ANY WARRANTY;
 * without even the implied warranty of MERCHANTABILITY or FITNESS FOR
 * A PARTICULAR PURPOSE.  See the GNU General Public License for more
 * details. You should have received a copy of the GNU General Public
 * License along with this program.  If not, see
 * <http://www.gnu.org/licenses/>.
 *
 * The author can be reached by email at clearwater@metaswitch.com or by
 * post at Metaswitch Networks Ltd, 100 Church St, Enfield EN2 6BQ, UK
 *
 * Special Exception
 * Metaswitch Networks Ltd  grants you permission to copy, modify,
 * propagate, and distribute a work formed by combining OpenSSL with The
 * Software, or a work derivative of such a combination, even if such
 * copying, modification, propagation, or distribution would otherwise
 * violate the terms of the GPL. You must comply with the GPL in all
 * respects for all of the code used other than OpenSSL.
 * "OpenSSL" means OpenSSL toolkit software distributed by the OpenSSL
 * Project and licensed under the OpenSSL Licenses, or a work based on such
 * software and licensed under the OpenSSL Licenses.
 * "OpenSSL Licenses" means the OpenSSL License and Original SSLeay License
 * under which the OpenSSL Project distributes the OpenSSL toolkit software,
 * as those licenses appear in the file LICENSE-OPENSSL.
 */


#ifndef AUTHENTICATION_H__
#define AUTHENTICATION_H__

#include "avstore.h"
#include "hssconnection.h"
<<<<<<< HEAD
#include "acr.h"
=======
#include "chronosconnection.h"
>>>>>>> 008d71a6
#include "analyticslogger.h"

extern pjsip_module mod_auth;

pj_status_t init_authentication(const std::string& realm_name,
                                AvStore* avstore,
                                HSSConnection* hss_connection,
<<<<<<< HEAD
                                ACRFactory* rfacr_factory,
=======
                                ChronosConnection* chronos_connection,
>>>>>>> 008d71a6
                                AnalyticsLogger* analytics_logger);

void destroy_authentication();

#endif<|MERGE_RESOLUTION|>--- conflicted
+++ resolved
@@ -40,11 +40,8 @@
 
 #include "avstore.h"
 #include "hssconnection.h"
-<<<<<<< HEAD
+#include "chronosconnection.h"
 #include "acr.h"
-=======
-#include "chronosconnection.h"
->>>>>>> 008d71a6
 #include "analyticslogger.h"
 
 extern pjsip_module mod_auth;
@@ -52,11 +49,8 @@
 pj_status_t init_authentication(const std::string& realm_name,
                                 AvStore* avstore,
                                 HSSConnection* hss_connection,
-<<<<<<< HEAD
+                                ChronosConnection* chronos_connection,
                                 ACRFactory* rfacr_factory,
-=======
-                                ChronosConnection* chronos_connection,
->>>>>>> 008d71a6
                                 AnalyticsLogger* analytics_logger);
 
 void destroy_authentication();
