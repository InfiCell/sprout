--- conflicted
+++ resolved
@@ -98,11 +98,7 @@
   /// @param[out] irs_info      The IRS information stored about this public ID
   /// @param[in]  trail         The SAS trail ID
   virtual HTTPCode update_subscription(const std::string& public_id,
-<<<<<<< HEAD
-                                       Subscription* subscription,
-=======
                                        const std::pair<std::string, Subscription*>& subscription,
->>>>>>> a0089ca2
                                        HSSConnection::irs_info& irs_info,
                                        SAS::TrailId trail);
 
