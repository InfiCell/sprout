/**
 * @file subscriber_manager.h
 *
 * Copyright (C) Metaswitch Networks 2018
 * If license terms are provided to you in a COPYING file in the root directory
 * of the source code repository by which you are accessing this code, then
 * the license outlined in that COPYING file applies to your use.
 * Otherwise no rights are granted except for those provided to you by
 * Metaswitch Networks in a separate written agreement.
 */

#ifndef SUBSCRIBER_MANAGER_H__
#define SUBSCRIBER_MANAGER_H__

extern "C" {
#include <pjsip.h>
}

#include <string>
#include <list>
#include <map>
#include <stdio.h>
#include <stdlib.h>

#include "sas.h"
#include "analyticslogger.h"
#include "associated_uris.h"
#include "hssconnection.h"
#include "ifchandler.h"
<<<<<<< HEAD
#include "s4.h"
=======
#include "aor.h"
>>>>>>> a8fcd39d

// SDM-REFACTOR-TODO: Add Doxygen comments.
class SubscriberManager
{
public:
  enum EventTrigger
  {
    USER,
    ADMIN
  };

  /// SubscriberManager constructor.
  ///
  /// @param s4                 - Pointer to the underlying data store interface
  ///                             SDM-REFACTOR-TODO: We don't know what this looks like yet. Add it in when we do.
  /// @param hss_connection     -
  /// @param analytics_logger   - AnalyticsLogger for reporting registration events
  SubscriberManager(S4* s4,
                    HSSConnection* hss_connection,
                    AnalyticsLogger* analytics_logger);

  /// Destructor.
  virtual ~SubscriberManager();

  /// Updates the bindings stored in SM for a given public ID.
  ///
  /// @param[in]  irs_query     The IRS query object to use to query the HSS
  /// @param[in]  updated_bindings
  ///                           The bindings to update
  /// @param[in]  binding_ids_to_remove
  ///                           The binding IDs to remove
  /// @param[out] all_bindings  All bindings currently stores for this public ID
  /// @param[out] irs_info      The IRS information stored about this public ID
  /// @param[in]  trail         The SAS trail ID
  virtual HTTPCode update_bindings(const HSSConnection::irs_query& irs_query,
                                   const AoR::Bindings& updated_bindings,
                                   const std::vector<std::string>& binding_ids_to_remove,
                                   AoR::Bindings& all_bindings,
                                   HSSConnection::irs_info& irs_info,
                                   SAS::TrailId trail);

<<<<<<< HEAD
  virtual HTTPCode remove_bindings(std::vector<std::string> binding_ids,
                                   EventTrigger event_trigger,
                                   std::vector<Binding>& bindings,
                                   SAS::TrailId trail);

  virtual HTTPCode update_subscription(std::string public_id,
=======
  /// Removes bindings stored in SM for a given AoR ID. This method assumes
  /// that the client provides the defualt public ID for looking up in the store
  /// so no initial HSS lookup is made.
  ///
  /// @param[in]  aor_id        The AoR ID to lookup in the store. It is the
  ///                           client's responsibilty to provide an ID that
  ///                           will be found in the store i.e. a default public
  ///                           ID
  ///                           Providing a non-default IMPU from an IRS will
  ///                           NOT remove any binidngs
  /// @param[in]  binding_ids   The binding IDs to remove
  /// @param[in]  event_trigger The reason for remiving bindings
  /// @param[out] bindings      All bindings currently stores for this public ID
  /// @param[in]  trail         The SAS trail ID
  virtual HTTPCode remove_bindings_with_default_id(const std::string aor_id,
                                                   const std::vector<std::string>& binding_ids,
                                                   const EventTrigger& event_trigger,
                                                   AoR::Bindings& bindings,
                                                   SAS::TrailId trail) { return HTTP_OK; }

  /// Updates a subscription stored in SM for a given public ID.
  ///
  /// @param[in]  public_id     The public ID being subscribed to
  /// @param[in]  subscription  The subscription to update
  /// @param[out] irs_info      The IRS information stored about this public ID
  /// @param[in]  trail         The SAS trail ID
  virtual HTTPCode update_subscription(const std::string& public_id,
>>>>>>> a8fcd39d
                                       const Subscription& subscription,
                                       HSSConnection::irs_info& irs_info,
                                       SAS::TrailId trail);

  /// Removes a subscription stored in SM for a given public ID.
  ///
  /// @param[in]  public_id     The public ID subscribed to
  /// @param[in]  subscription  The subscription ID to remove
  /// @param[out] irs_info      The IRS information stored about this public ID
  /// @param[in]  trail         The SAS trail ID
  virtual HTTPCode remove_subscription(const std::string& public_id,
                                       const std::string& subscription_id,
                                       HSSConnection::irs_info& irs_info,
                                       SAS::TrailId trail);

<<<<<<< HEAD
  virtual HTTPCode deregister_subscriber(std::string public_id,
                                         EventTrigger event_trigger,
                                         SAS::TrailId trail);

  virtual HTTPCode get_bindings(std::string public_id,
                                std::vector<Binding>& bindings,
                                SAS::TrailId trail);

  virtual HTTPCode get_bindings_and_subscriptions(std::string public_id,
                                                  std::vector<Binding>& bindings,
                                                  std::vector<Subscription>& subscriptions,
                                                  SAS::TrailId trail);
=======
  /// Deregisters a subscriber completely.
  ///
  /// @param[in]  public_id     The public ID to deregister
  /// @param[in]  event_trigger The reason for deregistering the subscriber
  /// @param[in]  trail         The SAS trail ID
  virtual HTTPCode deregister_subscriber(const std::string& public_id,
                                         const EventTrigger& event_trigger,
                                         SAS::TrailId trail) { return HTTP_OK; }

  /// Gets all bindings stored for a given AoR ID.
  ///
  /// @param[in]  aor_id        The AoR ID to lookup in the store. It is the
  ///                           client's responsibilty to provide an ID that
  ///                           will be found in the store i.e. a default public
  ///                           ID
  ///                           Providing a non-default IMPU from an IRS will
  ///                           NOT return all binidngs
  /// @param[out] bindings      All bindings stored for this AoR
  /// @param[in]  trail         The SAS trail ID
  virtual HTTPCode get_bindings(const std::string& aor_id,
                                AoR::Bindings& bindings,
                                SAS::TrailId trail) { return HTTP_OK; }

  /// Gets all bindings and subscriptions stored for a given AoR ID.
  ///
  /// @param[in]  aor_id        The AoR ID to lookup in the store. It is the
  ///                           client's responsibilty to provide an ID that
  ///                           will be found in the store i.e. a default public
  ///                           ID
  ///                           Providing a non-default IMPU from an IRS will
  ///                           NOT return all binidngs and subscriptions
  /// @param[out] bindings      All bindings stored for this AoR
  /// @param[out] subscriptions All subscriptions stored for this AoR
  /// @param[in]  trail         The SAS trail ID
  virtual HTTPCode get_bindings_and_subscriptions(const std::string& aor_id,
                                                  AoR::Bindings& bindings,
                                                  AoR::Subscriptions& subscriptions,
                                                  SAS::TrailId trail) { return HTTP_OK; }
>>>>>>> a8fcd39d

  /// Gets the cached subscriber state for a given public ID.
  ///
  /// @param[in]  public_id     The public ID to get cached state for
  /// @param[out] irs_info      The cached IRS information for this public ID
  /// @param[in]  trail         The SAS trail ID
  virtual HTTPCode get_cached_subscriber_state(const std::string& public_id,
                                               HSSConnection::irs_info& irs_info,
                                               SAS::TrailId trail);

  /// Gets the subscriber state for a given public ID. This is different to
  /// get_cached_subscriber_state() because it can result in a call to the HSS
  /// if Homestead does not have the information cached.
  ///
  /// @param[in]  public_id     The public ID to get state for
  /// @param[out] irs_info      The IRS information for this public ID
  /// @param[in]  trail         The SAS trail ID
  virtual HTTPCode get_subscriber_state(const HSSConnection::irs_query& irs_query,
                                        HSSConnection::irs_info& irs_info,
                                        SAS::TrailId trail);

<<<<<<< HEAD
  virtual HTTPCode update_associated_uris(std::string public_id,
                                          AssociatedURIs associated_uris,
                                          SAS::TrailId trail);

=======
  /// Update the associated URIs stored in an AoR.
  /// @param[in]  aor_id        The AoR ID to lookup in the store. It is the
  ///                           client's responsibilty to provide an ID that
  ///                           will be found in the store i.e. a default public
  ///                           ID
  ///                           Providing a non-default IMPU from an IRS will
  ///                           NOT result in the associated URIs being updated
  /// @param[in]  associated_uris
  ///                           The new associated URIs
  /// @param[in]  trail         The SAS trail ID
  virtual HTTPCode update_associated_uris(const std::string& aor_id,
                                          const AssociatedURIs& associated_uris,
                                          SAS::TrailId trail) { return HTTP_OK; }
>>>>>>> a8fcd39d
private:
  S4* _s4;
  HSSConnection* _hss_connection;
  AnalyticsLogger* _analytics;
};

#endif<|MERGE_RESOLUTION|>--- conflicted
+++ resolved
@@ -27,11 +27,7 @@
 #include "associated_uris.h"
 #include "hssconnection.h"
 #include "ifchandler.h"
-<<<<<<< HEAD
-#include "s4.h"
-=======
 #include "aor.h"
->>>>>>> a8fcd39d
 
 // SDM-REFACTOR-TODO: Add Doxygen comments.
 class SubscriberManager
@@ -73,14 +69,6 @@
                                    HSSConnection::irs_info& irs_info,
                                    SAS::TrailId trail);
 
-<<<<<<< HEAD
-  virtual HTTPCode remove_bindings(std::vector<std::string> binding_ids,
-                                   EventTrigger event_trigger,
-                                   std::vector<Binding>& bindings,
-                                   SAS::TrailId trail);
-
-  virtual HTTPCode update_subscription(std::string public_id,
-=======
   /// Removes bindings stored in SM for a given AoR ID. This method assumes
   /// that the client provides the defualt public ID for looking up in the store
   /// so no initial HSS lookup is made.
@@ -99,7 +87,7 @@
                                                    const std::vector<std::string>& binding_ids,
                                                    const EventTrigger& event_trigger,
                                                    AoR::Bindings& bindings,
-                                                   SAS::TrailId trail) { return HTTP_OK; }
+                                                   SAS::TrailId trail);
 
   /// Updates a subscription stored in SM for a given public ID.
   ///
@@ -108,7 +96,6 @@
   /// @param[out] irs_info      The IRS information stored about this public ID
   /// @param[in]  trail         The SAS trail ID
   virtual HTTPCode update_subscription(const std::string& public_id,
->>>>>>> a8fcd39d
                                        const Subscription& subscription,
                                        HSSConnection::irs_info& irs_info,
                                        SAS::TrailId trail);
@@ -124,20 +111,6 @@
                                        HSSConnection::irs_info& irs_info,
                                        SAS::TrailId trail);
 
-<<<<<<< HEAD
-  virtual HTTPCode deregister_subscriber(std::string public_id,
-                                         EventTrigger event_trigger,
-                                         SAS::TrailId trail);
-
-  virtual HTTPCode get_bindings(std::string public_id,
-                                std::vector<Binding>& bindings,
-                                SAS::TrailId trail);
-
-  virtual HTTPCode get_bindings_and_subscriptions(std::string public_id,
-                                                  std::vector<Binding>& bindings,
-                                                  std::vector<Subscription>& subscriptions,
-                                                  SAS::TrailId trail);
-=======
   /// Deregisters a subscriber completely.
   ///
   /// @param[in]  public_id     The public ID to deregister
@@ -145,7 +118,7 @@
   /// @param[in]  trail         The SAS trail ID
   virtual HTTPCode deregister_subscriber(const std::string& public_id,
                                          const EventTrigger& event_trigger,
-                                         SAS::TrailId trail) { return HTTP_OK; }
+                                         SAS::TrailId trail);
 
   /// Gets all bindings stored for a given AoR ID.
   ///
@@ -159,7 +132,7 @@
   /// @param[in]  trail         The SAS trail ID
   virtual HTTPCode get_bindings(const std::string& aor_id,
                                 AoR::Bindings& bindings,
-                                SAS::TrailId trail) { return HTTP_OK; }
+                                SAS::TrailId trail);
 
   /// Gets all bindings and subscriptions stored for a given AoR ID.
   ///
@@ -175,8 +148,7 @@
   virtual HTTPCode get_bindings_and_subscriptions(const std::string& aor_id,
                                                   AoR::Bindings& bindings,
                                                   AoR::Subscriptions& subscriptions,
-                                                  SAS::TrailId trail) { return HTTP_OK; }
->>>>>>> a8fcd39d
+                                                  SAS::TrailId trail);
 
   /// Gets the cached subscriber state for a given public ID.
   ///
@@ -198,12 +170,6 @@
                                         HSSConnection::irs_info& irs_info,
                                         SAS::TrailId trail);
 
-<<<<<<< HEAD
-  virtual HTTPCode update_associated_uris(std::string public_id,
-                                          AssociatedURIs associated_uris,
-                                          SAS::TrailId trail);
-
-=======
   /// Update the associated URIs stored in an AoR.
   /// @param[in]  aor_id        The AoR ID to lookup in the store. It is the
   ///                           client's responsibilty to provide an ID that
@@ -216,8 +182,7 @@
   /// @param[in]  trail         The SAS trail ID
   virtual HTTPCode update_associated_uris(const std::string& aor_id,
                                           const AssociatedURIs& associated_uris,
-                                          SAS::TrailId trail) { return HTTP_OK; }
->>>>>>> a8fcd39d
+                                          SAS::TrailId trail);
 private:
   S4* _s4;
   HSSConnection* _hss_connection;
