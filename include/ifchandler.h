--- conflicted
+++ resolved
@@ -77,12 +77,8 @@
                    bool is_registered,
                    pjsip_msg* msg,
                    SAS::TrailId trail,
-<<<<<<< HEAD
                    std::string& served_user,
                    std::vector<AsInvocation>& application_servers);
-=======
-                   std::vector<std::string>& application_servers);
->>>>>>> 5f7ad247
 
 private:
   static bool spt_matches(const SessionCase& session_case,
@@ -97,12 +93,7 @@
                                             bool is_registered,
                                             pjsip_msg* msg,
                                             std::string& ifc_xml,
-<<<<<<< HEAD
                                             std::vector<AsInvocation>& as_list);
-  static std::string served_user_from_msg(const SessionCase& session_case, pjsip_msg *msg);
-=======
-                                            std::vector<std::string>& as_list);
->>>>>>> 5f7ad247
   static std::string user_from_uri(pjsip_uri *uri);
 
   HSSConnection* _hss;
