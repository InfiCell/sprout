/**
 * @file pjutils.h Helper functions for working with pjsip types.
 *
 * Project Clearwater - IMS in the Cloud
 * Copyright (C) 2013  Metaswitch Networks Ltd
 *
 * Parts of this header were derived from GPL licensed PJSIP sample code
 * with the following copyrights.
 *   Copyright (C) 2008-2011 Teluu Inc. (http://www.teluu.com)
 *   Copyright (C) 2003-2008 Benny Prijono <benny@prijono.org>
 *
 * This program is free software: you can redistribute it and/or modify it
 * under the terms of the GNU General Public License as published by the
 * Free Software Foundation, either version 3 of the License, or (at your
 * option) any later version, along with the "Special Exception" for use of
 * the program along with SSL, set forth below. This program is distributed
 * in the hope that it will be useful, but WITHOUT ANY WARRANTY;
 * without even the implied warranty of MERCHANTABILITY or FITNESS FOR
 * A PARTICULAR PURPOSE.  See the GNU General Public License for more
 * details. You should have received a copy of the GNU General Public
 * License along with this program.  If not, see
 * <http://www.gnu.org/licenses/>.
 *
 * The author can be reached by email at clearwater@metaswitch.com or by
 * post at Metaswitch Networks Ltd, 100 Church St, Enfield EN2 6BQ, UK
 *
 * Special Exception
 * Metaswitch Networks Ltd  grants you permission to copy, modify,
 * propagate, and distribute a work formed by combining OpenSSL with The
 * Software, or a work derivative of such a combination, even if such
 * copying, modification, propagation, or distribution would otherwise
 * violate the terms of the GPL. You must comply with the GPL in all
 * respects for all of the code used other than OpenSSL.
 * "OpenSSL" means OpenSSL toolkit software distributed by the OpenSSL
 * Project and licensed under the OpenSSL Licenses, or a work based on such
 * software and licensed under the OpenSSL Licenses.
 * "OpenSSL Licenses" means the OpenSSL License and Original SSLeay License
 * under which the OpenSSL Project distributes the OpenSSL toolkit software,
 * as those licenses appear in the file LICENSE-OPENSSL.
 */

#ifndef PJUTILS_H__
#define PJUTILS_H__

extern "C" {
#include <pjsip.h>
#include <pjlib-util.h>
#include <pjlib.h>
#include <stdint.h>
}

#include <string>
#include <map>
#include "sas.h"

namespace PJUtils {

static const char _b64[64] =
  {
    'A', 'B', 'C', 'D', 'E', 'F', 'G', 'H',
    'I', 'J', 'K', 'L', 'M', 'N', 'O', 'P',
    'Q', 'R', 'S', 'T', 'U', 'V', 'W', 'X',
    'Y', 'Z', 'a', 'b', 'c', 'd', 'e', 'f',
    'g', 'h', 'i', 'j', 'k', 'l', 'm', 'n',
    'o', 'p', 'q', 'r', 's', 't', 'u', 'v',
    'w', 'x', 'y', 'z', '0', '1', '2', '3',
    '4', '5', '6', '7', '8', '9', '+', '/'
  };

pj_bool_t is_home_domain(const pjsip_uri* uri);
pj_bool_t is_uri_local(const pjsip_uri* uri);

pj_bool_t is_e164(const pj_str_t* user);
pj_bool_t is_e164(const pjsip_uri* uri);

pj_str_t uri_to_pj_str(pjsip_uri_context_e context,
                       const pjsip_uri* uri,
                       pj_pool_t* pool);

std::string uri_to_string(pjsip_uri_context_e context,
                          const pjsip_uri* uri);

pjsip_uri* uri_from_string(const std::string& uri_s,
                           pj_pool_t* pool);

pjsip_uri* uri_from_string_header(pjsip_generic_string_hdr* hdr,
                                  pj_pool_t *pool);

std::string pj_str_to_string(const pj_str_t* pjstr);

std::string pj_status_to_string(const pj_status_t status);

<<<<<<< HEAD
/// Adds an integrity-protected indicator to the message with the specified
// setting.  This will add an Authentication header if one doesn't already
// exist.
typedef enum {YES, NO, TLS_YES, TLS_PENDING, IP_ASSOC_YES, IP_ASSOC_PENDING, AUTH_DONE} Integrity;
void add_integrity_protected_indication(pjsip_tx_data* tdata, PJUtils::Integrity integrity);

/// Returns the next hop for a SIP request.  This will either be the
// URI in the top-most Route header, or the RequestURI if there are no
// Route headers.
pjsip_uri* next_hop(pjsip_msg* msg);

/// Checks whether the next Route header in the message refers to this node,
// and optionally returns the header.  If there are no Route headers it
// returns false.
pj_bool_t is_next_route_local(const pjsip_msg* msg, const void* start, pjsip_route_hdr** hdr);

/// Checks whether the top route header in the message refers to this node,
// and optionally returns the headers.  If there no Route headers it returns
// false.
=======
void add_integrity_protected_indication(pjsip_tx_data* tdata);

void add_integrity_protected_indication(pjsip_tx_data* tdata);

pjsip_uri* next_hop(pjsip_msg* msg);

pj_bool_t is_next_route_local(const pjsip_msg* msg, const void* start, pjsip_route_hdr** hdr);

/// Checks whether the top route header in the message refers to this node,
/// and optionally returns the headers.  If there no Route headers it returns
/// false.
>>>>>>> 5aa3cc1e
inline pj_bool_t is_top_route_local(const pjsip_msg* msg, pjsip_route_hdr** hdr)
{
  return is_next_route_local(msg, NULL, hdr);
}

<<<<<<< HEAD
/// Adds a Record-Route header to the message with the specified user name
// and transport.  If the user parameter is NULL the user field is left
// blank.
=======
>>>>>>> 5aa3cc1e
void add_record_route(pjsip_tx_data* tdata, const char* transport, int port, const char* user);

void delete_header(pjsip_msg* msg,
                   const pj_str_t* name);

void set_generic_header(pjsip_tx_data* tdata,
                        const pj_str_t* name,
                        const pj_str_t* value);

<<<<<<< HEAD
/// Checks whether the supplied message contains the extension in the
/// Supported header.
pj_bool_t msg_supports_extension(pjsip_msg* msg, const char* extension);

/// @return PJ_TRUE if the message is reaching us on its first hop.
=======
pj_bool_t msg_supports_extension(pjsip_msg* msg, const char* extension);

>>>>>>> 5aa3cc1e
pj_bool_t is_first_hop(pjsip_msg* msg);

pj_status_t create_response(pjsip_endpoint *endpt,
      		      const pjsip_rx_data *rdata,
      		      int st_code,
      		      const pj_str_t *st_text,
      		      pjsip_tx_data **p_tdata);

pj_status_t create_request_fwd(pjsip_endpoint *endpt,
                               pjsip_rx_data *rdata,
                               const pjsip_uri *uri,
                               const pj_str_t *branch,
                               unsigned options,
                               pjsip_tx_data **p_tdata);

pj_status_t create_response_fwd(pjsip_endpoint *endpt,
                                pjsip_rx_data *rdata,
                                unsigned options,
                                pjsip_tx_data **p_tdata);

pj_status_t respond_stateless(pjsip_endpoint *endpt,
                              pjsip_rx_data *rdata,
                              int st_code,
                              const pj_str_t *st_text,
                              const pjsip_hdr *hdr_list,
                              const pjsip_msg_body *body);

pj_status_t respond_stateful(pjsip_endpoint* endpt,
                             pjsip_transaction* uas_tsx,
                             pjsip_rx_data* rdata,
                             int st_code,
                             const pj_str_t *st_text,
                             const pjsip_hdr *hdr_list,
                             const pjsip_msg_body *body);

pjsip_tx_data *clone_tdata(pjsip_tx_data *tdata);
void clone_header(const pj_str_t* hdr_name, pjsip_msg* old_msg, pjsip_msg* new_msg, pj_pool_t* pool);

bool compare_pj_sockaddr(const pj_sockaddr& lhs, const pj_sockaddr& rhs);

typedef std::map<pj_sockaddr, bool, bool(*)(const pj_sockaddr&, const pj_sockaddr&)> host_list_t;

void create_random_token(size_t length, std::string& token);

} // namespace PJUtils

#endif<|MERGE_RESOLUTION|>--- conflicted
+++ resolved
@@ -90,30 +90,8 @@
 
 std::string pj_status_to_string(const pj_status_t status);
 
-<<<<<<< HEAD
-/// Adds an integrity-protected indicator to the message with the specified
-// setting.  This will add an Authentication header if one doesn't already
-// exist.
 typedef enum {YES, NO, TLS_YES, TLS_PENDING, IP_ASSOC_YES, IP_ASSOC_PENDING, AUTH_DONE} Integrity;
 void add_integrity_protected_indication(pjsip_tx_data* tdata, PJUtils::Integrity integrity);
-
-/// Returns the next hop for a SIP request.  This will either be the
-// URI in the top-most Route header, or the RequestURI if there are no
-// Route headers.
-pjsip_uri* next_hop(pjsip_msg* msg);
-
-/// Checks whether the next Route header in the message refers to this node,
-// and optionally returns the header.  If there are no Route headers it
-// returns false.
-pj_bool_t is_next_route_local(const pjsip_msg* msg, const void* start, pjsip_route_hdr** hdr);
-
-/// Checks whether the top route header in the message refers to this node,
-// and optionally returns the headers.  If there no Route headers it returns
-// false.
-=======
-void add_integrity_protected_indication(pjsip_tx_data* tdata);
-
-void add_integrity_protected_indication(pjsip_tx_data* tdata);
 
 pjsip_uri* next_hop(pjsip_msg* msg);
 
@@ -122,18 +100,11 @@
 /// Checks whether the top route header in the message refers to this node,
 /// and optionally returns the headers.  If there no Route headers it returns
 /// false.
->>>>>>> 5aa3cc1e
 inline pj_bool_t is_top_route_local(const pjsip_msg* msg, pjsip_route_hdr** hdr)
 {
   return is_next_route_local(msg, NULL, hdr);
 }
 
-<<<<<<< HEAD
-/// Adds a Record-Route header to the message with the specified user name
-// and transport.  If the user parameter is NULL the user field is left
-// blank.
-=======
->>>>>>> 5aa3cc1e
 void add_record_route(pjsip_tx_data* tdata, const char* transport, int port, const char* user);
 
 void delete_header(pjsip_msg* msg,
@@ -143,16 +114,8 @@
                         const pj_str_t* name,
                         const pj_str_t* value);
 
-<<<<<<< HEAD
-/// Checks whether the supplied message contains the extension in the
-/// Supported header.
 pj_bool_t msg_supports_extension(pjsip_msg* msg, const char* extension);
 
-/// @return PJ_TRUE if the message is reaching us on its first hop.
-=======
-pj_bool_t msg_supports_extension(pjsip_msg* msg, const char* extension);
-
->>>>>>> 5aa3cc1e
 pj_bool_t is_first_hop(pjsip_msg* msg);
 
 pj_status_t create_response(pjsip_endpoint *endpt,
