/**
 * @file aschain.h The AS chain data type.
 *
 * Project Clearwater - IMS in the Cloud
 * Copyright (C) 2013  Metaswitch Networks Ltd
 *
 * This program is free software: you can redistribute it and/or modify it
 * under the terms of the GNU General Public License as published by the
 * Free Software Foundation, either version 3 of the License, or (at your
 * option) any later version, along with the "Special Exception" for use of
 * the program along with SSL, set forth below. This program is distributed
 * in the hope that it will be useful, but WITHOUT ANY WARRANTY;
 * without even the implied warranty of MERCHANTABILITY or FITNESS FOR
 * A PARTICULAR PURPOSE.  See the GNU General Public License for more
 * details. You should have received a copy of the GNU General Public
 * License along with this program.  If not, see
 * <http://www.gnu.org/licenses/>.
 *
 * The author can be reached by email at clearwater@metaswitch.com or by
 * post at Metaswitch Networks Ltd, 100 Church St, Enfield EN2 6BQ, UK
 *
 * Special Exception
 * Metaswitch Networks Ltd  grants you permission to copy, modify,
 * propagate, and distribute a work formed by combining OpenSSL with The
 * Software, or a work derivative of such a combination, even if such
 * copying, modification, propagation, or distribution would otherwise
 * violate the terms of the GPL. You must comply with the GPL in all
 * respects for all of the code used other than OpenSSL.
 * "OpenSSL" means OpenSSL toolkit software distributed by the OpenSSL
 * Project and licensed under the OpenSSL Licenses, or a work based on such
 * software and licensed under the OpenSSL Licenses.
 * "OpenSSL Licenses" means the OpenSSL License and Original SSLeay License
 * under which the OpenSSL Project distributes the OpenSSL toolkit software,
 * as those licenses appear in the file LICENSE-OPENSSL.
 */

///
///

#pragma once

extern "C" {
#include <pjsip.h>
#include <pjlib-util.h>
#include <pjlib.h>
}

#include <string>
#include <vector>

#include "callservices.h"
#include "sessioncase.h"
#include "ifchandler.h"


/// Short-lived data structure holding the details of a calculated target.
struct target
{
  pj_bool_t from_store;
  std::string aor;
  std::string binding_id;
  pjsip_uri* uri;
  std::list<pjsip_uri*> paths;
  pjsip_transport* transport;
};
typedef std::list<target> target_list;

class AsChainTable;

/// The AS chain.
//
// Lifetime:
//
// The AS chain is created when a request first comes in, or when a
// request turns around from originating to terminating. We impose a
// simplifying limitation: an ODI is only valid for as long as the
// transaction that provided that ODI exists. This means that the AS
// chain only needs to remain valid for as long as the longest-lived
// Sprout->AS transaction. This is clearly the transaction which
// created the AS chain in the first place, since it does not end
// until all the chained transactions have ended. Hence the AS chain
// is destroyed when the transaction which created it is destroyed.
//
class AsChain
{
public:
  AsChain(AsChainTable* as_chain_table,
          const SessionCase& session_case,
          const std::string& served_user,
          bool is_registered,
          std::vector<AsInvocation> application_servers);
  ~AsChain();

  std::string to_string(size_t index) const;
  const SessionCase& session_case() const;
  size_t size() const;

private:
  friend class AsChainStep;

  AsChainTable* const _as_chain_table;

  /// ODI tokens, one for each step.
  std::vector<std::string> _odi_tokens;

  const SessionCase& _session_case;
  const std::string _served_user;
  const bool _is_registered;
  std::vector<std::string> _application_servers; //< List of application server URIs.
};


/// A single step in the AsChain.
class AsChainStep
{
public:
  AsChainStep() :
    _as_chain(NULL),
    _index(0u)
  {
  }

  AsChainStep(AsChain* as_chain, size_t index) :
    _as_chain(as_chain),
    _index(index)
  {
  }

  ~AsChainStep()
  {
  }

  bool is_set() const
  {
    return (_as_chain != NULL);
  }

  bool complete() const
  {
    return ((_as_chain == NULL) || (_index == _as_chain->size()));
  }

  std::string to_string() const
  {
    return is_set() ? _as_chain->to_string(_index) : "None";
  }

  const SessionCase& session_case() const
  {
    return _as_chain->session_case();
  }

  /// Disposition of a request. Suggests what to do next.
  enum Disposition {
    /// The request has been completely handled. Processing should
    // stop.
    Stop,

    /// The request is being passed to an external application
    // server. Processing should skip to target processing,
    // omitting any subsequent stages.
    Skip,

    /// The internal application server (if any) has processed the
    // message. Processing should continue with the next stage.
    Next
  };

  Disposition on_initial_request(CallServices* call_services,
                                 UASTransaction* uas_data,
                                 pjsip_msg* msg,
                                 pjsip_tx_data* tdata,
                                 target** target);

private:
  /// Returns the ODI token of the next AsChainStep in this chain.
  const std::string& next_odi_token() const
  {
    return _as_chain->_odi_tokens[_index];
  }

  AsChain* _as_chain;
  size_t _index;
};


/// Lookup table of AsChain objects.
class AsChainTable
{
public:
  AsChainTable();
  ~AsChainTable();

  /// Lookup the next step to follow when receiving the given
  // token. The 0th token thus indicates the 1st step, the 1st token
  // the 2nd step, and so on.
  AsChainStep lookup(const std::string& token);

private:
  friend class AsChain;

<<<<<<< HEAD
  void register_(AsChain* as_chain, std::vector<std::string>& tokens);
  void unregister(std::vector<std::string>& tokens);

  static const int TOKEN_LENGTH = 10;

  /// Map from token to pair of (AsChain, index).
  std::map<std::string, AsChainStep> _t2c_map;
  pthread_mutex_t _lock;
};
=======
  const SessionCase& _session_case;
  std::string _served_user;
  bool _is_registered;
  std::vector<AsInvocation> _application_servers; //< List of application server URIs.
};
>>>>>>> 20719a78
<|MERGE_RESOLUTION|>--- conflicted
+++ resolved
@@ -106,7 +106,7 @@
   const SessionCase& _session_case;
   const std::string _served_user;
   const bool _is_registered;
-  std::vector<std::string> _application_servers; //< List of application server URIs.
+  std::vector<AsInvocation> _application_servers; //< List of application server URIs.
 };
 
 
@@ -199,7 +199,6 @@
 private:
   friend class AsChain;
 
-<<<<<<< HEAD
   void register_(AsChain* as_chain, std::vector<std::string>& tokens);
   void unregister(std::vector<std::string>& tokens);
 
@@ -208,11 +207,4 @@
   /// Map from token to pair of (AsChain, index).
   std::map<std::string, AsChainStep> _t2c_map;
   pthread_mutex_t _lock;
-};
-=======
-  const SessionCase& _session_case;
-  std::string _served_user;
-  bool _is_registered;
-  std::vector<AsInvocation> _application_servers; //< List of application server URIs.
-};
->>>>>>> 20719a78
+};