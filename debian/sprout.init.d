#! /bin/sh

# @file sprout.init.d
#
# Project Clearwater - IMS in the Cloud
# Copyright (C) 2013  Metaswitch Networks Ltd
#
# This program is free software: you can redistribute it and/or modify it
# under the terms of the GNU General Public License as published by the
# Free Software Foundation, either version 3 of the License, or (at your
# option) any later version, along with the "Special Exception" for use of
# the program along with SSL, set forth below. This program is distributed
# in the hope that it will be useful, but WITHOUT ANY WARRANTY;
# without even the implied warranty of MERCHANTABILITY or FITNESS FOR
# A PARTICULAR PURPOSE.  See the GNU General Public License for more
# details. You should have received a copy of the GNU General Public
# License along with this program.  If not, see
# <http://www.gnu.org/licenses/>.
#
# The author can be reached by email at clearwater@metaswitch.com or by
# post at Metaswitch Networks Ltd, 100 Church St, Enfield EN2 6BQ, UK
#
# Special Exception
# Metaswitch Networks Ltd  grants you permission to copy, modify,
# propagate, and distribute a work formed by combining OpenSSL with The
# Software, or a work derivative of such a combination, even if such
# copying, modification, propagation, or distribution would otherwise
# violate the terms of the GPL. You must comply with the GPL in all
# respects for all of the code used other than OpenSSL.
# "OpenSSL" means OpenSSL toolkit software distributed by the OpenSSL
# Project and licensed under the OpenSSL Licenses, or a work based on such
# software and licensed under the OpenSSL Licenses.
# "OpenSSL Licenses" means the OpenSSL License and Original SSLeay License
# under which the OpenSSL Project distributes the OpenSSL toolkit software,
# as those licenses appear in the file LICENSE-OPENSSL.

### BEGIN INIT INFO
# Provides:          sprout
# Required-Start:    $remote_fs $syslog clearwater-infrastructure
# Required-Stop:     $remote_fs $syslog
# Default-Start:     2 3 4 5
# Default-Stop:      0 1 6
# Short-Description: Clearwater Sprout Node
# Description:       Clearwater Sprout SIP Router Node
### END INIT INFO

# Author: Mike Evans <mike.evans@metaswitch.com>
#
# Please remove the "Author" lines above and replace them
# with your own name if you copy and modify this script.

# Do NOT "set -e"

# PATH should only include /usr/* if it runs after the mountnfs.sh script
PATH=/sbin:/usr/sbin:/bin:/usr/bin
DESC="Sprout SIP Router"
NAME=sprout
EXECNAME=sprout
PIDFILE=/var/run/$NAME.pid
DAEMON=/usr/share/clearwater/bin/sprout
HOME=/etc/clearwater
log_directory=/var/log/$NAME

# Exit if the package is not installed
[ -x "$DAEMON" ] || exit 0

# Read configuration variable file if it is present
#[ -r /etc/default/$NAME ] && . /etc/default/$NAME

# Load the VERBOSE setting and other rcS variables
. /lib/init/vars.sh

# Define LSB log_* functions.
# Depend on lsb-base (>= 3.2-14) to ensure that this file is present
# and status_of_proc is working.
. /lib/lsb/init-functions

#
# Function to pull in settings prior to starting the daemon
#
get_settings()
{
        # Set up defaults and then pull in the settings for this node.
        sas_server=0.0.0.0
        . /etc/clearwater/config

        # Set up defaults for user settings then pull in any overrides.
        # Sprout uses blocking look-up services, so must run multi-threaded.
        num_pjsip_threads=1
        num_worker_threads=$(($(grep processor /proc/cpuinfo | wc -l) * 50))
        log_level=2
        [ -r /etc/clearwater/user_settings ] && . /etc/clearwater/user_settings
        [ -z "$enum_server" ] || enum_server_arg="--enum $enum_server"
        [ -z "$enum_suffix" ] || enum_suffix_arg="--enum-suffix $enum_suffix"
        [ -z "$enum_file" ] || enum_file_arg="--enum-file $enum_file"
}

#
# Function that starts the daemon/service
#
do_start()
{
        # Return
        #   0 if daemon has been started
        #   1 if daemon was already running
        #   2 if daemon could not be started
        start-stop-daemon --start --quiet --pidfile $PIDFILE --exec $DAEMON --test > /dev/null \
                || return 1

        # daemon is not running, so attempt to start it.
        export LD_LIBRARY_PATH=/usr/share/clearwater/lib
        ulimit -Hn 1000000
        ulimit -Sn 1000000
        ulimit -c unlimited
        # enable gdb to dump a parent sprout process's stack
        echo 0 > /proc/sys/kernel/yama/ptrace_scope
        get_settings
<<<<<<< HEAD
        DAEMON_ARGS="--system $NAME@$public_hostname --domain $home_domain --localhost $public_hostname --sprout-domain $sprout_hostname --alias $sprout_hostname,$public_ip --trusted-port 5054 --realm $home_domain --memstore 127.0.0.1 --hss $hs_hostname --xdms $xdms_hostname $enum_server_arg $enum_suffix_arg $enum_file_arg --sas $sas_server --pjsip-threads $num_pjsip_threads --worker-threads $num_worker_threads -a $log_directory -F $log_directory -L $log_level"
=======
        DAEMON_ARGS="--system $NAME@$public_hostname --domain $home_domain --localhost $public_hostname --sprout-domain $sprout_hostname --alias $sprout_hostname,$public_ip --trusted-port 5054 --realm $home_domain --memstore /etc/clearwater/cluster_settings --hss $hs_hostname --xdms $xdms_hostname --enum $enum_server $enum_suffix_arg $enum_file_arg --sas $sas_server --pjsip-threads $num_pjsip_threads --worker-threads $num_worker_threads -a $log_directory -F $log_directory -L $log_level"
>>>>>>> 3327c134

        if [ ! -z $reg_max_expires ]
        then
          DAEMON_ARGS="$DAEMON_ARGS --reg-max-expires $reg_max_expires"
        fi

        start-stop-daemon --start --quiet --background --make-pidfile --pidfile $PIDFILE --exec $DAEMON --chuid $NAME --chdir $HOME -- $DAEMON_ARGS \
                || return 2
        # Add code here, if necessary, that waits for the process to be ready
        # to handle requests from services started subsequently which depend
        # on this one.  As a last resort, sleep for some time.
}

#
# Function that stops the daemon/service
#
do_stop()
{
        # Return
        #   0 if daemon has been stopped
        #   1 if daemon was already stopped
        #   2 if daemon could not be stopped
        #   other if a failure occurred
        start-stop-daemon --stop --quiet --retry=TERM/30/KILL/5 --pidfile $PIDFILE --name $EXECNAME
        RETVAL="$?"
        [ "$RETVAL" = 2 ] && return 2
        # Wait for children to finish too if this is a daemon that forks
        # and if the daemon is only ever run from this initscript.
        # If the above conditions are not satisfied then add some other code
        # that waits for the process to drop all resources that could be
        # needed by services started subsequently.  A last resort is to
        # sleep for some time.
        #start-stop-daemon --stop --quiet --oknodo --retry=0/30/KILL/5 --exec $DAEMON
        [ "$?" = 2 ] && return 2
        # Many daemons don't delete their pidfiles when they exit.
        rm -f $PIDFILE
        return "$RETVAL"
}

#
# Function that sends a SIGHUP to the daemon/service
#
do_reload() {
        #
        # If the daemon can reload its configuration without
        # restarting (for example, when it is sent a SIGHUP),
        # then implement that here.
        #
        start-stop-daemon --stop --signal 1 --quiet --pidfile $PIDFILE --name $EXECNAME
        return 0
}

# There should only be at most one sprout process, and it should be the one in /var/run/sprout.pid.
# Sanity check this, and kill and log any leaked ones.
if [ -f $PIDFILE ] ; then
  leaked_pids=$(pgrep -f "^$DAEMON" | grep -v $(cat $PIDFILE))
else
  leaked_pids=$(pgrep -f "^$DAEMON")
fi
if [ -n "$leaked_pids" ] ; then
  for pid in $leaked_pids ; do
    logger -p daemon.error -t $NAME Found leaked sprout $pid \(correct is $(cat $PIDFILE)\) - killing $pid
    kill -9 $pid
  done
fi

case "$1" in
  start)
        [ "$VERBOSE" != no ] && log_daemon_msg "Starting $DESC" "$NAME"
        do_start
        case "$?" in
                0|1) [ "$VERBOSE" != no ] && log_end_msg 0 ;;
                2) [ "$VERBOSE" != no ] && log_end_msg 1 ;;
        esac
        ;;
  stop)
        [ "$VERBOSE" != no ] && log_daemon_msg "Stopping $DESC" "$NAME"
        do_stop
        case "$?" in
                0|1) [ "$VERBOSE" != no ] && log_end_msg 0 ;;
                2) [ "$VERBOSE" != no ] && log_end_msg 1 ;;
        esac
        ;;
  status)
        status_of_proc "$DAEMON" "$NAME" && exit 0 || exit $?
        ;;
  reload|force-reload)
        #
        # If do_reload() is not implemented then leave this commented out
        # and leave 'force-reload' as an alias for 'restart'.
        #
        do_reload
        ;;
  restart)
        #
        # If the "reload" option is implemented then remove the
        # 'force-reload' alias
        #
        log_daemon_msg "Restarting $DESC" "$NAME"
        do_stop
        case "$?" in
          0|1)
                do_start
                case "$?" in
                        0) log_end_msg 0 ;;
                        1) log_end_msg 1 ;; # Old process is still running
                        *) log_end_msg 1 ;; # Failed to start
                esac
                ;;
          *)
                # Failed to stop
                log_end_msg 1
                ;;
        esac
        ;;
  *)
        #echo "Usage: $SCRIPTNAME {start|stop|restart|reload|force-reload}" >&2
        echo "Usage: $SCRIPTNAME {start|stop|status|restart|force-reload}" >&2
        exit 3
        ;;
esac

:<|MERGE_RESOLUTION|>--- conflicted
+++ resolved
@@ -115,11 +115,7 @@
         # enable gdb to dump a parent sprout process's stack
         echo 0 > /proc/sys/kernel/yama/ptrace_scope
         get_settings
-<<<<<<< HEAD
-        DAEMON_ARGS="--system $NAME@$public_hostname --domain $home_domain --localhost $public_hostname --sprout-domain $sprout_hostname --alias $sprout_hostname,$public_ip --trusted-port 5054 --realm $home_domain --memstore 127.0.0.1 --hss $hs_hostname --xdms $xdms_hostname $enum_server_arg $enum_suffix_arg $enum_file_arg --sas $sas_server --pjsip-threads $num_pjsip_threads --worker-threads $num_worker_threads -a $log_directory -F $log_directory -L $log_level"
-=======
-        DAEMON_ARGS="--system $NAME@$public_hostname --domain $home_domain --localhost $public_hostname --sprout-domain $sprout_hostname --alias $sprout_hostname,$public_ip --trusted-port 5054 --realm $home_domain --memstore /etc/clearwater/cluster_settings --hss $hs_hostname --xdms $xdms_hostname --enum $enum_server $enum_suffix_arg $enum_file_arg --sas $sas_server --pjsip-threads $num_pjsip_threads --worker-threads $num_worker_threads -a $log_directory -F $log_directory -L $log_level"
->>>>>>> 3327c134
+        DAEMON_ARGS="--system $NAME@$public_hostname --domain $home_domain --localhost $public_hostname --sprout-domain $sprout_hostname --alias $sprout_hostname,$public_ip --trusted-port 5054 --realm $home_domain --memstore /etc/clearwater/cluster_settings --hss $hs_hostname --xdms $xdms_hostname $enum_server_arg $enum_suffix_arg $enum_file_arg --sas $sas_server --pjsip-threads $num_pjsip_threads --worker-threads $num_worker_threads -a $log_directory -F $log_directory -L $log_level"
 
         if [ ! -z $reg_max_expires ]
         then
