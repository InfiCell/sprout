--- conflicted
+++ resolved
@@ -116,11 +116,8 @@
           [ -z "$trusted_peers" ] || ibcf_arg="--ibcf $trusted_peers"
         fi
 
-<<<<<<< HEAD
         [ -z "$ralf_hostname" ] || ralf_arg="--ralf $ralf_hostname"
-=======
         [ -z "$billing_cdf" ] || billing_cdf_arg="--billing-cdf $billing_cdf"
->>>>>>> 008d71a6
 }
 
 #
